//@flow

import { definitions } from "./built-in-definitions";
import { logUsagePolyfills } from "./debug";

type Plugin = {
  visitor: Object,
  pre: Function,
  name: string,
};

function isPolyfillSource(value: string): boolean {
  return value === "@babel/polyfill";
}

// function warnOnInstanceMethod() {
// state.opts.debug &&
//   console.warn(
//     `Adding a polyfill: An instance method may have been used: ${details}`,
//   );
// }

function has(obj: Object, key: string): boolean {
  return Object.prototype.hasOwnProperty.call(obj, key);
}

function getType(target: any): string {
  if (Array.isArray(target)) return "array";
  return typeof target;
}

// function getObjectString(node: Object): string {
//   if (node.type === "Identifier") {
//     return node.name;
//   } else if (node.type === "MemberExpression") {
//     return `${getObjectString(node.object)}.${getObjectString(node.property)}`;
//   }
//   return node.name;
// }

const modulePathMap = {
  "regenerator-runtime": "@babel/polyfill/lib/regenerator-runtime/runtime",
};

const getModulePath = module => {
  return (
    modulePathMap[module] || `@babel/polyfill/lib/core-js/modules/${module}`
  );
};

export default function({ types: t }: { types: Object }): Plugin {
  function addImport(
    path: Object,
    builtIn: string,
    builtIns: Set<string>,
  ): void {
    if (builtIn && !builtIns.has(builtIn)) {
      builtIns.add(builtIn);

      const importDec = t.importDeclaration(
        [],
        t.stringLiteral(getModulePath(builtIn)),
      );

      importDec._blockHoist = 3;
      const programPath = path.find(path => path.isProgram());
      programPath.unshiftContainer("body", importDec);
    }
  }

  function addUnsupported(
    path: Object,
    polyfills: Set<string>,
    builtIn: Array<string> | string,
    builtIns: Set<string>,
  ): void {
    if (Array.isArray(builtIn)) {
      for (const i of builtIn) {
        if (polyfills.has(i)) {
          addImport(path, i, builtIns);
        }
      }
    } else {
      if (polyfills.has(builtIn)) {
        addImport(path, builtIn, builtIns);
      }
    }
  }

  function isRequire(path: Object): boolean {
    return (
      t.isExpressionStatement(path.node) &&
      t.isCallExpression(path.node.expression) &&
      t.isIdentifier(path.node.expression.callee) &&
      path.node.expression.callee.name === "require" &&
      path.node.expression.arguments.length === 1 &&
      t.isStringLiteral(path.node.expression.arguments[0]) &&
      isPolyfillSource(path.node.expression.arguments[0].value)
    );
  }

  const addAndRemovePolyfillImports = {
    ImportDeclaration(path) {
      if (
        path.node.specifiers.length === 0 &&
        isPolyfillSource(path.node.source.value)
      ) {
        console.warn(
          `
  When setting \`useBuiltIns: 'usage'\`, polyfills are automatically imported when needed.
  Please remove the \`import '@babel/polyfill'\` call or use \`useBuiltIns: 'entry'\` instead.`,
        );
        path.remove();
      }
    },
    Program: {
      enter(path) {
        path.get("body").forEach(bodyPath => {
          if (isRequire(bodyPath)) {
            console.warn(
              `
  When setting \`useBuiltIns: 'usage'\`, polyfills are automatically imported when needed.
  Please remove the \`require('@babel/polyfill')\` call or use \`useBuiltIns: 'entry'\` instead.`,
            );
            bodyPath.remove();
          }
        });
      },
    },

    // Symbol()
    // new Promise
    ReferencedIdentifier(path, state) {
      const { node, parent, scope } = path;

      if (t.isMemberExpression(parent)) return;
      if (!has(definitions.builtins, node.name)) return;
      if (scope.getBindingIdentifier(node.name)) return;

      const builtIn = definitions.builtins[node.name];
      addUnsupported(path, state.opts.polyfills, builtIn, this.builtIns);
    },

    // arr[Symbol.iterator]()
    CallExpression(path) {
      // we can't compile this
      if (path.node.arguments.length) return;

      const callee = path.node.callee;
      if (!t.isMemberExpression(callee)) return;
      if (!callee.computed) return;
      if (!path.get("callee.property").matchesPattern("Symbol.iterator")) {
        return;
      }

      addImport(path, "web.dom.iterable", this.builtIns);
    },

    // Symbol.iterator in arr
    BinaryExpression(path) {
      if (path.node.operator !== "in") return;
      if (!path.get("left").matchesPattern("Symbol.iterator")) return;

      addImport(path, "web.dom.iterable", this.builtIns);
    },

    // yield*
    YieldExpression(path) {
      if (!path.node.delegate) return;

      addImport(path, "web.dom.iterable", this.builtIns);
    },

    // Array.from
    MemberExpression: {
      enter(path, state) {
        if (!path.isReferenced()) return;

        const { node } = path;
        const obj = node.object;
        const prop = node.property;

        if (!t.isReferenced(obj, node)) return;
        let instanceType;
        let evaluatedPropType = obj.name;
        let propName = prop.name;
        if (node.computed) {
          if (t.isStringLiteral(prop)) {
            propName = prop.value;
          } else {
            const res = path.get("property").evaluate();
            if (res.confident && res.value) {
              propName = res.value;
            }
          }
        }
        if (path.scope.getBindingIdentifier(obj.name)) {
          const result = path.get("object").evaluate();
          if (result.value) {
            instanceType = getType(result.value);
          } else if (result.deopt && result.deopt.isIdentifier()) {
            evaluatedPropType = result.deopt.node.name;
          }
        }
        if (has(definitions.staticMethods, evaluatedPropType)) {
          const staticMethods = definitions.staticMethods[evaluatedPropType];
          if (has(staticMethods, propName)) {
            const builtIn = staticMethods[propName];
            addUnsupported(path, state.opts.polyfills, builtIn, this.builtIns);
<<<<<<< HEAD
=======
            // if (obj.name === "Array" && prop.name === "from") {
            //   addImport(
            //     path,
            //     "@babel/polyfill/lib/core-js/modules/web.dom.iterable",
            //     this.builtIns,
            //   );
            // }
>>>>>>> dbff057b
          }
        }

        if (has(definitions.instanceMethods, propName)) {
          //warnOnInstanceMethod(state, getObjectString(node));
          let builtIn = definitions.instanceMethods[propName];
          if (instanceType) {
            builtIn = builtIn.filter(item => item.includes(instanceType));
          }
          addUnsupported(path, state.opts.polyfills, builtIn, this.builtIns);
        }
      },

      // Symbol.match
      exit(path, state) {
        if (!path.isReferenced()) return;

        const { node } = path;
        const obj = node.object;

        if (!has(definitions.builtins, obj.name)) return;
        if (path.scope.getBindingIdentifier(obj.name)) return;

        const builtIn = definitions.builtins[obj.name];
        addUnsupported(path, state.opts.polyfills, builtIn, this.builtIns);
      },
    },

    // var { repeat, startsWith } = String
    VariableDeclarator(path, state) {
      if (!path.isReferenced()) return;

      const { node } = path;
      const obj = node.init;

      if (!t.isObjectPattern(node.id)) return;
      const props = node.id.properties;

      if (!t.isReferenced(obj, node)) return;

      // doesn't reference the global
      if (path.scope.getBindingIdentifier(obj.name)) return;

      for (let prop of props) {
        prop = prop.key;
        if (
          !node.computed &&
          t.isIdentifier(prop) &&
          has(definitions.instanceMethods, prop.name)
        ) {
          // warnOnInstanceMethod(
          //   state,
          //   `${path.parentPath.node.kind} { ${prop.name} } = ${obj.name}`,
          // );

          const builtIn = definitions.instanceMethods[prop.name];
          addUnsupported(path, state.opts.polyfills, builtIn, this.builtIns);
        }
      }
    },

    Function(path, state) {
      if (!this.usesRegenerator && (path.node.generator || path.node.async)) {
        this.usesRegenerator = true;
        if (state.opts.regenerator) {
          addImport(path, "regenerator-runtime", this.builtIns);
        }
      }
    },
  };

  return {
    name: "use-built-ins",
    pre() {
      this.builtIns = new Set();
      this.usesRegenerator = false;
    },
    post() {
      const { debug, onDebug } = this.opts;

      if (debug) {
        logUsagePolyfills(this.builtIns, this.file.opts.filename, onDebug);
      }
    },
    visitor: addAndRemovePolyfillImports,
  };
}<|MERGE_RESOLUTION|>--- conflicted
+++ resolved
@@ -207,8 +207,6 @@
           if (has(staticMethods, propName)) {
             const builtIn = staticMethods[propName];
             addUnsupported(path, state.opts.polyfills, builtIn, this.builtIns);
-<<<<<<< HEAD
-=======
             // if (obj.name === "Array" && prop.name === "from") {
             //   addImport(
             //     path,
@@ -216,7 +214,6 @@
             //     this.builtIns,
             //   );
             // }
->>>>>>> dbff057b
           }
         }
 
