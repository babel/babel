--- conflicted
+++ resolved
@@ -305,13 +305,8 @@
   // that `break` and `continue` have somewhere to jump to, and
   // `strict` indicates whether strict mode is on.
 
-<<<<<<< HEAD
   var inFunction, inGenerator, inAsync, labels, strict,
     inXJSChild, inXJSTag, inXJSChildExpression;
-=======
-  var inFunction, inGenerator, labels, strict,
-    inXJSChild, inXJSTag;
->>>>>>> 879d4098
 
   // This counter is used for checking that arrow expressions did
   // not contain nested parentheses in argument list.
@@ -887,12 +882,7 @@
     case 91: ++tokPos; return finishToken(_bracketL);
     case 93: ++tokPos; return finishToken(_bracketR);
     case 123: ++tokPos; return finishToken(_braceL);
-<<<<<<< HEAD
-    case 125: ++tokPos; return finishToken(_braceR, undefined, !inXJSChildExpression);
-=======
     case 125: ++tokPos; return finishToken(_braceR, undefined, !inXJSChild);
-    case 58: ++tokPos; return finishToken(_colon);
->>>>>>> 879d4098
     case 63: ++tokPos; return finishToken(_question);
 
     case 58:
