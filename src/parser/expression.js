/* eslint max-len: 0 */

// @flow

// A recursive descent parser operates by defining functions for all
// syntactic elements, and recursively calling those, each function
// advancing the input stream and returning an AST node. Precedence
// of constructs (for example, the fact that `!x[1]` means `!(x[1])`
// instead of `(!x)[1]` is handled by the fact that the parser
// function that parses unary prefix operators is called first, and
// in turn calls the function that parses `[]` subscripts — that
// way, it'll receive the node for `x[1]` already parsed, and wraps
// *that* in the unary operator node.
//
// Acorn uses an [operator precedence parser][opp] to handle binary
// operator precedence, because it is much more compact than using
// the technique outlined above, which uses different, nesting
// functions to specify precedence, for all of the ten binary
// precedence levels that JavaScript defines.
//
// [opp]: http://en.wikipedia.org/wiki/Operator-precedence_parser

import { types as tt, type TokenType } from "../tokenizer/types";
import * as N from "../types";
import LValParser from "./lval";
import { reservedWords } from "../util/identifier";
import type { Pos, Position } from "../util/location";

export default class ExpressionParser extends LValParser {
  // Forward-declaration: defined in statement.js
  +parseBlock: (allowDirectives?: boolean) => N.BlockStatement;
  +parseClass: (node: N.Class, isStatement: boolean, optionalId?: boolean) => N.Class;
  +parseDecorators: (allowExport?: boolean) => void;
  +parseFunction: <T : N.NormalFunction>(node: T, isStatement: boolean, allowExpressionBody?: boolean, isAsync?: boolean, optionalId?: boolean) => T;
  +takeDecorators: (node: N.HasDecorators) => void;

  // Check if property name clashes with already added.
  // Object/class getters and setters are not allowed to clash —
  // either with each other or with an init property — and in
  // strict mode, init properties are also not allowed to be repeated.

  checkPropClash(prop: N.ObjectMember, propHash: { [key: string]: boolean }): void {
    if (prop.computed || prop.kind) return;

    const key = prop.key;
    // It is either an Identifier or a String/NumericLiteral
    const name = key.type === "Identifier" ? key.name : String(key.value);

    if (name === "__proto__") {
      if (propHash.proto) this.raise(key.start, "Redefinition of __proto__ property");
      propHash.proto = true;
    }
  }

  // Convenience method to parse an Expression only
  getExpression(): N.Expression {
    this.nextToken();
    const expr = this.parseExpression();
    if (!this.match(tt.eof)) {
      this.unexpected();
    }
    return expr;
  }

  // ### Expression parsing

  // These nest, from the most general expression type at the top to
  // 'atomic', nondivisible expression types at the bottom. Most of
  // the functions will simply let the function (s) below them parse,
  // and, *if* the syntactic construct they handle is present, wrap
  // the AST node that the inner parser gave them in another node.

  // Parse a full expression. The optional arguments are used to
  // forbid the `in` operator (in for loops initialization expressions)
  // and provide reference for storing '=' operator inside shorthand
  // property assignment in contexts where both object expression
  // and object pattern might appear (so it's possible to raise
  // delayed syntax error at correct position).

  parseExpression(noIn?: boolean, refShorthandDefaultPos?: Pos): N.Expression {
    const startPos = this.state.start;
    const startLoc = this.state.startLoc;
    const expr = this.parseMaybeAssign(noIn, refShorthandDefaultPos);
    if (this.match(tt.comma)) {
      const node = this.startNodeAt(startPos, startLoc);
      node.expressions = [expr];
      while (this.eat(tt.comma)) {
        node.expressions.push(this.parseMaybeAssign(noIn, refShorthandDefaultPos));
      }
      this.toReferencedList(node.expressions);
      return this.finishNode(node, "SequenceExpression");
    }
    return expr;
  }

  // Parse an assignment expression. This includes applications of
  // operators like `+=`.

  parseMaybeAssign(noIn?: ?boolean, refShorthandDefaultPos?: ?Pos, afterLeftParse?: Function, refNeedsArrowPos?: ?Pos): N.Expression {
    const startPos = this.state.start;
    const startLoc = this.state.startLoc;
    if (this.match(tt._yield) && this.state.inGenerator) {
      let left = this.parseYield();
      if (afterLeftParse) left = afterLeftParse.call(this, left, startPos, startLoc);
      return left;
    }

    let failOnShorthandAssign;
    if (refShorthandDefaultPos) {
      failOnShorthandAssign = false;
    } else {
      refShorthandDefaultPos = { start: 0 };
      failOnShorthandAssign = true;
    }

    if (this.match(tt.parenL) || this.match(tt.name)) {
      this.state.potentialArrowAt = this.state.start;
    }

    let left = this.parseMaybeConditional(noIn, refShorthandDefaultPos, refNeedsArrowPos);
    if (afterLeftParse) left = afterLeftParse.call(this, left, startPos, startLoc);
    if (this.state.type.isAssign) {
      const node = this.startNodeAt(startPos, startLoc);
      node.operator = this.state.value;
      node.left = this.match(tt.eq) ? this.toAssignable(left, undefined, "assignment expression") : left;
      refShorthandDefaultPos.start = 0; // reset because shorthand default was used correctly

      this.checkLVal(left, undefined, undefined, "assignment expression");

      if (left.extra && left.extra.parenthesized) {
        let errorMsg;
        if (left.type === "ObjectPattern") {
          errorMsg = "`({a}) = 0` use `({a} = 0)`";
        } else if (left.type === "ArrayPattern") {
          errorMsg = "`([a]) = 0` use `([a] = 0)`";
        }
        if (errorMsg) {
          this.raise(left.start, `You're trying to assign to a parenthesized expression, eg. instead of ${errorMsg}`);
        }
      }

      this.next();
      node.right = this.parseMaybeAssign(noIn);
      return this.finishNode(node, "AssignmentExpression");
    } else if (failOnShorthandAssign && refShorthandDefaultPos.start) {
      this.unexpected(refShorthandDefaultPos.start);
    }

    return left;
  }

  // Parse a ternary conditional (`?:`) operator.

  parseMaybeConditional(noIn: ?boolean, refShorthandDefaultPos: Pos, refNeedsArrowPos?: ?Pos): N.Expression {
    const startPos = this.state.start;
    const startLoc = this.state.startLoc;
    const expr = this.parseExprOps(noIn, refShorthandDefaultPos);
    if (refShorthandDefaultPos && refShorthandDefaultPos.start) return expr;

    return this.parseConditional(expr, noIn, startPos, startLoc, refNeedsArrowPos);
  }

  parseConditional(
    expr: N.Expression,
    noIn: ?boolean,
    startPos: number,
    startLoc: Position,
    // FIXME: Disabling this for now since can't seem to get it to play nicely
    // eslint-disable-next-line no-unused-vars
    refNeedsArrowPos?: ?Pos
  ): N.Expression {
    if (this.eat(tt.question)) {
      const node = this.startNodeAt(startPos, startLoc);
      node.test = expr;
      node.consequent = this.parseMaybeAssign();
      this.expect(tt.colon);
      node.alternate = this.parseMaybeAssign(noIn);
      return this.finishNode(node, "ConditionalExpression");
    }
    return expr;
  }

  // Start the precedence parser.

  parseExprOps(noIn: ?boolean, refShorthandDefaultPos: Pos): N.Expression {
    const startPos = this.state.start;
    const startLoc = this.state.startLoc;
    const expr = this.parseMaybeUnary(refShorthandDefaultPos);
    if (refShorthandDefaultPos && refShorthandDefaultPos.start) {
      return expr;
    } else {
      return this.parseExprOp(expr, startPos, startLoc, -1, noIn);
    }
  }

  // Parse binary operators with the operator precedence parsing
  // algorithm. `left` is the left-hand side of the operator.
  // `minPrec` provides context that allows the function to stop and
  // defer further parser to one of its callers when it encounters an
  // operator that has a lower precedence than the set it is parsing.

  parseExprOp(left: N.Expression, leftStartPos: number, leftStartLoc: Position, minPrec: number, noIn: ?boolean): N.Expression {
    const prec = this.state.type.binop;
    if (prec != null && (!noIn || !this.match(tt._in))) {
      if (prec > minPrec) {
        const node = this.startNodeAt(leftStartPos, leftStartLoc);
        node.left = left;
        node.operator = this.state.value;

        if (
          node.operator === "**" &&
          left.type === "UnaryExpression" &&
          left.extra &&
          !left.extra.parenthesizedArgument &&
          !left.extra.parenthesized
        ) {
          this.raise(left.argument.start, "Illegal expression. Wrap left hand side or entire exponentiation in parentheses.");
        }

        const op = this.state.type;
        this.next();

        const startPos = this.state.start;
        const startLoc = this.state.startLoc;
        node.right = this.parseExprOp(this.parseMaybeUnary(), startPos, startLoc, op.rightAssociative ? prec - 1 : prec, noIn);

        this.finishNode(node, (op === tt.logicalOR || op === tt.logicalAND) ? "LogicalExpression" : "BinaryExpression");
        return this.parseExprOp(node, leftStartPos, leftStartLoc, minPrec, noIn);
      }
    }
    return left;
  }

  // Parse unary operators, both prefix and postfix.

  parseMaybeUnary(refShorthandDefaultPos: ?Pos): N.Expression {
    if (this.state.type.prefix) {
      const node = this.startNode();
      const update = this.match(tt.incDec);
      node.operator = this.state.value;
      node.prefix = true;
      this.next();

      const argType = this.state.type;
      node.argument = this.parseMaybeUnary();

      this.addExtra(node, "parenthesizedArgument", argType === tt.parenL && (!node.argument.extra || !node.argument.extra.parenthesized));

      if (refShorthandDefaultPos && refShorthandDefaultPos.start) {
        this.unexpected(refShorthandDefaultPos.start);
      }

      if (update) {
        this.checkLVal(node.argument, undefined, undefined, "prefix operation");
      } else if (this.state.strict && node.operator === "delete" && node.argument.type === "Identifier") {
        this.raise(node.start, "Deleting local variable in strict mode");
      }

      return this.finishNode(node, update ? "UpdateExpression" : "UnaryExpression");
    }

    const startPos = this.state.start;
    const startLoc = this.state.startLoc;
    let expr = this.parseExprSubscripts(refShorthandDefaultPos);
    if (refShorthandDefaultPos && refShorthandDefaultPos.start) return expr;
    while (this.state.type.postfix && !this.canInsertSemicolon()) {
      const node = this.startNodeAt(startPos, startLoc);
      node.operator = this.state.value;
      node.prefix = false;
      node.argument = expr;
      this.checkLVal(expr, undefined, undefined, "postfix operation");
      this.next();
      expr = this.finishNode(node, "UpdateExpression");
    }
    return expr;
  }

  // Parse call, dot, and `[]`-subscript expressions.

  parseExprSubscripts(refShorthandDefaultPos: ?Pos): N.Expression {
    const startPos = this.state.start;
    const startLoc = this.state.startLoc;
    const potentialArrowAt = this.state.potentialArrowAt;
    const expr = this.parseExprAtom(refShorthandDefaultPos);

    if (expr.type === "ArrowFunctionExpression" && expr.start === potentialArrowAt) {
      return expr;
    }

    if (refShorthandDefaultPos && refShorthandDefaultPos.start) {
      return expr;
    }

    return this.parseSubscripts(expr, startPos, startLoc);
  }

<<<<<<< HEAD
  return this.parseSubscripts(expr, startPos, startLoc);
};

pp.parseSubscripts = function (base, startPos, startLoc, noCalls) {
  for (;;) {
    if (!noCalls && this.eat(tt.doubleColon)) {
      const node = this.startNodeAt(startPos, startLoc);
      node.object = base;
      node.callee = this.parseNoCallExpr();
      return this.parseSubscripts(this.finishNode(node, "BindExpression"), startPos, startLoc, noCalls);
    } else if (this.eat(tt.questionDot)) {
      if (this.eat(tt.bracketL)) {
        const node = this.startNodeAt(startPos, startLoc);
        node.object = base;
        node.optional = true;
        node.property = this.parseExpression();
        node.computed = true;
        this.expect(tt.bracketR);
        base = this.finishNode(node, "MemberExpression");
      } else {
        const node = this.startNodeAt(startPos, startLoc);
        node.object = base;
        node.property = this.parseIdentifier(true);
        node.optional = true;
        node.computed = false;
        base = this.finishNode(node, "MemberExpression");
      }
    } else if (this.eat(tt.dot)) {
      const node = this.startNodeAt(startPos, startLoc);
      node.object = base;
      node.property = this.parseIdentifier(true);
      node.computed = false;
      base = this.finishNode(node, "MemberExpression");
    } else if (this.eat(tt.bracketL)) {
      const node = this.startNodeAt(startPos, startLoc);
      node.object = base;
      node.property = this.parseExpression();
      node.computed = true;
      this.expect(tt.bracketR);
      base = this.finishNode(node, "MemberExpression");
    } else if (!noCalls && this.match(tt.parenL)) {
      const possibleAsync = this.state.potentialArrowAt === base.start && base.type === "Identifier" && base.name === "async" && !this.canInsertSemicolon();
      this.next();
=======
  parseSubscripts(base: N.Expression, startPos: number, startLoc: Position, noCalls?: boolean): N.Expression {
    for (;;) {
      if (!noCalls && this.eat(tt.doubleColon)) {
        const node = this.startNodeAt(startPos, startLoc);
        node.object = base;
        node.callee = this.parseNoCallExpr();
        return this.parseSubscripts(this.finishNode(node, "BindExpression"), startPos, startLoc, noCalls);
      } else if (this.eat(tt.dot)) {
        const node = this.startNodeAt(startPos, startLoc);
        node.object = base;
        node.property = this.hasPlugin("classPrivateProperties") ? this.parseMaybePrivateName() : this.parseIdentifier(true);
        node.computed = false;
        base = this.finishNode(node, "MemberExpression");
      } else if (this.eat(tt.bracketL)) {
        const node = this.startNodeAt(startPos, startLoc);
        node.object = base;
        node.property = this.parseExpression();
        node.computed = true;
        this.expect(tt.bracketR);
        base = this.finishNode(node, "MemberExpression");
      } else if (!noCalls && this.match(tt.parenL)) {
        const possibleAsync = this.state.potentialArrowAt === base.start && base.type === "Identifier" && base.name === "async" && !this.canInsertSemicolon();
        this.next();
>>>>>>> f326ef64

        const node = this.startNodeAt(startPos, startLoc);
        node.callee = base;
        node.arguments = this.parseCallExpressionArguments(tt.parenR, possibleAsync);
        if (node.callee.type === "Import") {
          if (node.arguments.length !== 1) {
            this.raise(node.start, "import() requires exactly one argument");
          }

          const importArg = node.arguments[0];
          if (importArg && importArg.type === "SpreadElement") {
            this.raise(importArg.start, "... is not allowed in import()");
          }
        }
        base = this.finishNode(node, "CallExpression");

        if (possibleAsync && this.shouldParseAsyncArrow()) {
          return this.parseAsyncArrowFromCallExpression(this.startNodeAt(startPos, startLoc), node);
        } else {
          this.toReferencedList(node.arguments);
        }
      } else if (this.match(tt.backQuote)) {
        const node = this.startNodeAt(startPos, startLoc);
        node.tag = base;
        node.quasi = this.parseTemplate(true);
        base = this.finishNode(node, "TaggedTemplateExpression");
      } else {
        return base;
      }
    }
    // istanbul ignore next
    throw new Error("Unreachable");
  }

  parseCallExpressionArguments(close: TokenType, possibleAsyncArrow: boolean): $ReadOnlyArray<?N.Expression> {
    const elts = [];
    let innerParenStart;
    let first = true;

    while (!this.eat(close)) {
      if (first) {
        first = false;
      } else {
        this.expect(tt.comma);
        if (this.eat(close)) break;
      }

      // we need to make sure that if this is an async arrow functions, that we don't allow inner parens inside the params
      if (this.match(tt.parenL) && !innerParenStart) {
        innerParenStart = this.state.start;
      }

      elts.push(this.parseExprListItem(false, possibleAsyncArrow ? { start: 0 } : undefined, possibleAsyncArrow ? { start: 0 } : undefined));
    }

    // we found an async arrow function so let's not allow any inner parens
    if (possibleAsyncArrow && innerParenStart && this.shouldParseAsyncArrow()) {
      this.unexpected();
    }

    return elts;
  }

  shouldParseAsyncArrow(): boolean {
    return this.match(tt.arrow);
  }

  parseAsyncArrowFromCallExpression(node: N.ArrowFunctionExpression, call: N.CallExpression): N.ArrowFunctionExpression {
    this.expect(tt.arrow);
    return this.parseArrowExpression(node, call.arguments, true);
  }

  // Parse a no-call expression (like argument of `new` or `::` operators).

  parseNoCallExpr(): N.Expression {
    const startPos = this.state.start;
    const startLoc = this.state.startLoc;
    return this.parseSubscripts(this.parseExprAtom(), startPos, startLoc, true);
  }

  // Parse an atomic expression — either a single token that is an
  // expression, an expression started by a keyword like `function` or
  // `new`, or an expression wrapped in punctuation like `()`, `[]`,
  // or `{}`.

  parseExprAtom(refShorthandDefaultPos?: ?Pos): N.Expression {
    const canBeArrow = this.state.potentialArrowAt === this.state.start;
    let node;

    switch (this.state.type) {
      case tt._super:
        if (
          !this.state.inMethod &&
          !this.state.inClassProperty &&
          !this.options.allowSuperOutsideMethod
        ) {
          this.raise(this.state.start, "'super' outside of function or class");
        }

        node = this.startNode();
        this.next();
        if (!this.match(tt.parenL) && !this.match(tt.bracketL) && !this.match(tt.dot)) {
          this.unexpected();
        }
        if (this.match(tt.parenL) && this.state.inMethod !== "constructor" && !this.options.allowSuperOutsideMethod) {
          this.raise(node.start, "super() is only valid inside a class constructor. Make sure the method name is spelled exactly as 'constructor'.");
        }
        return this.finishNode(node, "Super");

      case tt._import:
        if (!this.hasPlugin("dynamicImport")) this.unexpected();

        node = this.startNode();
        this.next();
        if (!this.match(tt.parenL)) {
          this.unexpected(null, tt.parenL);
        }
        return this.finishNode(node, "Import");

      case tt._this:
        node = this.startNode();
        this.next();
        return this.finishNode(node, "ThisExpression");

      case tt._yield:
        if (this.state.inGenerator) this.unexpected();

      case tt.name:
        node = this.startNode();
        const allowAwait = this.state.value === "await" && this.state.inAsync;
        const allowYield = this.shouldAllowYieldIdentifier();
        const id = this.parseIdentifier(allowAwait || allowYield);

        if (id.name === "await") {
          if (this.state.inAsync || this.inModule) {
            return this.parseAwait(node);
          }
        } else if (id.name === "async" && this.match(tt._function) && !this.canInsertSemicolon()) {
          this.next();
          return this.parseFunction(node, false, false, true);
        } else if (canBeArrow && id.name === "async" && this.match(tt.name)) {
          const params = [this.parseIdentifier()];
          this.expect(tt.arrow);
          // let foo = bar => {};
          return this.parseArrowExpression(node, params, true);
        }

        if (canBeArrow && !this.canInsertSemicolon() && this.eat(tt.arrow)) {
          return this.parseArrowExpression(node, [id]);
        }

        return id;

      case tt._do:
        if (this.hasPlugin("doExpressions")) {
          const node = this.startNode();
          this.next();
          const oldInFunction = this.state.inFunction;
          const oldLabels = this.state.labels;
          this.state.labels = [];
          this.state.inFunction = false;
          node.body = this.parseBlock(false);
          this.state.inFunction = oldInFunction;
          this.state.labels = oldLabels;
          return this.finishNode(node, "DoExpression");
        }

      case tt.regexp:
        const value = this.state.value;
        node = this.parseLiteral(value.value, "RegExpLiteral");
        node.pattern = value.pattern;
        node.flags = value.flags;
        return node;

      case tt.num:
        return this.parseLiteral(this.state.value, "NumericLiteral");

      case tt.string:
        return this.parseLiteral(this.state.value, "StringLiteral");

      case tt._null:
        node = this.startNode();
        this.next();
        return this.finishNode(node, "NullLiteral");

      case tt._true: case tt._false:
        node = this.startNode();
        node.value = this.match(tt._true);
        this.next();
        return this.finishNode(node, "BooleanLiteral");

      case tt.parenL:
        return this.parseParenAndDistinguishExpression(canBeArrow);

      case tt.bracketL:
        node = this.startNode();
        this.next();
        node.elements = this.parseExprList(tt.bracketR, true, refShorthandDefaultPos);
        this.toReferencedList(node.elements);
        return this.finishNode(node, "ArrayExpression");

      case tt.braceL:
        return this.parseObj(false, refShorthandDefaultPos);

      case tt._function:
        return this.parseFunctionExpression();

      case tt.at:
        this.parseDecorators();

      case tt._class:
        node = this.startNode();
        this.takeDecorators(node);
        return this.parseClass(node, false);

      case tt.hash:
        if (this.hasPlugin("classPrivateProperties")) {
          return this.parseMaybePrivateName();
        } else {
          this.unexpected();
        }

      case tt._new:
        return this.parseNew();

      case tt.backQuote:
        return this.parseTemplate(false);

      case tt.doubleColon:
        node = this.startNode();
        this.next();
        node.object = null;
        const callee = node.callee = this.parseNoCallExpr();
        if (callee.type === "MemberExpression") {
          return this.finishNode(node, "BindExpression");
        } else {
          throw this.raise(callee.start, "Binding should be performed on object property.");
        }

      default:
        throw this.unexpected();
    }
  }

  parseMaybePrivateName(): N.PrivateName | N.Identifier {
    const isPrivate = this.eat(tt.hash);

    if (isPrivate) {
      const node = this.startNode();
      node.name = this.parseIdentifier(true);
      return this.finishNode(node, "PrivateName");
    } else {
      return this.parseIdentifier(true);
    }
  }

  parseFunctionExpression(): N.FunctionExpression | N.MetaProperty {
    const node = this.startNode();
    const meta = this.parseIdentifier(true);
    if (this.state.inGenerator && this.eat(tt.dot) && this.hasPlugin("functionSent")) {
      return this.parseMetaProperty(node, meta, "sent");
    } else {
      return this.parseFunction(node, false);
    }
  }

  parseMetaProperty(node: N.MetaProperty, meta: N.Identifier, propertyName: string): N.MetaProperty {
    node.meta = meta;
    node.property = this.parseIdentifier(true);

    if (node.property.name !== propertyName) {
      this.raise(node.property.start, `The only valid meta property for new is ${meta.name}.${propertyName}`);
    }

    return this.finishNode(node, "MetaProperty");
  }

  parseLiteral<T : N.Literal>(value: any, type: /*T["kind"]*/string, startPos?: number, startLoc?: Position): T {
    startPos = startPos || this.state.start;
    startLoc = startLoc || this.state.startLoc;

    const node = this.startNodeAt(startPos, startLoc);
    this.addExtra(node, "rawValue", value);
    this.addExtra(node, "raw", this.input.slice(startPos, this.state.end));
    node.value = value;
    this.next();
    return this.finishNode(node, type);
  }

  parseParenExpression(): N.Expression {
    this.expect(tt.parenL);
    const val = this.parseExpression();
    this.expect(tt.parenR);
    return val;
  }

  parseParenAndDistinguishExpression(canBeArrow: boolean): N.Expression {
    const startPos = this.state.start;
    const startLoc = this.state.startLoc;

    let val;
    this.expect(tt.parenL);

    const innerStartPos = this.state.start;
    const innerStartLoc = this.state.startLoc;
    const exprList = [];
    const refShorthandDefaultPos = { start: 0 };
    const refNeedsArrowPos = { start: 0 };
    let first = true;
    let spreadStart;
    let optionalCommaStart;

    while (!this.match(tt.parenR)) {
      if (first) {
        first = false;
      } else {
        this.expect(tt.comma, refNeedsArrowPos.start || null);
        if (this.match(tt.parenR)) {
          optionalCommaStart = this.state.start;
          break;
        }
      }

      if (this.match(tt.ellipsis)) {
        const spreadNodeStartPos = this.state.start;
        const spreadNodeStartLoc = this.state.startLoc;
        spreadStart = this.state.start;
        exprList.push(this.parseParenItem(this.parseRest(), spreadNodeStartPos, spreadNodeStartLoc));
        break;
      } else {
        exprList.push(this.parseMaybeAssign(false, refShorthandDefaultPos, this.parseParenItem, refNeedsArrowPos));
      }
    }

    const innerEndPos = this.state.start;
    const innerEndLoc = this.state.startLoc;
    this.expect(tt.parenR);

    let arrowNode = this.startNodeAt(startPos, startLoc);
    if (canBeArrow && this.shouldParseArrow() && (arrowNode = this.parseArrow(arrowNode))) {
      for (const param of exprList) {
        if (param.extra && param.extra.parenthesized) this.unexpected(param.extra.parenStart);
      }

      return this.parseArrowExpression(arrowNode, exprList);
    }

    if (!exprList.length) {
      this.unexpected(this.state.lastTokStart);
    }
    if (optionalCommaStart) this.unexpected(optionalCommaStart);
    if (spreadStart) this.unexpected(spreadStart);
    if (refShorthandDefaultPos.start) this.unexpected(refShorthandDefaultPos.start);
    if (refNeedsArrowPos.start) this.unexpected(refNeedsArrowPos.start);

    if (exprList.length > 1) {
      val = this.startNodeAt(innerStartPos, innerStartLoc);
      val.expressions = exprList;
      this.toReferencedList(val.expressions);
      this.finishNodeAt(val, "SequenceExpression", innerEndPos, innerEndLoc);
    } else {
      val = exprList[0];
    }


    this.addExtra(val, "parenthesized", true);
    this.addExtra(val, "parenStart", startPos);

    return val;
  }

  shouldParseArrow(): boolean {
    return !this.canInsertSemicolon();
  }

  parseArrow(node: N.ArrowFunctionExpression): ?N.ArrowFunctionExpression {
    if (this.eat(tt.arrow)) {
      return node;
    }
  }

  // eslint-disable-next-line no-unused-vars
  parseParenItem(node: N.Expression, startPos: number, startLoc: Position): N.Expression {
    return node;
  }

  // New's precedence is slightly tricky. It must allow its argument
  // to be a `[]` or dot subscript expression, but not a call — at
  // least, not without wrapping it in parentheses. Thus, it uses the

  parseNew(): N.NewExpression | N.MetaProperty {
    const node = this.startNode();
    const meta = this.parseIdentifier(true);

    if (this.eat(tt.dot)) {
      const metaProp = this.parseMetaProperty(node, meta, "target");

      if (!this.state.inFunction) {
        this.raise(metaProp.property.start, "new.target can only be used in functions");
      }

      return metaProp;
    }

    node.callee = this.parseNoCallExpr();

    if (this.eat(tt.parenL)) {
      node.arguments = this.parseExprList(tt.parenR);
      this.toReferencedList(node.arguments);
    } else {
      node.arguments = [];
    }

    return this.finishNode(node, "NewExpression");
  }

  // Parse template expression.

  parseTemplateElement(isTagged: boolean): N.TemplateElement {
    const elem = this.startNode();
    if (this.state.value === null) {
      if (!isTagged) {
        // $FlowFixMe
        this.raise(this.state.invalidTemplateEscapePosition, "Invalid escape sequence in template");
      } else {
        this.state.invalidTemplateEscapePosition = null;
      }
    }
    elem.value = {
      raw: this.input.slice(this.state.start, this.state.end).replace(/\r\n?/g, "\n"),
      cooked: this.state.value
    };
    this.next();
    elem.tail = this.match(tt.backQuote);
    return this.finishNode(elem, "TemplateElement");
  }

  parseTemplate(isTagged: boolean): N.TemplateLiteral {
    const node = this.startNode();
    this.next();
    node.expressions = [];
    let curElt = this.parseTemplateElement(isTagged);
    node.quasis = [curElt];
    while (!curElt.tail) {
      this.expect(tt.dollarBraceL);
      node.expressions.push(this.parseExpression());
      this.expect(tt.braceR);
      node.quasis.push(curElt = this.parseTemplateElement(isTagged));
    }
    this.next();
    return this.finishNode(node, "TemplateLiteral");
  }

  // Parse an object literal or binding pattern.

  parseObj<T : N.ObjectPattern | N.ObjectExpression>(isPattern: boolean, refShorthandDefaultPos?: ?Pos): T {
    let decorators = [];
    const propHash = Object.create(null);
    let first = true;
    const node = this.startNode();

    node.properties = [];
    this.next();

    let firstRestLocation = null;

    while (!this.eat(tt.braceR)) {
      if (first) {
        first = false;
      } else {
        this.expect(tt.comma);
        if (this.eat(tt.braceR)) break;
      }

      while (this.match(tt.at)) {
        decorators.push(this.parseDecorator());
      }

      let prop = this.startNode(), isGenerator = false, isAsync = false, startPos, startLoc;
      if (decorators.length) {
        prop.decorators = decorators;
        decorators = [];
      }

      if (this.hasPlugin("objectRestSpread") && this.match(tt.ellipsis)) {
        prop = this.parseSpread(isPattern ? { start: 0 } : undefined);
        prop.type = isPattern ? "RestElement" : "SpreadElement";
        if (isPattern) this.toAssignable(prop.argument, true, "object pattern");
        node.properties.push(prop);
        if (isPattern) {
          const position = this.state.start;
          if (firstRestLocation !== null) {
            this.unexpected(firstRestLocation, "Cannot have multiple rest elements when destructuring");
          } else if (this.eat(tt.braceR)) {
            break;
          } else if (this.match(tt.comma) && this.lookahead().type === tt.braceR) {
            this.unexpected(position, "A trailing comma is not permitted after the rest element");
          } else {
            firstRestLocation = position;
            continue;
          }
        } else {
          continue;
        }
      }

      prop.method = false;

      if (isPattern || refShorthandDefaultPos) {
        startPos = this.state.start;
        startLoc = this.state.startLoc;
      }

      if (!isPattern) {
        isGenerator = this.eat(tt.star);
      }

      if (!isPattern && this.isContextual("async")) {
        if (isGenerator) this.unexpected();

        const asyncId = this.parseIdentifier();
        if (this.match(tt.colon) || this.match(tt.parenL) || this.match(tt.braceR) || this.match(tt.eq) || this.match(tt.comma)) {
          prop.key = asyncId;
          prop.computed = false;
        } else {
          isAsync = true;
          if (this.hasPlugin("asyncGenerators")) isGenerator = this.eat(tt.star);
          this.parsePropertyName(prop);
        }
      } else {
        this.parsePropertyName(prop);
      }

      this.parseObjPropValue(prop, startPos, startLoc, isGenerator, isAsync, isPattern, refShorthandDefaultPos);
      this.checkPropClash(prop, propHash);

      if (prop.shorthand) {
        this.addExtra(prop, "shorthand", true);
      }

      node.properties.push(prop);
    }

    if (firstRestLocation !== null) {
      this.unexpected(firstRestLocation, "The rest element has to be the last element when destructuring");
    }

    if (decorators.length) {
      this.raise(this.state.start, "You have trailing decorators with no property");
    }

    return this.finishNode(node, isPattern ? "ObjectPattern" : "ObjectExpression");
  }

  isGetterOrSetterMethod(prop: N.ObjectMethod, isPattern: boolean): boolean {
    return !isPattern &&
      !prop.computed &&
      prop.key.type === "Identifier" &&
      (prop.key.name === "get" || prop.key.name === "set") &&
      (
        this.match(tt.string) || // get "string"() {}
        this.match(tt.num) || // get 1() {}
        this.match(tt.bracketL) || // get ["string"]() {}
        this.match(tt.name) || // get foo() {}
        !!this.state.type.keyword // get debugger() {}
      );
  }

  // get methods aren't allowed to have any parameters
  // set methods must have exactly 1 parameter
  checkGetterSetterParamCount(method: N.ObjectMethod | N.ClassMethod): void {
    const paramCount = method.kind === "get" ? 0 : 1;
    if (method.params.length !== paramCount) {
      const start = method.start;
      if (method.kind === "get") {
        this.raise(start, "getter should have no params");
      } else {
        this.raise(start, "setter should have exactly one param");
      }
    }
  }

  parseObjectMethod(prop: N.ObjectMethod, isGenerator: boolean, isAsync: boolean, isPattern: boolean): ?N.ObjectMethod {
    if (isAsync || isGenerator || this.match(tt.parenL)) {
      if (isPattern) this.unexpected();
      prop.kind = "method";
      prop.method = true;
      this.parseMethod(prop, isGenerator, isAsync);

      return this.finishNode(prop, "ObjectMethod");
    }

    if (this.isGetterOrSetterMethod(prop, isPattern)) {
      if (isGenerator || isAsync) this.unexpected();
      prop.kind = prop.key.name;
      this.parsePropertyName(prop);
      this.parseMethod(prop);
      this.checkGetterSetterParamCount(prop);

      return this.finishNode(prop, "ObjectMethod");
    }
  }

  parseObjectProperty(prop: N.ObjectProperty, startPos: ?number, startLoc: ?Position, isPattern: boolean, refShorthandDefaultPos: ?Pos): ?N.ObjectProperty {
    prop.shorthand = false;

    if (this.eat(tt.colon)) {
      prop.value = isPattern ? this.parseMaybeDefault(this.state.start, this.state.startLoc) : this.parseMaybeAssign(false, refShorthandDefaultPos);

      return this.finishNode(prop, "ObjectProperty");
    }

    if (!prop.computed && prop.key.type === "Identifier") {
      this.checkReservedWord(prop.key.name, prop.key.start, true, true);

      if (isPattern) {
        prop.value = this.parseMaybeDefault(startPos, startLoc, prop.key.__clone());
      } else if (this.match(tt.eq) && refShorthandDefaultPos) {
        if (!refShorthandDefaultPos.start) {
          refShorthandDefaultPos.start = this.state.start;
        }
        prop.value = this.parseMaybeDefault(startPos, startLoc, prop.key.__clone());
      } else {
        prop.value = prop.key.__clone();
      }
      prop.shorthand = true;

      return this.finishNode(prop, "ObjectProperty");
    }
  }

  parseObjPropValue(prop: any, startPos: ?number, startLoc: ?Position, isGenerator: boolean, isAsync: boolean, isPattern: boolean, refShorthandDefaultPos: ?Pos): void {
    const node =
      this.parseObjectMethod(prop, isGenerator, isAsync, isPattern) ||
      this.parseObjectProperty(prop, startPos, startLoc, isPattern, refShorthandDefaultPos);

    if (!node) this.unexpected();
  }

  parsePropertyName(prop: N.ObjectOrClassMember): N.Identifier {
    if (this.eat(tt.bracketL)) {
      // $FlowFixMe (ClassPrivateMember shouldn't be allowed to be computed!)
      prop.computed = true;
      prop.key = this.parseMaybeAssign();
      this.expect(tt.bracketR);
    } else {
      // $FlowFixMe (ClassPrivateMember shouldn't be allowed to be computed!)
      prop.computed = false;
      const oldInPropertyName = this.state.inPropertyName;
      this.state.inPropertyName = true;
      prop.key = (this.match(tt.num) || this.match(tt.string)) ? this.parseExprAtom() : this.parseIdentifier(true);
      this.state.inPropertyName = oldInPropertyName;
    }
    return prop.key;
  }

  // Initialize empty function node.

  initFunction(node: N.Function, isAsync: ?boolean): void {
    node.id = null;
    node.generator = false;
    node.expression = false;
    node.async = !!isAsync;
  }

  // Parse object or class method.

  parseMethod(node: N.MethodLike, isGenerator?: boolean, isAsync?: boolean): N.MethodLike {
    const oldInMethod = this.state.inMethod;
    this.state.inMethod = node.kind || true;
    this.initFunction(node, isAsync);
    this.expect(tt.parenL);
    node.params = this.parseBindingList(tt.parenR);
    node.generator = !!isGenerator;
    this.parseFunctionBody(node);
    this.state.inMethod = oldInMethod;
    return node;
  }

  // Parse arrow function expression with given parameters.

  parseArrowExpression(node: N.ArrowFunctionExpression, params: N.Expression[], isAsync?: boolean): N.ArrowFunctionExpression {
    this.initFunction(node, isAsync);
    node.params = this.toAssignableList(params, true, "arrow function parameters");
    this.parseFunctionBody(node, true);
    return this.finishNode(node, "ArrowFunctionExpression");
  }

  isStrictBody(node: { body: N.BlockStatement }, isExpression?: boolean): boolean {
    if (!isExpression && node.body.directives.length) {
      for (const directive of node.body.directives) {
        if (directive.value.value === "use strict") {
          return true;
        }
      }
    }

    return false;
  }

  // Parse function body and check parameters.
  parseFunctionBody(node: N.Function, allowExpression?: boolean): void {
    const isExpression = allowExpression && !this.match(tt.braceL);

    const oldInAsync = this.state.inAsync;
    this.state.inAsync = node.async;
    if (isExpression) {
      node.body = this.parseMaybeAssign();
      node.expression = true;
    } else {
      // Start a new scope with regard to labels and the `inFunction`
      // flag (restore them to their old value afterwards).
      const oldInFunc = this.state.inFunction;
      const oldInGen = this.state.inGenerator;
      const oldLabels = this.state.labels;
      this.state.inFunction = true; this.state.inGenerator = node.generator; this.state.labels = [];
      node.body = this.parseBlock(true);
      node.expression = false;
      this.state.inFunction = oldInFunc; this.state.inGenerator = oldInGen; this.state.labels = oldLabels;
    }
    this.state.inAsync = oldInAsync;

    // If this is a strict mode function, verify that argument names
    // are not repeated, and it does not try to bind the words `eval`
    // or `arguments`.
    const isStrict = this.isStrictBody(node, isExpression);
    // Also check when allowExpression === true for arrow functions
    const checkLVal = this.state.strict || allowExpression || isStrict;

    if (isStrict && node.id && node.id.type === "Identifier" && node.id.name === "yield") {
      this.raise(node.id.start, "Binding yield in strict mode");
    }

    if (checkLVal) {
      const nameHash = Object.create(null);
      const oldStrict = this.state.strict;
      if (isStrict) this.state.strict = true;
      if (node.id) {
        this.checkLVal(node.id, true, undefined, "function name");
      }
      for (const param of node.params) {
        if (isStrict && param.type !== "Identifier") {
          this.raise(param.start, "Non-simple parameter in strict mode");
        }
        this.checkLVal(param, true, nameHash, "function parameter list");
      }
      this.state.strict = oldStrict;
    }
  }

  // Parses a comma-separated list of expressions, and returns them as
  // an array. `close` is the token type that ends the list, and
  // `allowEmpty` can be turned on to allow subsequent commas with
  // nothing in between them to be parsed as `null` (which is needed
  // for array literals).

  parseExprList(close: TokenType, allowEmpty?: boolean, refShorthandDefaultPos?: ?Pos): $ReadOnlyArray<?N.Expression> {
    const elts = [];
    let first = true;

    while (!this.eat(close)) {
      if (first) {
        first = false;
      } else {
        this.expect(tt.comma);
        if (this.eat(close)) break;
      }

      elts.push(this.parseExprListItem(allowEmpty, refShorthandDefaultPos));
    }
    return elts;
  }

  parseExprListItem(allowEmpty: ?boolean, refShorthandDefaultPos: ?Pos, refNeedsArrowPos: ?Pos): ?N.Expression {
    let elt;
    if (allowEmpty && this.match(tt.comma)) {
      elt = null;
    } else if (this.match(tt.ellipsis)) {
      elt = this.parseSpread(refShorthandDefaultPos);
    } else {
      elt = this.parseMaybeAssign(false, refShorthandDefaultPos, this.parseParenItem, refNeedsArrowPos);
    }
    return elt;
  }

  // Parse the next token as an identifier. If `liberal` is true (used
  // when parsing properties), it will also convert keywords into
  // identifiers.

  parseIdentifier(liberal?: boolean): N.Identifier {
    const node = this.startNode();
    if (!liberal) {
      this.checkReservedWord(this.state.value, this.state.start, !!this.state.type.keyword, false);
    }

    if (this.match(tt.name)) {
      node.name = this.state.value;
    } else if (this.state.type.keyword) {
      node.name = this.state.type.keyword;
    } else {
      this.unexpected();
    }

    if (!liberal && node.name === "await" && this.state.inAsync) {
      this.raise(node.start, "invalid use of await inside of an async function");
    }

    node.loc.identifierName = node.name;

    this.next();
    return this.finishNode(node, "Identifier");
  }

  checkReservedWord(word: string, startLoc: number, checkKeywords: boolean, isBinding: boolean): void {
    if (this.isReservedWord(word) || (checkKeywords && this.isKeyword(word))) {
      this.raise(startLoc, word + " is a reserved word");
    }

    if (this.state.strict && (reservedWords.strict(word) || (isBinding && reservedWords.strictBind(word)))) {
      this.raise(startLoc, word + " is a reserved word in strict mode");
    }
  }

  // Parses await expression inside async function.

  parseAwait(node: N.AwaitExpression): N.AwaitExpression {
    // istanbul ignore next: this condition is checked at the call site so won't be hit here
    if (!this.state.inAsync) {
      this.unexpected();
    }
    if (this.match(tt.star)) {
      this.raise(node.start, "await* has been removed from the async functions proposal. Use Promise.all() instead.");
    }
    node.argument = this.parseMaybeUnary();
    return this.finishNode(node, "AwaitExpression");
  }

  // Parses yield expression inside generator.

  parseYield(): N.YieldExpression {
    const node = this.startNode();
    this.next();
    if (
      this.match(tt.semi) ||
      this.canInsertSemicolon() ||
      (!this.match(tt.star) && !this.state.type.startsExpr)
    ) {
      node.delegate = false;
      node.argument = null;
    } else {
      node.delegate = this.eat(tt.star);
      node.argument = this.parseMaybeAssign();
    }
    return this.finishNode(node, "YieldExpression");
  }
}<|MERGE_RESOLUTION|>--- conflicted
+++ resolved
@@ -294,51 +294,6 @@
     return this.parseSubscripts(expr, startPos, startLoc);
   }
 
-<<<<<<< HEAD
-  return this.parseSubscripts(expr, startPos, startLoc);
-};
-
-pp.parseSubscripts = function (base, startPos, startLoc, noCalls) {
-  for (;;) {
-    if (!noCalls && this.eat(tt.doubleColon)) {
-      const node = this.startNodeAt(startPos, startLoc);
-      node.object = base;
-      node.callee = this.parseNoCallExpr();
-      return this.parseSubscripts(this.finishNode(node, "BindExpression"), startPos, startLoc, noCalls);
-    } else if (this.eat(tt.questionDot)) {
-      if (this.eat(tt.bracketL)) {
-        const node = this.startNodeAt(startPos, startLoc);
-        node.object = base;
-        node.optional = true;
-        node.property = this.parseExpression();
-        node.computed = true;
-        this.expect(tt.bracketR);
-        base = this.finishNode(node, "MemberExpression");
-      } else {
-        const node = this.startNodeAt(startPos, startLoc);
-        node.object = base;
-        node.property = this.parseIdentifier(true);
-        node.optional = true;
-        node.computed = false;
-        base = this.finishNode(node, "MemberExpression");
-      }
-    } else if (this.eat(tt.dot)) {
-      const node = this.startNodeAt(startPos, startLoc);
-      node.object = base;
-      node.property = this.parseIdentifier(true);
-      node.computed = false;
-      base = this.finishNode(node, "MemberExpression");
-    } else if (this.eat(tt.bracketL)) {
-      const node = this.startNodeAt(startPos, startLoc);
-      node.object = base;
-      node.property = this.parseExpression();
-      node.computed = true;
-      this.expect(tt.bracketR);
-      base = this.finishNode(node, "MemberExpression");
-    } else if (!noCalls && this.match(tt.parenL)) {
-      const possibleAsync = this.state.potentialArrowAt === base.start && base.type === "Identifier" && base.name === "async" && !this.canInsertSemicolon();
-      this.next();
-=======
   parseSubscripts(base: N.Expression, startPos: number, startLoc: Position, noCalls?: boolean): N.Expression {
     for (;;) {
       if (!noCalls && this.eat(tt.doubleColon)) {
@@ -346,6 +301,24 @@
         node.object = base;
         node.callee = this.parseNoCallExpr();
         return this.parseSubscripts(this.finishNode(node, "BindExpression"), startPos, startLoc, noCalls);
+
+      } else if (this.eat(tt.questionDot)) {
+        if (this.eat(tt.bracketL)) {
+          const node = this.startNodeAt(startPos, startLoc);
+          node.object = base;
+          node.optional = true;
+          node.property = this.parseExpression();
+          node.computed = true;
+          this.expect(tt.bracketR);
+          base = this.finishNode(node, "MemberExpression");
+        } else {
+          const node = this.startNodeAt(startPos, startLoc);
+          node.object = base;
+          node.property = this.parseIdentifier(true);
+          node.optional = true;
+          node.computed = false;
+          base = this.finishNode(node, "MemberExpression");
+        }
       } else if (this.eat(tt.dot)) {
         const node = this.startNodeAt(startPos, startLoc);
         node.object = base;
@@ -362,7 +335,6 @@
       } else if (!noCalls && this.match(tt.parenL)) {
         const possibleAsync = this.state.potentialArrowAt === base.start && base.type === "Identifier" && base.name === "async" && !this.canInsertSemicolon();
         this.next();
->>>>>>> f326ef64
 
         const node = this.startNodeAt(startPos, startLoc);
         node.callee = base;
