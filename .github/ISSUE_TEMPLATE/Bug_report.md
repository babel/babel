--- conflicted
+++ resolved
@@ -27,13 +27,8 @@
 **Expected behavior/code**
 A clear and concise description of what you expected to happen (or code).
 
-<<<<<<< HEAD
-**Babel Configuration (babel.config.js, .babelrc, package.json#babel, cli command)**
-=======
-**Babel Configuration (.babelrc, package.json, cli command, .eslintrc)**
-
+**Babel Configuration (babel.config.js, .babelrc, package.json#babel, cli command, .eslintrc)**
 - Filename: `babel.config.js`
->>>>>>> 01d6d6dd
 
 ```js
 {
