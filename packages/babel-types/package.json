--- conflicted
+++ resolved
@@ -16,22 +16,12 @@
   "main": "lib/index.js",
   "types": "lib/index.d.ts",
   "dependencies": {
-<<<<<<< HEAD
     "@babel/helper-validator-identifier": "workspace:^7.10.4",
-    "lodash": "^4.17.13",
-    "to-fast-properties": "^2.0.0"
-  },
-  "devDependencies": {
-    "@babel/generator": "workspace:^7.10.4",
-    "@babel/parser": "workspace:^7.10.4"
-=======
-    "@babel/helper-validator-identifier": "^7.10.4",
     "lodash": "^4.17.19",
     "to-fast-properties": "^2.0.0"
   },
   "devDependencies": {
-    "@babel/generator": "^7.11.0",
-    "@babel/parser": "^7.11.0"
->>>>>>> 028a051c
+    "@babel/generator": "workspace:^7.11.0",
+    "@babel/parser": "workspace:^7.11.0"
   }
 }