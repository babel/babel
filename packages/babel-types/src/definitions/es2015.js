--- conflicted
+++ resolved
@@ -37,14 +37,10 @@
   fields: {
     ...patternLikeCommon,
     elements: {
-<<<<<<< HEAD
-      validate: chain(assertValueType("array"), assertEach(assertNodeType("PatternLike"))),
-=======
-      validate: chain(
-        assertValueType("array"),
-        assertEach(assertNodeType("Identifier", "Pattern", "RestElement")),
-      ),
->>>>>>> 58ec149c
+      validate: chain(
+        assertValueType("array"),
+        assertEach(assertNodeType("PatternLike")),
+      ),
     },
     decorators: {
       validate: chain(
@@ -67,18 +63,10 @@
     "Pureish",
   ],
   fields: {
-<<<<<<< HEAD
     ...functionCommon,
     expression: {
       // https://github.com/babel/babylon/issues/505
       validate: assertValueType("boolean"),
-=======
-    params: {
-      validate: chain(
-        assertValueType("array"),
-        assertEach(assertNodeType("LVal")),
-      ),
->>>>>>> 58ec149c
     },
     body: {
       validate: assertNodeType("BlockStatement", "Expression"),
@@ -92,12 +80,15 @@
     body: {
       validate: chain(
         assertValueType("array"),
-<<<<<<< HEAD
-        assertEach(assertNodeType("ClassMethod", "ClassProperty", "TSDeclareMethod", "TSIndexSignature"))),
-=======
-        assertEach(assertNodeType("ClassMethod", "ClassProperty")),
-      ),
->>>>>>> 58ec149c
+        assertEach(
+          assertNodeType(
+            "ClassMethod",
+            "ClassProperty",
+            "TSDeclareMethod",
+            "TSIndexSignature",
+          ),
+        ),
+      ),
     },
   },
 });
@@ -119,7 +110,12 @@
     optional: true,
   },
   implements: {
-    validate: chain(assertValueType("array"), assertEach(assertNodeType("TSExpressionWithTypeArguments", "FlowClassImplements"))),
+    validate: chain(
+      assertValueType("array"),
+      assertEach(
+        assertNodeType("TSExpressionWithTypeArguments", "FlowClassImplements"),
+      ),
+    ),
     optional: true,
   },
 };
@@ -152,15 +148,11 @@
       optional: true, // Missing if this is the child of an ExportDefaultDeclaration.
     },
     decorators: {
-<<<<<<< HEAD
-      validate: chain(assertValueType("array"), assertEach(assertNodeType("Decorator"))),
-      optional: true,
-=======
       validate: chain(
         assertValueType("array"),
         assertEach(assertNodeType("Decorator")),
       ),
->>>>>>> 58ec149c
+      optional: true,
     },
   },
 });
@@ -182,15 +174,11 @@
       validate: assertNodeType("Expression"),
     },
     decorators: {
-<<<<<<< HEAD
-      validate: chain(assertValueType("array"), assertEach(assertNodeType("Decorator"))),
-      optional: true,
-=======
       validate: chain(
         assertValueType("array"),
         assertEach(assertNodeType("Decorator")),
       ),
->>>>>>> 58ec149c
+      optional: true,
     },
   },
 });
@@ -220,15 +208,12 @@
   ],
   fields: {
     declaration: {
-<<<<<<< HEAD
-      validate: assertNodeType("FunctionDeclaration", "TSDeclareFunction", "ClassDeclaration", "Expression"),
-=======
       validate: assertNodeType(
         "FunctionDeclaration",
+        "TSDeclareFunction",
         "ClassDeclaration",
         "Expression",
       ),
->>>>>>> 58ec149c
     },
   },
 });
@@ -378,7 +363,10 @@
     optional: true,
   },
   accessibility: {
-    validate: chain(assertValueType("string"), assertOneOf("public", "private", "protected")),
+    validate: chain(
+      assertValueType("string"),
+      assertOneOf("public", "private", "protected"),
+    ),
     optional: true,
   },
   static: {
@@ -394,15 +382,19 @@
     optional: true,
   },
   key: {
-    validate: (function () {
-      const normal = assertNodeType("Identifier", "StringLiteral", "NumericLiteral");
+    validate: (function() {
+      const normal = assertNodeType(
+        "Identifier",
+        "StringLiteral",
+        "NumericLiteral",
+      );
       const computed = assertNodeType("Expression");
 
-      return function (node, key, val) {
+      return function(node, key, val) {
         const validator = node.computed ? computed : normal;
         validator(node, key, val);
       };
-    }()),
+    })(),
   },
 };
 
@@ -410,15 +402,24 @@
   ...functionCommon,
   ...classMethodOrPropertyCommon,
   kind: {
-    validate: chain(assertValueType("string"), assertOneOf("get", "set", "method", "constructor")),
+    validate: chain(
+      assertValueType("string"),
+      assertOneOf("get", "set", "method", "constructor"),
+    ),
     default: "method",
   },
   access: {
-    validate: chain(assertValueType("string"), assertOneOf("public", "private", "protected")),
+    validate: chain(
+      assertValueType("string"),
+      assertOneOf("public", "private", "protected"),
+    ),
     optional: true,
   },
   decorators: {
-    validate: chain(assertValueType("array"), assertEach(assertNodeType("Decorator"))),
+    validate: chain(
+      assertValueType("array"),
+      assertEach(assertNodeType("Decorator")),
+    ),
     optional: true,
   },
 };
@@ -435,46 +436,7 @@
     "typeParameters",
   ],
   fields: {
-<<<<<<< HEAD
     ...classMethodOrDeclareMethodCommon,
-=======
-    kind: {
-      validate: chain(
-        assertValueType("string"),
-        assertOneOf("get", "set", "method", "constructor"),
-      ),
-      default: "method",
-    },
-    computed: {
-      default: false,
-      validate: assertValueType("boolean"),
-    },
-    static: {
-      default: false,
-      validate: assertValueType("boolean"),
-    },
-    key: {
-      validate: (function() {
-        const normal = assertNodeType("Expression");
-        const computed = assertNodeType(
-          "Identifier",
-          "StringLiteral",
-          "NumericLiteral",
-        );
-
-        return function(node, key, val) {
-          const validator = node.computed ? computed : normal;
-          validator(node, key, val);
-        };
-      })(),
-    },
-    params: {
-      validate: chain(
-        assertValueType("array"),
-        assertEach(assertNodeType("LVal")),
-      ),
-    },
->>>>>>> 58ec149c
     body: {
       validate: assertNodeType("BlockStatement"),
     },
@@ -488,20 +450,10 @@
   fields: {
     ...patternLikeCommon,
     properties: {
-<<<<<<< HEAD
-      validate: chain(assertValueType("array"), assertEach(assertNodeType("RestElement", "ObjectProperty"))),
-=======
-      validate: chain(
-        assertValueType("array"),
-        assertEach(assertNodeType("RestElement", "Property")),
-      ),
-    },
-    decorators: {
-      validate: chain(
-        assertValueType("array"),
-        assertEach(assertNodeType("Decorator")),
-      ),
->>>>>>> 58ec149c
+      validate: chain(
+        assertValueType("array"),
+        assertEach(assertNodeType("RestElement", "ObjectProperty")),
+      ),
     },
   },
 });
