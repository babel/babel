--- conflicted
+++ resolved
@@ -273,7 +273,10 @@
 
 export const functionCommon = {
   params: {
-    validate: chain(assertValueType("array"), assertEach(assertNodeType("LVal"))),
+    validate: chain(
+      assertValueType("array"),
+      assertEach(assertNodeType("LVal")),
+    ),
   },
   async: {
     validate: assertValueType("boolean"),
@@ -305,19 +308,7 @@
   builder: ["id", "params", "body", "generator", "async"],
   visitor: ["id", "params", "body", "returnType", "typeParameters"],
   fields: {
-<<<<<<< HEAD
     ...functionDeclarationCommon,
-=======
-    id: {
-      validate: assertNodeType("Identifier"),
-    },
-    params: {
-      validate: chain(
-        assertValueType("array"),
-        assertEach(assertNodeType("LVal")),
-      ),
-    },
->>>>>>> 58ec149c
     body: {
       validate: assertNodeType("BlockStatement"),
     },
@@ -349,15 +340,6 @@
       validate: assertNodeType("Identifier"),
       optional: true,
     },
-<<<<<<< HEAD
-=======
-    params: {
-      validate: chain(
-        assertValueType("array"),
-        assertEach(assertNodeType("LVal")),
-      ),
-    },
->>>>>>> 58ec149c
     body: {
       validate: assertNodeType("BlockStatement"),
     },
@@ -371,7 +353,10 @@
     optional: true,
   },
   decorators: {
-    validate: chain(assertValueType("array"), assertEach(assertNodeType("Decorator"))),
+    validate: chain(
+      assertValueType("array"),
+      assertEach(assertNodeType("Decorator")),
+    ),
   },
 };
 
@@ -388,17 +373,9 @@
         }
       },
     },
-<<<<<<< HEAD
     optional: {
       validate: assertValueType("boolean"),
       optional: true,
-=======
-    decorators: {
-      validate: chain(
-        assertValueType("array"),
-        assertEach(assertNodeType("Decorator")),
-      ),
->>>>>>> 58ec149c
     },
   },
 });
@@ -529,29 +506,7 @@
   },
 });
 
-<<<<<<< HEAD
 defineType("NewExpression", callOrNew);
-=======
-defineType("NewExpression", {
-  visitor: ["callee", "arguments"],
-  aliases: ["Expression"],
-  fields: {
-    callee: {
-      validate: assertNodeType("Expression"),
-    },
-    arguments: {
-      validate: chain(
-        assertValueType("array"),
-        assertEach(assertNodeType("Expression", "SpreadElement")),
-      ),
-    },
-    optional: {
-      validate: assertOneOf(true, false),
-      optional: true,
-    },
-  },
-});
->>>>>>> 58ec149c
 
 defineType("Program", {
   visitor: ["directives", "body"],
@@ -608,19 +563,13 @@
       default: false,
     },
     key: {
-<<<<<<< HEAD
-      validate: (function () {
-        const normal = assertNodeType("Identifier", "StringLiteral", "NumericLiteral");
-        const computed = assertNodeType("Expression");
-=======
       validate: (function() {
-        const normal = assertNodeType("Expression");
-        const computed = assertNodeType(
+        const normal = assertNodeType(
           "Identifier",
           "StringLiteral",
           "NumericLiteral",
         );
->>>>>>> 58ec149c
+        const computed = assertNodeType("Expression");
 
         return function(node, key, val) {
           const validator = node.computed ? computed : normal;
@@ -709,15 +658,6 @@
     argument: {
       validate: assertNodeType("LVal"),
     },
-<<<<<<< HEAD
-=======
-    decorators: {
-      validate: chain(
-        assertValueType("array"),
-        assertEach(assertNodeType("Decorator")),
-      ),
-    },
->>>>>>> 58ec149c
   },
 });
 
