{
  "name": "@babel/plugin-transform-proto-to-assign",
  "version": "7.10.5",
  "description": "Babel plugin for turning __proto__ into a shallow property clone",
  "repository": {
    "type": "git",
    "url": "https://github.com/babel/babel.git",
    "directory": "packages/babel-plugin-transform-proto-to-assign"
  },
  "license": "MIT",
  "publishConfig": {
    "access": "public"
  },
  "main": "lib/index.js",
  "keywords": [
    "babel-plugin"
  ],
  "dependencies": {
    "@babel/helper-plugin-utils": "^7.10.4",
<<<<<<< HEAD
    "lodash.pull": "^4.1.0"
=======
    "lodash": "^4.17.19"
>>>>>>> 238cadda
  },
  "peerDependencies": {
    "@babel/core": "^7.0.0-0"
  },
  "devDependencies": {
    "@babel/core": "^7.10.5",
    "@babel/helper-plugin-test-runner": "^7.10.4"
  }
}<|MERGE_RESOLUTION|>--- conflicted
+++ resolved
@@ -17,11 +17,7 @@
   ],
   "dependencies": {
     "@babel/helper-plugin-utils": "^7.10.4",
-<<<<<<< HEAD
     "lodash.pull": "^4.1.0"
-=======
-    "lodash": "^4.17.19"
->>>>>>> 238cadda
   },
   "peerDependencies": {
     "@babel/core": "^7.0.0-0"
