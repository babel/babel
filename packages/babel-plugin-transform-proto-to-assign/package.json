--- conflicted
+++ resolved
@@ -16,13 +16,8 @@
     "babel-plugin"
   ],
   "dependencies": {
-<<<<<<< HEAD
-    "@babel/helper-plugin-utils": "^7.10.4",
+    "@babel/helper-plugin-utils": "workspace:^7.10.4",
     "lodash.pull": "^4.1.0"
-=======
-    "@babel/helper-plugin-utils": "workspace:^7.10.4",
-    "lodash": "^4.17.19"
->>>>>>> af8e0fac
   },
   "peerDependencies": {
     "@babel/core": "^7.0.0-0"
