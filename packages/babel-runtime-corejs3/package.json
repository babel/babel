{
  "name": "@babel/runtime-corejs3",
  "version": "7.27.3",
  "description": "babel's modular runtime helpers with core-js@3 polyfilling",
  "license": "MIT",
  "publishConfig": {
    "access": "public"
  },
  "repository": {
    "type": "git",
    "url": "https://github.com/babel/babel.git",
    "directory": "packages/babel-runtime-corejs3"
  },
  "author": "The Babel Team (https://babel.dev/team)",
  "dependencies": {
    "core-js-pure": "^3.30.2"
  },
  "exports": {
    "./helpers/OverloadYield": [
      {
        "node": "./helpers/OverloadYield.js",
        "import": "./helpers/esm/OverloadYield.js",
        "default": "./helpers/OverloadYield.js"
      },
      "./helpers/OverloadYield.js"
    ],
    "./helpers/esm/OverloadYield": "./helpers/esm/OverloadYield.js",
    "./helpers/applyDecoratedDescriptor": [
      {
        "node": "./helpers/applyDecoratedDescriptor.js",
        "import": "./helpers/esm/applyDecoratedDescriptor.js",
        "default": "./helpers/applyDecoratedDescriptor.js"
      },
      "./helpers/applyDecoratedDescriptor.js"
    ],
    "./helpers/esm/applyDecoratedDescriptor": "./helpers/esm/applyDecoratedDescriptor.js",
    "./helpers/applyDecs2311": [
      {
        "node": "./helpers/applyDecs2311.js",
        "import": "./helpers/esm/applyDecs2311.js",
        "default": "./helpers/applyDecs2311.js"
      },
      "./helpers/applyDecs2311.js"
    ],
    "./helpers/esm/applyDecs2311": "./helpers/esm/applyDecs2311.js",
    "./helpers/arrayLikeToArray": [
      {
        "node": "./helpers/arrayLikeToArray.js",
        "import": "./helpers/esm/arrayLikeToArray.js",
        "default": "./helpers/arrayLikeToArray.js"
      },
      "./helpers/arrayLikeToArray.js"
    ],
    "./helpers/esm/arrayLikeToArray": "./helpers/esm/arrayLikeToArray.js",
    "./helpers/arrayWithHoles": [
      {
        "node": "./helpers/arrayWithHoles.js",
        "import": "./helpers/esm/arrayWithHoles.js",
        "default": "./helpers/arrayWithHoles.js"
      },
      "./helpers/arrayWithHoles.js"
    ],
    "./helpers/esm/arrayWithHoles": "./helpers/esm/arrayWithHoles.js",
    "./helpers/arrayWithoutHoles": [
      {
        "node": "./helpers/arrayWithoutHoles.js",
        "import": "./helpers/esm/arrayWithoutHoles.js",
        "default": "./helpers/arrayWithoutHoles.js"
      },
      "./helpers/arrayWithoutHoles.js"
    ],
    "./helpers/esm/arrayWithoutHoles": "./helpers/esm/arrayWithoutHoles.js",
    "./helpers/assertClassBrand": [
      {
        "node": "./helpers/assertClassBrand.js",
        "import": "./helpers/esm/assertClassBrand.js",
        "default": "./helpers/assertClassBrand.js"
      },
      "./helpers/assertClassBrand.js"
    ],
    "./helpers/esm/assertClassBrand": "./helpers/esm/assertClassBrand.js",
    "./helpers/assertThisInitialized": [
      {
        "node": "./helpers/assertThisInitialized.js",
        "import": "./helpers/esm/assertThisInitialized.js",
        "default": "./helpers/assertThisInitialized.js"
      },
      "./helpers/assertThisInitialized.js"
    ],
    "./helpers/esm/assertThisInitialized": "./helpers/esm/assertThisInitialized.js",
    "./helpers/asyncGeneratorDelegate": [
      {
        "node": "./helpers/asyncGeneratorDelegate.js",
        "import": "./helpers/esm/asyncGeneratorDelegate.js",
        "default": "./helpers/asyncGeneratorDelegate.js"
      },
      "./helpers/asyncGeneratorDelegate.js"
    ],
    "./helpers/esm/asyncGeneratorDelegate": "./helpers/esm/asyncGeneratorDelegate.js",
    "./helpers/asyncIterator": [
      {
        "node": "./helpers/asyncIterator.js",
        "import": "./helpers/esm/asyncIterator.js",
        "default": "./helpers/asyncIterator.js"
      },
      "./helpers/asyncIterator.js"
    ],
    "./helpers/esm/asyncIterator": "./helpers/esm/asyncIterator.js",
    "./helpers/asyncToGenerator": [
      {
        "node": "./helpers/asyncToGenerator.js",
        "import": "./helpers/esm/asyncToGenerator.js",
        "default": "./helpers/asyncToGenerator.js"
      },
      "./helpers/asyncToGenerator.js"
    ],
    "./helpers/esm/asyncToGenerator": "./helpers/esm/asyncToGenerator.js",
    "./helpers/awaitAsyncGenerator": [
      {
        "node": "./helpers/awaitAsyncGenerator.js",
        "import": "./helpers/esm/awaitAsyncGenerator.js",
        "default": "./helpers/awaitAsyncGenerator.js"
      },
      "./helpers/awaitAsyncGenerator.js"
    ],
    "./helpers/esm/awaitAsyncGenerator": "./helpers/esm/awaitAsyncGenerator.js",
    "./helpers/callSuper": [
      {
        "node": "./helpers/callSuper.js",
        "import": "./helpers/esm/callSuper.js",
        "default": "./helpers/callSuper.js"
      },
      "./helpers/callSuper.js"
    ],
    "./helpers/esm/callSuper": "./helpers/esm/callSuper.js",
    "./helpers/checkInRHS": [
      {
        "node": "./helpers/checkInRHS.js",
        "import": "./helpers/esm/checkInRHS.js",
        "default": "./helpers/checkInRHS.js"
      },
      "./helpers/checkInRHS.js"
    ],
    "./helpers/esm/checkInRHS": "./helpers/esm/checkInRHS.js",
    "./helpers/checkPrivateRedeclaration": [
      {
        "node": "./helpers/checkPrivateRedeclaration.js",
        "import": "./helpers/esm/checkPrivateRedeclaration.js",
        "default": "./helpers/checkPrivateRedeclaration.js"
      },
      "./helpers/checkPrivateRedeclaration.js"
    ],
    "./helpers/esm/checkPrivateRedeclaration": "./helpers/esm/checkPrivateRedeclaration.js",
    "./helpers/classCallCheck": [
      {
        "node": "./helpers/classCallCheck.js",
        "import": "./helpers/esm/classCallCheck.js",
        "default": "./helpers/classCallCheck.js"
      },
      "./helpers/classCallCheck.js"
    ],
    "./helpers/esm/classCallCheck": "./helpers/esm/classCallCheck.js",
    "./helpers/classNameTDZError": [
      {
        "node": "./helpers/classNameTDZError.js",
        "import": "./helpers/esm/classNameTDZError.js",
        "default": "./helpers/classNameTDZError.js"
      },
      "./helpers/classNameTDZError.js"
    ],
    "./helpers/esm/classNameTDZError": "./helpers/esm/classNameTDZError.js",
    "./helpers/classPrivateFieldGet2": [
      {
        "node": "./helpers/classPrivateFieldGet2.js",
        "import": "./helpers/esm/classPrivateFieldGet2.js",
        "default": "./helpers/classPrivateFieldGet2.js"
      },
      "./helpers/classPrivateFieldGet2.js"
    ],
    "./helpers/esm/classPrivateFieldGet2": "./helpers/esm/classPrivateFieldGet2.js",
    "./helpers/classPrivateFieldInitSpec": [
      {
        "node": "./helpers/classPrivateFieldInitSpec.js",
        "import": "./helpers/esm/classPrivateFieldInitSpec.js",
        "default": "./helpers/classPrivateFieldInitSpec.js"
      },
      "./helpers/classPrivateFieldInitSpec.js"
    ],
    "./helpers/esm/classPrivateFieldInitSpec": "./helpers/esm/classPrivateFieldInitSpec.js",
    "./helpers/classPrivateFieldLooseBase": [
      {
        "node": "./helpers/classPrivateFieldLooseBase.js",
        "import": "./helpers/esm/classPrivateFieldLooseBase.js",
        "default": "./helpers/classPrivateFieldLooseBase.js"
      },
      "./helpers/classPrivateFieldLooseBase.js"
    ],
    "./helpers/esm/classPrivateFieldLooseBase": "./helpers/esm/classPrivateFieldLooseBase.js",
    "./helpers/classPrivateFieldLooseKey": [
      {
        "node": "./helpers/classPrivateFieldLooseKey.js",
        "import": "./helpers/esm/classPrivateFieldLooseKey.js",
        "default": "./helpers/classPrivateFieldLooseKey.js"
      },
      "./helpers/classPrivateFieldLooseKey.js"
    ],
    "./helpers/esm/classPrivateFieldLooseKey": "./helpers/esm/classPrivateFieldLooseKey.js",
    "./helpers/classPrivateFieldSet2": [
      {
        "node": "./helpers/classPrivateFieldSet2.js",
        "import": "./helpers/esm/classPrivateFieldSet2.js",
        "default": "./helpers/classPrivateFieldSet2.js"
      },
      "./helpers/classPrivateFieldSet2.js"
    ],
    "./helpers/esm/classPrivateFieldSet2": "./helpers/esm/classPrivateFieldSet2.js",
    "./helpers/classPrivateGetter": [
      {
        "node": "./helpers/classPrivateGetter.js",
        "import": "./helpers/esm/classPrivateGetter.js",
        "default": "./helpers/classPrivateGetter.js"
      },
      "./helpers/classPrivateGetter.js"
    ],
    "./helpers/esm/classPrivateGetter": "./helpers/esm/classPrivateGetter.js",
    "./helpers/classPrivateMethodInitSpec": [
      {
        "node": "./helpers/classPrivateMethodInitSpec.js",
        "import": "./helpers/esm/classPrivateMethodInitSpec.js",
        "default": "./helpers/classPrivateMethodInitSpec.js"
      },
      "./helpers/classPrivateMethodInitSpec.js"
    ],
    "./helpers/esm/classPrivateMethodInitSpec": "./helpers/esm/classPrivateMethodInitSpec.js",
    "./helpers/classPrivateSetter": [
      {
        "node": "./helpers/classPrivateSetter.js",
        "import": "./helpers/esm/classPrivateSetter.js",
        "default": "./helpers/classPrivateSetter.js"
      },
      "./helpers/classPrivateSetter.js"
    ],
    "./helpers/esm/classPrivateSetter": "./helpers/esm/classPrivateSetter.js",
    "./helpers/classStaticPrivateMethodGet": [
      {
        "node": "./helpers/classStaticPrivateMethodGet.js",
        "import": "./helpers/esm/classStaticPrivateMethodGet.js",
        "default": "./helpers/classStaticPrivateMethodGet.js"
      },
      "./helpers/classStaticPrivateMethodGet.js"
    ],
    "./helpers/esm/classStaticPrivateMethodGet": "./helpers/esm/classStaticPrivateMethodGet.js",
    "./helpers/construct": [
      {
        "node": "./helpers/construct.js",
        "import": "./helpers/esm/construct.js",
        "default": "./helpers/construct.js"
      },
      "./helpers/construct.js"
    ],
    "./helpers/esm/construct": "./helpers/esm/construct.js",
    "./helpers/createClass": [
      {
        "node": "./helpers/createClass.js",
        "import": "./helpers/esm/createClass.js",
        "default": "./helpers/createClass.js"
      },
      "./helpers/createClass.js"
    ],
    "./helpers/esm/createClass": "./helpers/esm/createClass.js",
    "./helpers/createForOfIteratorHelper": [
      {
        "node": "./helpers/createForOfIteratorHelper.js",
        "import": "./helpers/esm/createForOfIteratorHelper.js",
        "default": "./helpers/createForOfIteratorHelper.js"
      },
      "./helpers/createForOfIteratorHelper.js"
    ],
    "./helpers/esm/createForOfIteratorHelper": "./helpers/esm/createForOfIteratorHelper.js",
    "./helpers/createForOfIteratorHelperLoose": [
      {
        "node": "./helpers/createForOfIteratorHelperLoose.js",
        "import": "./helpers/esm/createForOfIteratorHelperLoose.js",
        "default": "./helpers/createForOfIteratorHelperLoose.js"
      },
      "./helpers/createForOfIteratorHelperLoose.js"
    ],
    "./helpers/esm/createForOfIteratorHelperLoose": "./helpers/esm/createForOfIteratorHelperLoose.js",
    "./helpers/createSuper": [
      {
        "node": "./helpers/createSuper.js",
        "import": "./helpers/esm/createSuper.js",
        "default": "./helpers/createSuper.js"
      },
      "./helpers/createSuper.js"
    ],
    "./helpers/esm/createSuper": "./helpers/esm/createSuper.js",
    "./helpers/decorate": [
      {
        "node": "./helpers/decorate.js",
        "import": "./helpers/esm/decorate.js",
        "default": "./helpers/decorate.js"
      },
      "./helpers/decorate.js"
    ],
    "./helpers/esm/decorate": "./helpers/esm/decorate.js",
    "./helpers/defaults": [
      {
        "node": "./helpers/defaults.js",
        "import": "./helpers/esm/defaults.js",
        "default": "./helpers/defaults.js"
      },
      "./helpers/defaults.js"
    ],
    "./helpers/esm/defaults": "./helpers/esm/defaults.js",
    "./helpers/defineAccessor": [
      {
        "node": "./helpers/defineAccessor.js",
        "import": "./helpers/esm/defineAccessor.js",
        "default": "./helpers/defineAccessor.js"
      },
      "./helpers/defineAccessor.js"
    ],
    "./helpers/esm/defineAccessor": "./helpers/esm/defineAccessor.js",
    "./helpers/defineProperty": [
      {
        "node": "./helpers/defineProperty.js",
        "import": "./helpers/esm/defineProperty.js",
        "default": "./helpers/defineProperty.js"
      },
      "./helpers/defineProperty.js"
    ],
    "./helpers/esm/defineProperty": "./helpers/esm/defineProperty.js",
    "./helpers/extends": [
      {
        "node": "./helpers/extends.js",
        "import": "./helpers/esm/extends.js",
        "default": "./helpers/extends.js"
      },
      "./helpers/extends.js"
    ],
    "./helpers/esm/extends": "./helpers/esm/extends.js",
    "./helpers/get": [
      {
        "node": "./helpers/get.js",
        "import": "./helpers/esm/get.js",
        "default": "./helpers/get.js"
      },
      "./helpers/get.js"
    ],
    "./helpers/esm/get": "./helpers/esm/get.js",
    "./helpers/getPrototypeOf": [
      {
        "node": "./helpers/getPrototypeOf.js",
        "import": "./helpers/esm/getPrototypeOf.js",
        "default": "./helpers/getPrototypeOf.js"
      },
      "./helpers/getPrototypeOf.js"
    ],
    "./helpers/esm/getPrototypeOf": "./helpers/esm/getPrototypeOf.js",
    "./helpers/identity": [
      {
        "node": "./helpers/identity.js",
        "import": "./helpers/esm/identity.js",
        "default": "./helpers/identity.js"
      },
      "./helpers/identity.js"
    ],
    "./helpers/esm/identity": "./helpers/esm/identity.js",
    "./helpers/importDeferProxy": [
      {
        "node": "./helpers/importDeferProxy.js",
        "import": "./helpers/esm/importDeferProxy.js",
        "default": "./helpers/importDeferProxy.js"
      },
      "./helpers/importDeferProxy.js"
    ],
    "./helpers/esm/importDeferProxy": "./helpers/esm/importDeferProxy.js",
    "./helpers/inherits": [
      {
        "node": "./helpers/inherits.js",
        "import": "./helpers/esm/inherits.js",
        "default": "./helpers/inherits.js"
      },
      "./helpers/inherits.js"
    ],
    "./helpers/esm/inherits": "./helpers/esm/inherits.js",
    "./helpers/inheritsLoose": [
      {
        "node": "./helpers/inheritsLoose.js",
        "import": "./helpers/esm/inheritsLoose.js",
        "default": "./helpers/inheritsLoose.js"
      },
      "./helpers/inheritsLoose.js"
    ],
    "./helpers/esm/inheritsLoose": "./helpers/esm/inheritsLoose.js",
    "./helpers/initializerDefineProperty": [
      {
        "node": "./helpers/initializerDefineProperty.js",
        "import": "./helpers/esm/initializerDefineProperty.js",
        "default": "./helpers/initializerDefineProperty.js"
      },
      "./helpers/initializerDefineProperty.js"
    ],
    "./helpers/esm/initializerDefineProperty": "./helpers/esm/initializerDefineProperty.js",
    "./helpers/initializerWarningHelper": [
      {
        "node": "./helpers/initializerWarningHelper.js",
        "import": "./helpers/esm/initializerWarningHelper.js",
        "default": "./helpers/initializerWarningHelper.js"
      },
      "./helpers/initializerWarningHelper.js"
    ],
    "./helpers/esm/initializerWarningHelper": "./helpers/esm/initializerWarningHelper.js",
    "./helpers/instanceof": [
      {
        "node": "./helpers/instanceof.js",
        "import": "./helpers/esm/instanceof.js",
        "default": "./helpers/instanceof.js"
      },
      "./helpers/instanceof.js"
    ],
    "./helpers/esm/instanceof": "./helpers/esm/instanceof.js",
    "./helpers/interopRequireDefault": [
      {
        "node": "./helpers/interopRequireDefault.js",
        "import": "./helpers/esm/interopRequireDefault.js",
        "default": "./helpers/interopRequireDefault.js"
      },
      "./helpers/interopRequireDefault.js"
    ],
    "./helpers/esm/interopRequireDefault": "./helpers/esm/interopRequireDefault.js",
    "./helpers/interopRequireWildcard": [
      {
        "node": "./helpers/interopRequireWildcard.js",
        "import": "./helpers/esm/interopRequireWildcard.js",
        "default": "./helpers/interopRequireWildcard.js"
      },
      "./helpers/interopRequireWildcard.js"
    ],
    "./helpers/esm/interopRequireWildcard": "./helpers/esm/interopRequireWildcard.js",
    "./helpers/isNativeFunction": [
      {
        "node": "./helpers/isNativeFunction.js",
        "import": "./helpers/esm/isNativeFunction.js",
        "default": "./helpers/isNativeFunction.js"
      },
      "./helpers/isNativeFunction.js"
    ],
    "./helpers/esm/isNativeFunction": "./helpers/esm/isNativeFunction.js",
    "./helpers/isNativeReflectConstruct": [
      {
        "node": "./helpers/isNativeReflectConstruct.js",
        "import": "./helpers/esm/isNativeReflectConstruct.js",
        "default": "./helpers/isNativeReflectConstruct.js"
      },
      "./helpers/isNativeReflectConstruct.js"
    ],
    "./helpers/esm/isNativeReflectConstruct": "./helpers/esm/isNativeReflectConstruct.js",
    "./helpers/iterableToArray": [
      {
        "node": "./helpers/iterableToArray.js",
        "import": "./helpers/esm/iterableToArray.js",
        "default": "./helpers/iterableToArray.js"
      },
      "./helpers/iterableToArray.js"
    ],
    "./helpers/esm/iterableToArray": "./helpers/esm/iterableToArray.js",
    "./helpers/iterableToArrayLimit": [
      {
        "node": "./helpers/iterableToArrayLimit.js",
        "import": "./helpers/esm/iterableToArrayLimit.js",
        "default": "./helpers/iterableToArrayLimit.js"
      },
      "./helpers/iterableToArrayLimit.js"
    ],
    "./helpers/esm/iterableToArrayLimit": "./helpers/esm/iterableToArrayLimit.js",
    "./helpers/jsx": [
      {
        "node": "./helpers/jsx.js",
        "import": "./helpers/esm/jsx.js",
        "default": "./helpers/jsx.js"
      },
      "./helpers/jsx.js"
    ],
    "./helpers/esm/jsx": "./helpers/esm/jsx.js",
    "./helpers/maybeArrayLike": [
      {
        "node": "./helpers/maybeArrayLike.js",
        "import": "./helpers/esm/maybeArrayLike.js",
        "default": "./helpers/maybeArrayLike.js"
      },
      "./helpers/maybeArrayLike.js"
    ],
    "./helpers/esm/maybeArrayLike": "./helpers/esm/maybeArrayLike.js",
    "./helpers/newArrowCheck": [
      {
        "node": "./helpers/newArrowCheck.js",
        "import": "./helpers/esm/newArrowCheck.js",
        "default": "./helpers/newArrowCheck.js"
      },
      "./helpers/newArrowCheck.js"
    ],
    "./helpers/esm/newArrowCheck": "./helpers/esm/newArrowCheck.js",
    "./helpers/nonIterableRest": [
      {
        "node": "./helpers/nonIterableRest.js",
        "import": "./helpers/esm/nonIterableRest.js",
        "default": "./helpers/nonIterableRest.js"
      },
      "./helpers/nonIterableRest.js"
    ],
    "./helpers/esm/nonIterableRest": "./helpers/esm/nonIterableRest.js",
    "./helpers/nonIterableSpread": [
      {
        "node": "./helpers/nonIterableSpread.js",
        "import": "./helpers/esm/nonIterableSpread.js",
        "default": "./helpers/nonIterableSpread.js"
      },
      "./helpers/nonIterableSpread.js"
    ],
    "./helpers/esm/nonIterableSpread": "./helpers/esm/nonIterableSpread.js",
    "./helpers/nullishReceiverError": [
      {
        "node": "./helpers/nullishReceiverError.js",
        "import": "./helpers/esm/nullishReceiverError.js",
        "default": "./helpers/nullishReceiverError.js"
      },
      "./helpers/nullishReceiverError.js"
    ],
    "./helpers/esm/nullishReceiverError": "./helpers/esm/nullishReceiverError.js",
    "./helpers/objectDestructuringEmpty": [
      {
        "node": "./helpers/objectDestructuringEmpty.js",
        "import": "./helpers/esm/objectDestructuringEmpty.js",
        "default": "./helpers/objectDestructuringEmpty.js"
      },
      "./helpers/objectDestructuringEmpty.js"
    ],
    "./helpers/esm/objectDestructuringEmpty": "./helpers/esm/objectDestructuringEmpty.js",
    "./helpers/objectSpread2": [
      {
        "node": "./helpers/objectSpread2.js",
        "import": "./helpers/esm/objectSpread2.js",
        "default": "./helpers/objectSpread2.js"
      },
      "./helpers/objectSpread2.js"
    ],
    "./helpers/esm/objectSpread2": "./helpers/esm/objectSpread2.js",
    "./helpers/objectWithoutProperties": [
      {
        "node": "./helpers/objectWithoutProperties.js",
        "import": "./helpers/esm/objectWithoutProperties.js",
        "default": "./helpers/objectWithoutProperties.js"
      },
      "./helpers/objectWithoutProperties.js"
    ],
    "./helpers/esm/objectWithoutProperties": "./helpers/esm/objectWithoutProperties.js",
    "./helpers/objectWithoutPropertiesLoose": [
      {
        "node": "./helpers/objectWithoutPropertiesLoose.js",
        "import": "./helpers/esm/objectWithoutPropertiesLoose.js",
        "default": "./helpers/objectWithoutPropertiesLoose.js"
      },
      "./helpers/objectWithoutPropertiesLoose.js"
    ],
    "./helpers/esm/objectWithoutPropertiesLoose": "./helpers/esm/objectWithoutPropertiesLoose.js",
    "./helpers/possibleConstructorReturn": [
      {
        "node": "./helpers/possibleConstructorReturn.js",
        "import": "./helpers/esm/possibleConstructorReturn.js",
        "default": "./helpers/possibleConstructorReturn.js"
      },
      "./helpers/possibleConstructorReturn.js"
    ],
    "./helpers/esm/possibleConstructorReturn": "./helpers/esm/possibleConstructorReturn.js",
    "./helpers/readOnlyError": [
      {
        "node": "./helpers/readOnlyError.js",
        "import": "./helpers/esm/readOnlyError.js",
        "default": "./helpers/readOnlyError.js"
      },
      "./helpers/readOnlyError.js"
    ],
    "./helpers/esm/readOnlyError": "./helpers/esm/readOnlyError.js",
    "./helpers/regenerator": [
<<<<<<< HEAD
      {
        "node": "./helpers/regenerator.js",
        "import": "./helpers/esm/regenerator.js",
        "default": "./helpers/regenerator.js"
      },
      "./helpers/regenerator.js"
    ],
    "./helpers/esm/regenerator": "./helpers/esm/regenerator.js",
    "./helpers/regeneratorAsync": [
      {
        "node": "./helpers/regeneratorAsync.js",
        "import": "./helpers/esm/regeneratorAsync.js",
        "default": "./helpers/regeneratorAsync.js"
      },
      "./helpers/regeneratorAsync.js"
    ],
    "./helpers/esm/regeneratorAsync": "./helpers/esm/regeneratorAsync.js",
    "./helpers/regeneratorAsyncGen": [
      {
        "node": "./helpers/regeneratorAsyncGen.js",
        "import": "./helpers/esm/regeneratorAsyncGen.js",
        "default": "./helpers/regeneratorAsyncGen.js"
      },
      "./helpers/regeneratorAsyncGen.js"
    ],
    "./helpers/esm/regeneratorAsyncGen": "./helpers/esm/regeneratorAsyncGen.js",
    "./helpers/regeneratorKeys": [
      {
        "node": "./helpers/regeneratorKeys.js",
        "import": "./helpers/esm/regeneratorKeys.js",
        "default": "./helpers/regeneratorKeys.js"
      },
      "./helpers/regeneratorKeys.js"
    ],
    "./helpers/esm/regeneratorKeys": "./helpers/esm/regeneratorKeys.js",
    "./helpers/regeneratorRuntime": [
=======
>>>>>>> b88c6306
      {
        "node": "./helpers/regenerator.js",
        "import": "./helpers/esm/regenerator.js",
        "default": "./helpers/regenerator.js"
      },
      "./helpers/regenerator.js"
    ],
    "./helpers/esm/regenerator": "./helpers/esm/regenerator.js",
    "./helpers/regeneratorAsync": [
      {
        "node": "./helpers/regeneratorAsync.js",
        "import": "./helpers/esm/regeneratorAsync.js",
        "default": "./helpers/regeneratorAsync.js"
      },
      "./helpers/regeneratorAsync.js"
    ],
    "./helpers/esm/regeneratorAsync": "./helpers/esm/regeneratorAsync.js",
    "./helpers/regeneratorAsyncGen": [
      {
        "node": "./helpers/regeneratorAsyncGen.js",
        "import": "./helpers/esm/regeneratorAsyncGen.js",
        "default": "./helpers/regeneratorAsyncGen.js"
      },
      "./helpers/regeneratorAsyncGen.js"
    ],
    "./helpers/esm/regeneratorAsyncGen": "./helpers/esm/regeneratorAsyncGen.js",
    "./helpers/regeneratorKeys": [
      {
        "node": "./helpers/regeneratorKeys.js",
        "import": "./helpers/esm/regeneratorKeys.js",
        "default": "./helpers/regeneratorKeys.js"
      },
      "./helpers/regeneratorKeys.js"
    ],
    "./helpers/esm/regeneratorKeys": "./helpers/esm/regeneratorKeys.js",
    "./helpers/set": [
      {
        "node": "./helpers/set.js",
        "import": "./helpers/esm/set.js",
        "default": "./helpers/set.js"
      },
      "./helpers/set.js"
    ],
    "./helpers/esm/set": "./helpers/esm/set.js",
    "./helpers/setFunctionName": [
      {
        "node": "./helpers/setFunctionName.js",
        "import": "./helpers/esm/setFunctionName.js",
        "default": "./helpers/setFunctionName.js"
      },
      "./helpers/setFunctionName.js"
    ],
    "./helpers/esm/setFunctionName": "./helpers/esm/setFunctionName.js",
    "./helpers/setPrototypeOf": [
      {
        "node": "./helpers/setPrototypeOf.js",
        "import": "./helpers/esm/setPrototypeOf.js",
        "default": "./helpers/setPrototypeOf.js"
      },
      "./helpers/setPrototypeOf.js"
    ],
    "./helpers/esm/setPrototypeOf": "./helpers/esm/setPrototypeOf.js",
    "./helpers/skipFirstGeneratorNext": [
      {
        "node": "./helpers/skipFirstGeneratorNext.js",
        "import": "./helpers/esm/skipFirstGeneratorNext.js",
        "default": "./helpers/skipFirstGeneratorNext.js"
      },
      "./helpers/skipFirstGeneratorNext.js"
    ],
    "./helpers/esm/skipFirstGeneratorNext": "./helpers/esm/skipFirstGeneratorNext.js",
    "./helpers/slicedToArray": [
      {
        "node": "./helpers/slicedToArray.js",
        "import": "./helpers/esm/slicedToArray.js",
        "default": "./helpers/slicedToArray.js"
      },
      "./helpers/slicedToArray.js"
    ],
    "./helpers/esm/slicedToArray": "./helpers/esm/slicedToArray.js",
    "./helpers/superPropBase": [
      {
        "node": "./helpers/superPropBase.js",
        "import": "./helpers/esm/superPropBase.js",
        "default": "./helpers/superPropBase.js"
      },
      "./helpers/superPropBase.js"
    ],
    "./helpers/esm/superPropBase": "./helpers/esm/superPropBase.js",
    "./helpers/superPropGet": [
      {
        "node": "./helpers/superPropGet.js",
        "import": "./helpers/esm/superPropGet.js",
        "default": "./helpers/superPropGet.js"
      },
      "./helpers/superPropGet.js"
    ],
    "./helpers/esm/superPropGet": "./helpers/esm/superPropGet.js",
    "./helpers/superPropSet": [
      {
        "node": "./helpers/superPropSet.js",
        "import": "./helpers/esm/superPropSet.js",
        "default": "./helpers/superPropSet.js"
      },
      "./helpers/superPropSet.js"
    ],
    "./helpers/esm/superPropSet": "./helpers/esm/superPropSet.js",
    "./helpers/taggedTemplateLiteral": [
      {
        "node": "./helpers/taggedTemplateLiteral.js",
        "import": "./helpers/esm/taggedTemplateLiteral.js",
        "default": "./helpers/taggedTemplateLiteral.js"
      },
      "./helpers/taggedTemplateLiteral.js"
    ],
    "./helpers/esm/taggedTemplateLiteral": "./helpers/esm/taggedTemplateLiteral.js",
    "./helpers/taggedTemplateLiteralLoose": [
      {
        "node": "./helpers/taggedTemplateLiteralLoose.js",
        "import": "./helpers/esm/taggedTemplateLiteralLoose.js",
        "default": "./helpers/taggedTemplateLiteralLoose.js"
      },
      "./helpers/taggedTemplateLiteralLoose.js"
    ],
    "./helpers/esm/taggedTemplateLiteralLoose": "./helpers/esm/taggedTemplateLiteralLoose.js",
    "./helpers/tdz": [
      {
        "node": "./helpers/tdz.js",
        "import": "./helpers/esm/tdz.js",
        "default": "./helpers/tdz.js"
      },
      "./helpers/tdz.js"
    ],
    "./helpers/esm/tdz": "./helpers/esm/tdz.js",
    "./helpers/temporalRef": [
      {
        "node": "./helpers/temporalRef.js",
        "import": "./helpers/esm/temporalRef.js",
        "default": "./helpers/temporalRef.js"
      },
      "./helpers/temporalRef.js"
    ],
    "./helpers/esm/temporalRef": "./helpers/esm/temporalRef.js",
    "./helpers/temporalUndefined": [
      {
        "node": "./helpers/temporalUndefined.js",
        "import": "./helpers/esm/temporalUndefined.js",
        "default": "./helpers/temporalUndefined.js"
      },
      "./helpers/temporalUndefined.js"
    ],
    "./helpers/esm/temporalUndefined": "./helpers/esm/temporalUndefined.js",
    "./helpers/toArray": [
      {
        "node": "./helpers/toArray.js",
        "import": "./helpers/esm/toArray.js",
        "default": "./helpers/toArray.js"
      },
      "./helpers/toArray.js"
    ],
    "./helpers/esm/toArray": "./helpers/esm/toArray.js",
    "./helpers/toConsumableArray": [
      {
        "node": "./helpers/toConsumableArray.js",
        "import": "./helpers/esm/toConsumableArray.js",
        "default": "./helpers/toConsumableArray.js"
      },
      "./helpers/toConsumableArray.js"
    ],
    "./helpers/esm/toConsumableArray": "./helpers/esm/toConsumableArray.js",
    "./helpers/toPrimitive": [
      {
        "node": "./helpers/toPrimitive.js",
        "import": "./helpers/esm/toPrimitive.js",
        "default": "./helpers/toPrimitive.js"
      },
      "./helpers/toPrimitive.js"
    ],
    "./helpers/esm/toPrimitive": "./helpers/esm/toPrimitive.js",
    "./helpers/toPropertyKey": [
      {
        "node": "./helpers/toPropertyKey.js",
        "import": "./helpers/esm/toPropertyKey.js",
        "default": "./helpers/toPropertyKey.js"
      },
      "./helpers/toPropertyKey.js"
    ],
    "./helpers/esm/toPropertyKey": "./helpers/esm/toPropertyKey.js",
    "./helpers/toSetter": [
      {
        "node": "./helpers/toSetter.js",
        "import": "./helpers/esm/toSetter.js",
        "default": "./helpers/toSetter.js"
      },
      "./helpers/toSetter.js"
    ],
    "./helpers/esm/toSetter": "./helpers/esm/toSetter.js",
    "./helpers/tsRewriteRelativeImportExtensions": [
      {
        "node": "./helpers/tsRewriteRelativeImportExtensions.js",
        "import": "./helpers/esm/tsRewriteRelativeImportExtensions.js",
        "default": "./helpers/tsRewriteRelativeImportExtensions.js"
      },
      "./helpers/tsRewriteRelativeImportExtensions.js"
    ],
    "./helpers/esm/tsRewriteRelativeImportExtensions": "./helpers/esm/tsRewriteRelativeImportExtensions.js",
    "./helpers/typeof": [
      {
        "node": "./helpers/typeof.js",
        "import": "./helpers/esm/typeof.js",
        "default": "./helpers/typeof.js"
      },
      "./helpers/typeof.js"
    ],
    "./helpers/esm/typeof": "./helpers/esm/typeof.js",
    "./helpers/unsupportedIterableToArray": [
      {
        "node": "./helpers/unsupportedIterableToArray.js",
        "import": "./helpers/esm/unsupportedIterableToArray.js",
        "default": "./helpers/unsupportedIterableToArray.js"
      },
      "./helpers/unsupportedIterableToArray.js"
    ],
    "./helpers/esm/unsupportedIterableToArray": "./helpers/esm/unsupportedIterableToArray.js",
    "./helpers/usingCtx": [
      {
        "node": "./helpers/usingCtx.js",
        "import": "./helpers/esm/usingCtx.js",
        "default": "./helpers/usingCtx.js"
      },
      "./helpers/usingCtx.js"
    ],
    "./helpers/esm/usingCtx": "./helpers/esm/usingCtx.js",
    "./helpers/wrapAsyncGenerator": [
      {
        "node": "./helpers/wrapAsyncGenerator.js",
        "import": "./helpers/esm/wrapAsyncGenerator.js",
        "default": "./helpers/wrapAsyncGenerator.js"
      },
      "./helpers/wrapAsyncGenerator.js"
    ],
    "./helpers/esm/wrapAsyncGenerator": "./helpers/esm/wrapAsyncGenerator.js",
    "./helpers/wrapNativeSuper": [
      {
        "node": "./helpers/wrapNativeSuper.js",
        "import": "./helpers/esm/wrapNativeSuper.js",
        "default": "./helpers/wrapNativeSuper.js"
      },
      "./helpers/wrapNativeSuper.js"
    ],
    "./helpers/esm/wrapNativeSuper": "./helpers/esm/wrapNativeSuper.js",
    "./helpers/wrapRegExp": [
      {
        "node": "./helpers/wrapRegExp.js",
        "import": "./helpers/esm/wrapRegExp.js",
        "default": "./helpers/wrapRegExp.js"
      },
      "./helpers/wrapRegExp.js"
    ],
    "./helpers/esm/wrapRegExp": "./helpers/esm/wrapRegExp.js",
    "./helpers/writeOnlyError": [
      {
        "node": "./helpers/writeOnlyError.js",
        "import": "./helpers/esm/writeOnlyError.js",
        "default": "./helpers/writeOnlyError.js"
      },
      "./helpers/writeOnlyError.js"
    ],
    "./helpers/esm/writeOnlyError": "./helpers/esm/writeOnlyError.js",
    "./helpers/AwaitValue": [
      {
        "node": "./helpers/AwaitValue.js",
        "import": "./helpers/esm/AwaitValue.js",
        "default": "./helpers/AwaitValue.js"
      },
      "./helpers/AwaitValue.js"
    ],
    "./helpers/esm/AwaitValue": "./helpers/esm/AwaitValue.js",
    "./helpers/applyDecs": [
      {
        "node": "./helpers/applyDecs.js",
        "import": "./helpers/esm/applyDecs.js",
        "default": "./helpers/applyDecs.js"
      },
      "./helpers/applyDecs.js"
    ],
    "./helpers/esm/applyDecs": "./helpers/esm/applyDecs.js",
    "./helpers/applyDecs2203": [
      {
        "node": "./helpers/applyDecs2203.js",
        "import": "./helpers/esm/applyDecs2203.js",
        "default": "./helpers/applyDecs2203.js"
      },
      "./helpers/applyDecs2203.js"
    ],
    "./helpers/esm/applyDecs2203": "./helpers/esm/applyDecs2203.js",
    "./helpers/applyDecs2203R": [
      {
        "node": "./helpers/applyDecs2203R.js",
        "import": "./helpers/esm/applyDecs2203R.js",
        "default": "./helpers/applyDecs2203R.js"
      },
      "./helpers/applyDecs2203R.js"
    ],
    "./helpers/esm/applyDecs2203R": "./helpers/esm/applyDecs2203R.js",
    "./helpers/applyDecs2301": [
      {
        "node": "./helpers/applyDecs2301.js",
        "import": "./helpers/esm/applyDecs2301.js",
        "default": "./helpers/applyDecs2301.js"
      },
      "./helpers/applyDecs2301.js"
    ],
    "./helpers/esm/applyDecs2301": "./helpers/esm/applyDecs2301.js",
    "./helpers/applyDecs2305": [
      {
        "node": "./helpers/applyDecs2305.js",
        "import": "./helpers/esm/applyDecs2305.js",
        "default": "./helpers/applyDecs2305.js"
      },
      "./helpers/applyDecs2305.js"
    ],
    "./helpers/esm/applyDecs2305": "./helpers/esm/applyDecs2305.js",
    "./helpers/classApplyDescriptorDestructureSet": [
      {
        "node": "./helpers/classApplyDescriptorDestructureSet.js",
        "import": "./helpers/esm/classApplyDescriptorDestructureSet.js",
        "default": "./helpers/classApplyDescriptorDestructureSet.js"
      },
      "./helpers/classApplyDescriptorDestructureSet.js"
    ],
    "./helpers/esm/classApplyDescriptorDestructureSet": "./helpers/esm/classApplyDescriptorDestructureSet.js",
    "./helpers/classApplyDescriptorGet": [
      {
        "node": "./helpers/classApplyDescriptorGet.js",
        "import": "./helpers/esm/classApplyDescriptorGet.js",
        "default": "./helpers/classApplyDescriptorGet.js"
      },
      "./helpers/classApplyDescriptorGet.js"
    ],
    "./helpers/esm/classApplyDescriptorGet": "./helpers/esm/classApplyDescriptorGet.js",
    "./helpers/classApplyDescriptorSet": [
      {
        "node": "./helpers/classApplyDescriptorSet.js",
        "import": "./helpers/esm/classApplyDescriptorSet.js",
        "default": "./helpers/classApplyDescriptorSet.js"
      },
      "./helpers/classApplyDescriptorSet.js"
    ],
    "./helpers/esm/classApplyDescriptorSet": "./helpers/esm/classApplyDescriptorSet.js",
    "./helpers/classCheckPrivateStaticAccess": [
      {
        "node": "./helpers/classCheckPrivateStaticAccess.js",
        "import": "./helpers/esm/classCheckPrivateStaticAccess.js",
        "default": "./helpers/classCheckPrivateStaticAccess.js"
      },
      "./helpers/classCheckPrivateStaticAccess.js"
    ],
    "./helpers/esm/classCheckPrivateStaticAccess": "./helpers/esm/classCheckPrivateStaticAccess.js",
    "./helpers/classCheckPrivateStaticFieldDescriptor": [
      {
        "node": "./helpers/classCheckPrivateStaticFieldDescriptor.js",
        "import": "./helpers/esm/classCheckPrivateStaticFieldDescriptor.js",
        "default": "./helpers/classCheckPrivateStaticFieldDescriptor.js"
      },
      "./helpers/classCheckPrivateStaticFieldDescriptor.js"
    ],
    "./helpers/esm/classCheckPrivateStaticFieldDescriptor": "./helpers/esm/classCheckPrivateStaticFieldDescriptor.js",
    "./helpers/classExtractFieldDescriptor": [
      {
        "node": "./helpers/classExtractFieldDescriptor.js",
        "import": "./helpers/esm/classExtractFieldDescriptor.js",
        "default": "./helpers/classExtractFieldDescriptor.js"
      },
      "./helpers/classExtractFieldDescriptor.js"
    ],
    "./helpers/esm/classExtractFieldDescriptor": "./helpers/esm/classExtractFieldDescriptor.js",
    "./helpers/classPrivateFieldDestructureSet": [
      {
        "node": "./helpers/classPrivateFieldDestructureSet.js",
        "import": "./helpers/esm/classPrivateFieldDestructureSet.js",
        "default": "./helpers/classPrivateFieldDestructureSet.js"
      },
      "./helpers/classPrivateFieldDestructureSet.js"
    ],
    "./helpers/esm/classPrivateFieldDestructureSet": "./helpers/esm/classPrivateFieldDestructureSet.js",
    "./helpers/classPrivateFieldGet": [
      {
        "node": "./helpers/classPrivateFieldGet.js",
        "import": "./helpers/esm/classPrivateFieldGet.js",
        "default": "./helpers/classPrivateFieldGet.js"
      },
      "./helpers/classPrivateFieldGet.js"
    ],
    "./helpers/esm/classPrivateFieldGet": "./helpers/esm/classPrivateFieldGet.js",
    "./helpers/classPrivateFieldSet": [
      {
        "node": "./helpers/classPrivateFieldSet.js",
        "import": "./helpers/esm/classPrivateFieldSet.js",
        "default": "./helpers/classPrivateFieldSet.js"
      },
      "./helpers/classPrivateFieldSet.js"
    ],
    "./helpers/esm/classPrivateFieldSet": "./helpers/esm/classPrivateFieldSet.js",
    "./helpers/classPrivateMethodGet": [
      {
        "node": "./helpers/classPrivateMethodGet.js",
        "import": "./helpers/esm/classPrivateMethodGet.js",
        "default": "./helpers/classPrivateMethodGet.js"
      },
      "./helpers/classPrivateMethodGet.js"
    ],
    "./helpers/esm/classPrivateMethodGet": "./helpers/esm/classPrivateMethodGet.js",
    "./helpers/classPrivateMethodSet": [
      {
        "node": "./helpers/classPrivateMethodSet.js",
        "import": "./helpers/esm/classPrivateMethodSet.js",
        "default": "./helpers/classPrivateMethodSet.js"
      },
      "./helpers/classPrivateMethodSet.js"
    ],
    "./helpers/esm/classPrivateMethodSet": "./helpers/esm/classPrivateMethodSet.js",
    "./helpers/classStaticPrivateFieldDestructureSet": [
      {
        "node": "./helpers/classStaticPrivateFieldDestructureSet.js",
        "import": "./helpers/esm/classStaticPrivateFieldDestructureSet.js",
        "default": "./helpers/classStaticPrivateFieldDestructureSet.js"
      },
      "./helpers/classStaticPrivateFieldDestructureSet.js"
    ],
    "./helpers/esm/classStaticPrivateFieldDestructureSet": "./helpers/esm/classStaticPrivateFieldDestructureSet.js",
    "./helpers/classStaticPrivateFieldSpecGet": [
      {
        "node": "./helpers/classStaticPrivateFieldSpecGet.js",
        "import": "./helpers/esm/classStaticPrivateFieldSpecGet.js",
        "default": "./helpers/classStaticPrivateFieldSpecGet.js"
      },
      "./helpers/classStaticPrivateFieldSpecGet.js"
    ],
    "./helpers/esm/classStaticPrivateFieldSpecGet": "./helpers/esm/classStaticPrivateFieldSpecGet.js",
    "./helpers/classStaticPrivateFieldSpecSet": [
      {
        "node": "./helpers/classStaticPrivateFieldSpecSet.js",
        "import": "./helpers/esm/classStaticPrivateFieldSpecSet.js",
        "default": "./helpers/classStaticPrivateFieldSpecSet.js"
      },
      "./helpers/classStaticPrivateFieldSpecSet.js"
    ],
    "./helpers/esm/classStaticPrivateFieldSpecSet": "./helpers/esm/classStaticPrivateFieldSpecSet.js",
    "./helpers/classStaticPrivateMethodSet": [
      {
        "node": "./helpers/classStaticPrivateMethodSet.js",
        "import": "./helpers/esm/classStaticPrivateMethodSet.js",
        "default": "./helpers/classStaticPrivateMethodSet.js"
      },
      "./helpers/classStaticPrivateMethodSet.js"
    ],
    "./helpers/esm/classStaticPrivateMethodSet": "./helpers/esm/classStaticPrivateMethodSet.js",
    "./helpers/defineEnumerableProperties": [
      {
        "node": "./helpers/defineEnumerableProperties.js",
        "import": "./helpers/esm/defineEnumerableProperties.js",
        "default": "./helpers/defineEnumerableProperties.js"
      },
      "./helpers/defineEnumerableProperties.js"
    ],
    "./helpers/esm/defineEnumerableProperties": "./helpers/esm/defineEnumerableProperties.js",
    "./helpers/dispose": [
      {
        "node": "./helpers/dispose.js",
        "import": "./helpers/esm/dispose.js",
        "default": "./helpers/dispose.js"
      },
      "./helpers/dispose.js"
    ],
    "./helpers/esm/dispose": "./helpers/esm/dispose.js",
    "./helpers/objectSpread": [
      {
        "node": "./helpers/objectSpread.js",
        "import": "./helpers/esm/objectSpread.js",
        "default": "./helpers/objectSpread.js"
      },
      "./helpers/objectSpread.js"
    ],
    "./helpers/esm/objectSpread": "./helpers/esm/objectSpread.js",
    "./helpers/regeneratorRuntime": [
      {
        "node": "./helpers/regeneratorRuntime.js",
        "import": "./helpers/esm/regeneratorRuntime.js",
        "default": "./helpers/regeneratorRuntime.js"
      },
      "./helpers/regeneratorRuntime.js"
    ],
    "./helpers/esm/regeneratorRuntime": "./helpers/esm/regeneratorRuntime.js",
    "./helpers/using": [
      {
        "node": "./helpers/using.js",
        "import": "./helpers/esm/using.js",
        "default": "./helpers/using.js"
      },
      "./helpers/using.js"
    ],
    "./helpers/esm/using": "./helpers/esm/using.js",
    "./package": "./package.json",
    "./package.json": "./package.json",
    "./regenerator": "./regenerator/index.js",
    "./regenerator/*.js": "./regenerator/*.js",
    "./regenerator/": "./regenerator/",
    "./core-js-stable/": "./core-js-stable/",
    "./core-js-stable/*.js": "./core-js-stable/*.js",
    "./core-js-stable/map": "./core-js-stable/map.js",
    "./core-js-stable/promise": "./core-js-stable/promise.js",
    "./core-js-stable/set": "./core-js-stable/set.js",
    "./core-js-stable/symbol": "./core-js-stable/symbol.js",
    "./core-js-stable/url": "./core-js-stable/url.js",
    "./core-js-stable/url-search-params": "./core-js-stable/url-search-params.js",
    "./core-js-stable/weak-map": "./core-js-stable/weak-map.js",
    "./core-js-stable/weak-set": "./core-js-stable/weak-set.js",
    "./core-js-stable/clear-immediate": "./core-js-stable/clear-immediate.js",
    "./core-js-stable/parse-float": "./core-js-stable/parse-float.js",
    "./core-js-stable/parse-int": "./core-js-stable/parse-int.js",
    "./core-js-stable/queue-microtask": "./core-js-stable/queue-microtask.js",
    "./core-js-stable/set-immediate": "./core-js-stable/set-immediate.js",
    "./core-js-stable/set-interval": "./core-js-stable/set-interval.js",
    "./core-js-stable/set-timeout": "./core-js-stable/set-timeout.js",
    "./core-js-stable/array/from": "./core-js-stable/array/from.js",
    "./core-js-stable/array/is-array": "./core-js-stable/array/is-array.js",
    "./core-js-stable/array/of": "./core-js-stable/array/of.js",
    "./core-js-stable/date/now": "./core-js-stable/date/now.js",
    "./core-js-stable/json/stringify": "./core-js-stable/json/stringify.js",
    "./core-js-stable/math/acosh": "./core-js-stable/math/acosh.js",
    "./core-js-stable/math/asinh": "./core-js-stable/math/asinh.js",
    "./core-js-stable/math/atanh": "./core-js-stable/math/atanh.js",
    "./core-js-stable/math/cbrt": "./core-js-stable/math/cbrt.js",
    "./core-js-stable/math/clz32": "./core-js-stable/math/clz32.js",
    "./core-js-stable/math/cosh": "./core-js-stable/math/cosh.js",
    "./core-js-stable/math/expm1": "./core-js-stable/math/expm1.js",
    "./core-js-stable/math/fround": "./core-js-stable/math/fround.js",
    "./core-js-stable/math/hypot": "./core-js-stable/math/hypot.js",
    "./core-js-stable/math/imul": "./core-js-stable/math/imul.js",
    "./core-js-stable/math/log10": "./core-js-stable/math/log10.js",
    "./core-js-stable/math/log1p": "./core-js-stable/math/log1p.js",
    "./core-js-stable/math/log2": "./core-js-stable/math/log2.js",
    "./core-js-stable/math/sign": "./core-js-stable/math/sign.js",
    "./core-js-stable/math/sinh": "./core-js-stable/math/sinh.js",
    "./core-js-stable/math/tanh": "./core-js-stable/math/tanh.js",
    "./core-js-stable/math/trunc": "./core-js-stable/math/trunc.js",
    "./core-js-stable/number/epsilon": "./core-js-stable/number/epsilon.js",
    "./core-js-stable/number/max-safe-integer": "./core-js-stable/number/max-safe-integer.js",
    "./core-js-stable/number/min-safe-integer": "./core-js-stable/number/min-safe-integer.js",
    "./core-js-stable/number/is-finite": "./core-js-stable/number/is-finite.js",
    "./core-js-stable/number/is-integer": "./core-js-stable/number/is-integer.js",
    "./core-js-stable/number/is-nan": "./core-js-stable/number/is-nan.js",
    "./core-js-stable/number/is-safe-integer": "./core-js-stable/number/is-safe-integer.js",
    "./core-js-stable/number/parse-float": "./core-js-stable/number/parse-float.js",
    "./core-js-stable/number/parse-int": "./core-js-stable/number/parse-int.js",
    "./core-js-stable/object/assign": "./core-js-stable/object/assign.js",
    "./core-js-stable/object/create": "./core-js-stable/object/create.js",
    "./core-js-stable/object/define-properties": "./core-js-stable/object/define-properties.js",
    "./core-js-stable/object/define-property": "./core-js-stable/object/define-property.js",
    "./core-js-stable/object/entries": "./core-js-stable/object/entries.js",
    "./core-js-stable/object/freeze": "./core-js-stable/object/freeze.js",
    "./core-js-stable/object/from-entries": "./core-js-stable/object/from-entries.js",
    "./core-js-stable/object/get-own-property-descriptor": "./core-js-stable/object/get-own-property-descriptor.js",
    "./core-js-stable/object/get-own-property-descriptors": "./core-js-stable/object/get-own-property-descriptors.js",
    "./core-js-stable/object/get-own-property-names": "./core-js-stable/object/get-own-property-names.js",
    "./core-js-stable/object/get-own-property-symbols": "./core-js-stable/object/get-own-property-symbols.js",
    "./core-js-stable/object/get-prototype-of": "./core-js-stable/object/get-prototype-of.js",
    "./core-js-stable/object/is-extensible": "./core-js-stable/object/is-extensible.js",
    "./core-js-stable/object/is-frozen": "./core-js-stable/object/is-frozen.js",
    "./core-js-stable/object/is-sealed": "./core-js-stable/object/is-sealed.js",
    "./core-js-stable/object/is": "./core-js-stable/object/is.js",
    "./core-js-stable/object/keys": "./core-js-stable/object/keys.js",
    "./core-js-stable/object/prevent-extensions": "./core-js-stable/object/prevent-extensions.js",
    "./core-js-stable/object/seal": "./core-js-stable/object/seal.js",
    "./core-js-stable/object/set-prototype-of": "./core-js-stable/object/set-prototype-of.js",
    "./core-js-stable/object/values": "./core-js-stable/object/values.js",
    "./core-js-stable/reflect/apply": "./core-js-stable/reflect/apply.js",
    "./core-js-stable/reflect/construct": "./core-js-stable/reflect/construct.js",
    "./core-js-stable/reflect/define-property": "./core-js-stable/reflect/define-property.js",
    "./core-js-stable/reflect/delete-property": "./core-js-stable/reflect/delete-property.js",
    "./core-js-stable/reflect/get-own-property-descriptor": "./core-js-stable/reflect/get-own-property-descriptor.js",
    "./core-js-stable/reflect/get-prototype-of": "./core-js-stable/reflect/get-prototype-of.js",
    "./core-js-stable/reflect/get": "./core-js-stable/reflect/get.js",
    "./core-js-stable/reflect/has": "./core-js-stable/reflect/has.js",
    "./core-js-stable/reflect/is-extensible": "./core-js-stable/reflect/is-extensible.js",
    "./core-js-stable/reflect/own-keys": "./core-js-stable/reflect/own-keys.js",
    "./core-js-stable/reflect/prevent-extensions": "./core-js-stable/reflect/prevent-extensions.js",
    "./core-js-stable/reflect/set": "./core-js-stable/reflect/set.js",
    "./core-js-stable/reflect/set-prototype-of": "./core-js-stable/reflect/set-prototype-of.js",
    "./core-js-stable/string/from-code-point": "./core-js-stable/string/from-code-point.js",
    "./core-js-stable/string/raw": "./core-js-stable/string/raw.js",
    "./core-js-stable/symbol/async-iterator": "./core-js-stable/symbol/async-iterator.js",
    "./core-js-stable/symbol/for": "./core-js-stable/symbol/for.js",
    "./core-js-stable/symbol/has-instance": "./core-js-stable/symbol/has-instance.js",
    "./core-js-stable/symbol/is-concat-spreadable": "./core-js-stable/symbol/is-concat-spreadable.js",
    "./core-js-stable/symbol/iterator": "./core-js-stable/symbol/iterator.js",
    "./core-js-stable/symbol/key-for": "./core-js-stable/symbol/key-for.js",
    "./core-js-stable/symbol/match": "./core-js-stable/symbol/match.js",
    "./core-js-stable/symbol/replace": "./core-js-stable/symbol/replace.js",
    "./core-js-stable/symbol/search": "./core-js-stable/symbol/search.js",
    "./core-js-stable/symbol/species": "./core-js-stable/symbol/species.js",
    "./core-js-stable/symbol/split": "./core-js-stable/symbol/split.js",
    "./core-js-stable/symbol/to-primitive": "./core-js-stable/symbol/to-primitive.js",
    "./core-js-stable/symbol/to-string-tag": "./core-js-stable/symbol/to-string-tag.js",
    "./core-js-stable/symbol/unscopables": "./core-js-stable/symbol/unscopables.js",
    "./core-js-stable/instance/bind": "./core-js-stable/instance/bind.js",
    "./core-js-stable/instance/code-point-at": "./core-js-stable/instance/code-point-at.js",
    "./core-js-stable/instance/concat": "./core-js-stable/instance/concat.js",
    "./core-js-stable/instance/copy-within": "./core-js-stable/instance/copy-within.js",
    "./core-js-stable/instance/ends-with": "./core-js-stable/instance/ends-with.js",
    "./core-js-stable/instance/entries": "./core-js-stable/instance/entries.js",
    "./core-js-stable/instance/every": "./core-js-stable/instance/every.js",
    "./core-js-stable/instance/fill": "./core-js-stable/instance/fill.js",
    "./core-js-stable/instance/filter": "./core-js-stable/instance/filter.js",
    "./core-js-stable/instance/find": "./core-js-stable/instance/find.js",
    "./core-js-stable/instance/find-index": "./core-js-stable/instance/find-index.js",
    "./core-js-stable/instance/flags": "./core-js-stable/instance/flags.js",
    "./core-js-stable/instance/flat-map": "./core-js-stable/instance/flat-map.js",
    "./core-js-stable/instance/flat": "./core-js-stable/instance/flat.js",
    "./core-js-stable/instance/for-each": "./core-js-stable/instance/for-each.js",
    "./core-js-stable/instance/includes": "./core-js-stable/instance/includes.js",
    "./core-js-stable/instance/index-of": "./core-js-stable/instance/index-of.js",
    "./core-js-stable/instance/keys": "./core-js-stable/instance/keys.js",
    "./core-js-stable/instance/last-index-of": "./core-js-stable/instance/last-index-of.js",
    "./core-js-stable/instance/map": "./core-js-stable/instance/map.js",
    "./core-js-stable/instance/pad-end": "./core-js-stable/instance/pad-end.js",
    "./core-js-stable/instance/pad-start": "./core-js-stable/instance/pad-start.js",
    "./core-js-stable/instance/reduce": "./core-js-stable/instance/reduce.js",
    "./core-js-stable/instance/reduce-right": "./core-js-stable/instance/reduce-right.js",
    "./core-js-stable/instance/repeat": "./core-js-stable/instance/repeat.js",
    "./core-js-stable/instance/reverse": "./core-js-stable/instance/reverse.js",
    "./core-js-stable/instance/slice": "./core-js-stable/instance/slice.js",
    "./core-js-stable/instance/some": "./core-js-stable/instance/some.js",
    "./core-js-stable/instance/sort": "./core-js-stable/instance/sort.js",
    "./core-js-stable/instance/splice": "./core-js-stable/instance/splice.js",
    "./core-js-stable/instance/starts-with": "./core-js-stable/instance/starts-with.js",
    "./core-js-stable/instance/trim": "./core-js-stable/instance/trim.js",
    "./core-js-stable/instance/trim-end": "./core-js-stable/instance/trim-end.js",
    "./core-js-stable/instance/trim-left": "./core-js-stable/instance/trim-left.js",
    "./core-js-stable/instance/trim-right": "./core-js-stable/instance/trim-right.js",
    "./core-js-stable/instance/trim-start": "./core-js-stable/instance/trim-start.js",
    "./core-js-stable/instance/values": "./core-js-stable/instance/values.js",
    "./core-js/": "./core-js/",
    "./core-js/*.js": "./core-js/*.js",
    "./core-js/is-iterable": "./core-js/is-iterable.js",
    "./core-js/get-iterator": "./core-js/get-iterator.js",
    "./core-js/get-iterator-method": "./core-js/get-iterator-method.js",
    "./core-js/aggregate-error": "./core-js/aggregate-error.js",
    "./core-js/map": "./core-js/map.js",
    "./core-js/observable": "./core-js/observable.js",
    "./core-js/promise": "./core-js/promise.js",
    "./core-js/set": "./core-js/set.js",
    "./core-js/symbol": "./core-js/symbol.js",
    "./core-js/url": "./core-js/url.js",
    "./core-js/url-search-params": "./core-js/url-search-params.js",
    "./core-js/weak-map": "./core-js/weak-map.js",
    "./core-js/weak-set": "./core-js/weak-set.js",
    "./core-js/clear-immediate": "./core-js/clear-immediate.js",
    "./core-js/composite-key": "./core-js/composite-key.js",
    "./core-js/composite-symbol": "./core-js/composite-symbol.js",
    "./core-js/global-this": "./core-js/global-this.js",
    "./core-js/parse-float": "./core-js/parse-float.js",
    "./core-js/parse-int": "./core-js/parse-int.js",
    "./core-js/queue-microtask": "./core-js/queue-microtask.js",
    "./core-js/set-immediate": "./core-js/set-immediate.js",
    "./core-js/set-interval": "./core-js/set-interval.js",
    "./core-js/set-timeout": "./core-js/set-timeout.js",
    "./core-js/array/from": "./core-js/array/from.js",
    "./core-js/array/is-array": "./core-js/array/is-array.js",
    "./core-js/array/of": "./core-js/array/of.js",
    "./core-js/date/now": "./core-js/date/now.js",
    "./core-js/json/stringify": "./core-js/json/stringify.js",
    "./core-js/math/deg-per-rad": "./core-js/math/deg-per-rad.js",
    "./core-js/math/rad-per-deg": "./core-js/math/rad-per-deg.js",
    "./core-js/math/acosh": "./core-js/math/acosh.js",
    "./core-js/math/asinh": "./core-js/math/asinh.js",
    "./core-js/math/atanh": "./core-js/math/atanh.js",
    "./core-js/math/cbrt": "./core-js/math/cbrt.js",
    "./core-js/math/clamp": "./core-js/math/clamp.js",
    "./core-js/math/clz32": "./core-js/math/clz32.js",
    "./core-js/math/cosh": "./core-js/math/cosh.js",
    "./core-js/math/degrees": "./core-js/math/degrees.js",
    "./core-js/math/expm1": "./core-js/math/expm1.js",
    "./core-js/math/fround": "./core-js/math/fround.js",
    "./core-js/math/fscale": "./core-js/math/fscale.js",
    "./core-js/math/hypot": "./core-js/math/hypot.js",
    "./core-js/math/iaddh": "./core-js/math/iaddh.js",
    "./core-js/math/imul": "./core-js/math/imul.js",
    "./core-js/math/imulh": "./core-js/math/imulh.js",
    "./core-js/math/isubh": "./core-js/math/isubh.js",
    "./core-js/math/log10": "./core-js/math/log10.js",
    "./core-js/math/log1p": "./core-js/math/log1p.js",
    "./core-js/math/log2": "./core-js/math/log2.js",
    "./core-js/math/radians": "./core-js/math/radians.js",
    "./core-js/math/scale": "./core-js/math/scale.js",
    "./core-js/math/seeded-prng": "./core-js/math/seeded-prng.js",
    "./core-js/math/sign": "./core-js/math/sign.js",
    "./core-js/math/signbit": "./core-js/math/signbit.js",
    "./core-js/math/sinh": "./core-js/math/sinh.js",
    "./core-js/math/tanh": "./core-js/math/tanh.js",
    "./core-js/math/trunc": "./core-js/math/trunc.js",
    "./core-js/math/umulh": "./core-js/math/umulh.js",
    "./core-js/number/epsilon": "./core-js/number/epsilon.js",
    "./core-js/number/max-safe-integer": "./core-js/number/max-safe-integer.js",
    "./core-js/number/min-safe-integer": "./core-js/number/min-safe-integer.js",
    "./core-js/number/from-string": "./core-js/number/from-string.js",
    "./core-js/number/is-finite": "./core-js/number/is-finite.js",
    "./core-js/number/is-integer": "./core-js/number/is-integer.js",
    "./core-js/number/is-nan": "./core-js/number/is-nan.js",
    "./core-js/number/is-safe-integer": "./core-js/number/is-safe-integer.js",
    "./core-js/number/parse-float": "./core-js/number/parse-float.js",
    "./core-js/number/parse-int": "./core-js/number/parse-int.js",
    "./core-js/object/assign": "./core-js/object/assign.js",
    "./core-js/object/create": "./core-js/object/create.js",
    "./core-js/object/define-properties": "./core-js/object/define-properties.js",
    "./core-js/object/define-property": "./core-js/object/define-property.js",
    "./core-js/object/entries": "./core-js/object/entries.js",
    "./core-js/object/freeze": "./core-js/object/freeze.js",
    "./core-js/object/from-entries": "./core-js/object/from-entries.js",
    "./core-js/object/get-own-property-descriptor": "./core-js/object/get-own-property-descriptor.js",
    "./core-js/object/get-own-property-descriptors": "./core-js/object/get-own-property-descriptors.js",
    "./core-js/object/get-own-property-names": "./core-js/object/get-own-property-names.js",
    "./core-js/object/get-own-property-symbols": "./core-js/object/get-own-property-symbols.js",
    "./core-js/object/get-prototype-of": "./core-js/object/get-prototype-of.js",
    "./core-js/object/is-extensible": "./core-js/object/is-extensible.js",
    "./core-js/object/is-frozen": "./core-js/object/is-frozen.js",
    "./core-js/object/is-sealed": "./core-js/object/is-sealed.js",
    "./core-js/object/is": "./core-js/object/is.js",
    "./core-js/object/keys": "./core-js/object/keys.js",
    "./core-js/object/prevent-extensions": "./core-js/object/prevent-extensions.js",
    "./core-js/object/seal": "./core-js/object/seal.js",
    "./core-js/object/set-prototype-of": "./core-js/object/set-prototype-of.js",
    "./core-js/object/values": "./core-js/object/values.js",
    "./core-js/reflect/apply": "./core-js/reflect/apply.js",
    "./core-js/reflect/construct": "./core-js/reflect/construct.js",
    "./core-js/reflect/define-metadata": "./core-js/reflect/define-metadata.js",
    "./core-js/reflect/define-property": "./core-js/reflect/define-property.js",
    "./core-js/reflect/delete-metadata": "./core-js/reflect/delete-metadata.js",
    "./core-js/reflect/delete-property": "./core-js/reflect/delete-property.js",
    "./core-js/reflect/get-metadata": "./core-js/reflect/get-metadata.js",
    "./core-js/reflect/get-metadata-keys": "./core-js/reflect/get-metadata-keys.js",
    "./core-js/reflect/get-own-metadata": "./core-js/reflect/get-own-metadata.js",
    "./core-js/reflect/get-own-metadata-keys": "./core-js/reflect/get-own-metadata-keys.js",
    "./core-js/reflect/get-own-property-descriptor": "./core-js/reflect/get-own-property-descriptor.js",
    "./core-js/reflect/get-prototype-of": "./core-js/reflect/get-prototype-of.js",
    "./core-js/reflect/get": "./core-js/reflect/get.js",
    "./core-js/reflect/has": "./core-js/reflect/has.js",
    "./core-js/reflect/has-metadata": "./core-js/reflect/has-metadata.js",
    "./core-js/reflect/has-own-metadata": "./core-js/reflect/has-own-metadata.js",
    "./core-js/reflect/is-extensible": "./core-js/reflect/is-extensible.js",
    "./core-js/reflect/metadata": "./core-js/reflect/metadata.js",
    "./core-js/reflect/own-keys": "./core-js/reflect/own-keys.js",
    "./core-js/reflect/prevent-extensions": "./core-js/reflect/prevent-extensions.js",
    "./core-js/reflect/set": "./core-js/reflect/set.js",
    "./core-js/reflect/set-prototype-of": "./core-js/reflect/set-prototype-of.js",
    "./core-js/string/from-code-point": "./core-js/string/from-code-point.js",
    "./core-js/string/raw": "./core-js/string/raw.js",
    "./core-js/symbol/async-iterator": "./core-js/symbol/async-iterator.js",
    "./core-js/symbol/dispose": "./core-js/symbol/dispose.js",
    "./core-js/symbol/for": "./core-js/symbol/for.js",
    "./core-js/symbol/has-instance": "./core-js/symbol/has-instance.js",
    "./core-js/symbol/is-concat-spreadable": "./core-js/symbol/is-concat-spreadable.js",
    "./core-js/symbol/iterator": "./core-js/symbol/iterator.js",
    "./core-js/symbol/key-for": "./core-js/symbol/key-for.js",
    "./core-js/symbol/match": "./core-js/symbol/match.js",
    "./core-js/symbol/observable": "./core-js/symbol/observable.js",
    "./core-js/symbol/pattern-match": "./core-js/symbol/pattern-match.js",
    "./core-js/symbol/replace": "./core-js/symbol/replace.js",
    "./core-js/symbol/search": "./core-js/symbol/search.js",
    "./core-js/symbol/species": "./core-js/symbol/species.js",
    "./core-js/symbol/split": "./core-js/symbol/split.js",
    "./core-js/symbol/to-primitive": "./core-js/symbol/to-primitive.js",
    "./core-js/symbol/to-string-tag": "./core-js/symbol/to-string-tag.js",
    "./core-js/symbol/unscopables": "./core-js/symbol/unscopables.js",
    "./core-js/instance/at": "./core-js/instance/at.js",
    "./core-js/instance/bind": "./core-js/instance/bind.js",
    "./core-js/instance/code-point-at": "./core-js/instance/code-point-at.js",
    "./core-js/instance/code-points": "./core-js/instance/code-points.js",
    "./core-js/instance/concat": "./core-js/instance/concat.js",
    "./core-js/instance/copy-within": "./core-js/instance/copy-within.js",
    "./core-js/instance/ends-with": "./core-js/instance/ends-with.js",
    "./core-js/instance/entries": "./core-js/instance/entries.js",
    "./core-js/instance/every": "./core-js/instance/every.js",
    "./core-js/instance/fill": "./core-js/instance/fill.js",
    "./core-js/instance/filter": "./core-js/instance/filter.js",
    "./core-js/instance/find": "./core-js/instance/find.js",
    "./core-js/instance/find-index": "./core-js/instance/find-index.js",
    "./core-js/instance/flags": "./core-js/instance/flags.js",
    "./core-js/instance/flat-map": "./core-js/instance/flat-map.js",
    "./core-js/instance/flat": "./core-js/instance/flat.js",
    "./core-js/instance/for-each": "./core-js/instance/for-each.js",
    "./core-js/instance/includes": "./core-js/instance/includes.js",
    "./core-js/instance/index-of": "./core-js/instance/index-of.js",
    "./core-js/instance/keys": "./core-js/instance/keys.js",
    "./core-js/instance/last-index-of": "./core-js/instance/last-index-of.js",
    "./core-js/instance/map": "./core-js/instance/map.js",
    "./core-js/instance/match-all": "./core-js/instance/match-all.js",
    "./core-js/instance/pad-end": "./core-js/instance/pad-end.js",
    "./core-js/instance/pad-start": "./core-js/instance/pad-start.js",
    "./core-js/instance/reduce": "./core-js/instance/reduce.js",
    "./core-js/instance/reduce-right": "./core-js/instance/reduce-right.js",
    "./core-js/instance/repeat": "./core-js/instance/repeat.js",
    "./core-js/instance/replace-all": "./core-js/instance/replace-all.js",
    "./core-js/instance/reverse": "./core-js/instance/reverse.js",
    "./core-js/instance/slice": "./core-js/instance/slice.js",
    "./core-js/instance/some": "./core-js/instance/some.js",
    "./core-js/instance/sort": "./core-js/instance/sort.js",
    "./core-js/instance/splice": "./core-js/instance/splice.js",
    "./core-js/instance/starts-with": "./core-js/instance/starts-with.js",
    "./core-js/instance/trim": "./core-js/instance/trim.js",
    "./core-js/instance/trim-end": "./core-js/instance/trim-end.js",
    "./core-js/instance/trim-left": "./core-js/instance/trim-left.js",
    "./core-js/instance/trim-right": "./core-js/instance/trim-right.js",
    "./core-js/instance/trim-start": "./core-js/instance/trim-start.js",
    "./core-js/instance/values": "./core-js/instance/values.js"
  },
  "engines": {
    "node": ">=6.9.0"
  },
  "type": "commonjs",
  "conditions": {
    "BABEL_8_BREAKING": [
      {
        "engines": {
          "node": "^20.19.0 || >=22.12.0"
        }
      },
      {}
    ]
  }
}<|MERGE_RESOLUTION|>--- conflicted
+++ resolved
@@ -584,45 +584,6 @@
     ],
     "./helpers/esm/readOnlyError": "./helpers/esm/readOnlyError.js",
     "./helpers/regenerator": [
-<<<<<<< HEAD
-      {
-        "node": "./helpers/regenerator.js",
-        "import": "./helpers/esm/regenerator.js",
-        "default": "./helpers/regenerator.js"
-      },
-      "./helpers/regenerator.js"
-    ],
-    "./helpers/esm/regenerator": "./helpers/esm/regenerator.js",
-    "./helpers/regeneratorAsync": [
-      {
-        "node": "./helpers/regeneratorAsync.js",
-        "import": "./helpers/esm/regeneratorAsync.js",
-        "default": "./helpers/regeneratorAsync.js"
-      },
-      "./helpers/regeneratorAsync.js"
-    ],
-    "./helpers/esm/regeneratorAsync": "./helpers/esm/regeneratorAsync.js",
-    "./helpers/regeneratorAsyncGen": [
-      {
-        "node": "./helpers/regeneratorAsyncGen.js",
-        "import": "./helpers/esm/regeneratorAsyncGen.js",
-        "default": "./helpers/regeneratorAsyncGen.js"
-      },
-      "./helpers/regeneratorAsyncGen.js"
-    ],
-    "./helpers/esm/regeneratorAsyncGen": "./helpers/esm/regeneratorAsyncGen.js",
-    "./helpers/regeneratorKeys": [
-      {
-        "node": "./helpers/regeneratorKeys.js",
-        "import": "./helpers/esm/regeneratorKeys.js",
-        "default": "./helpers/regeneratorKeys.js"
-      },
-      "./helpers/regeneratorKeys.js"
-    ],
-    "./helpers/esm/regeneratorKeys": "./helpers/esm/regeneratorKeys.js",
-    "./helpers/regeneratorRuntime": [
-=======
->>>>>>> b88c6306
       {
         "node": "./helpers/regenerator.js",
         "import": "./helpers/esm/regenerator.js",
