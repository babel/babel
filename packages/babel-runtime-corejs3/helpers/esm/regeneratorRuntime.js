--- conflicted
+++ resolved
@@ -1,236 +1,3 @@
-<<<<<<< HEAD
-import _Symbol from "core-js-pure/features/symbol/index.js";
-import _Object$create from "core-js-pure/features/object/create.js";
-import _Object$getPrototypeOf from "core-js-pure/features/object/get-prototype-of.js";
-import _Object$setPrototypeOf from "core-js-pure/features/object/set-prototype-of.js";
-import _concatInstanceProperty from "core-js-pure/features/instance/concat.js";
-import _Symbol$asyncIterator from "core-js-pure/features/symbol/async-iterator.js";
-import _forEachInstanceProperty from "core-js-pure/features/instance/for-each.js";
-import _sliceInstanceProperty from "core-js-pure/features/instance/slice.js";
-import OverloadYield from "./OverloadYield.js";
-import regeneratorAsync from "./regeneratorAsync.js";
-import regeneratorAsyncGen from "./regeneratorAsyncGen.js";
-import regeneratorKeys from "./regeneratorKeys.js";
-import regeneratorValues from "./regeneratorValues.js";
-import regeneratorDefine from "./regeneratorDefine.js";
-function _regeneratorRuntime() {
-  "use strict"; /*! regenerator-runtime -- Copyright (c) 2014-present, Facebook, Inc. -- license (MIT): https://github.com/babel/babel/blob/main/packages/babel-helpers/LICENSE */
-  var t,
-    e = Object.prototype,
-    r = e.hasOwnProperty,
-    n = "function" == typeof _Symbol ? _Symbol : {},
-    o = n.iterator || "@@iterator",
-    i = n.toStringTag || "@@toStringTag";
-  function a(e, r, n, o) {
-    var i = r && r.prototype instanceof Generator ? r : Generator,
-      a = _Object$create(i.prototype),
-      c = new Context(o || []);
-    return regeneratorDefine(a, "_invoke", function (e, r, n) {
-      var o = 1;
-      return function (i, a) {
-        if (3 === o) throw Error("Generator is already running");
-        if (4 === o) {
-          if ("throw" === i) throw a;
-          return {
-            value: t,
-            done: !0
-          };
-        }
-        for (n.method = i, n.arg = a;;) {
-          var c = n.delegate;
-          if (c) {
-            var s = y(c, n);
-            if (s) {
-              if (s === u) continue;
-              return s;
-            }
-          }
-          if ("next" === n.method) n.sent = n._sent = n.arg;else if ("throw" === n.method) {
-            if (1 === o) throw o = 4, n.arg;
-            n.dispatchException(n.arg);
-          } else "return" === n.method && n.abrupt("return", n.arg);
-          o = 3;
-          var h = p(e, r, n);
-          if (!h.e) {
-            if (o = n.done ? 4 : 2, h.v === u) continue;
-            return {
-              value: h.v,
-              done: n.done
-            };
-          }
-          o = 4, n.method = "throw", n.arg = h.v;
-        }
-      };
-    }(e, n, c), !0), a;
-  }
-  var u = {};
-  function Generator() {}
-  function GeneratorFunction() {}
-  function GeneratorFunctionPrototype() {}
-  var c = {};
-  regeneratorDefine(c, o, function () {
-    return this;
-  });
-  var s = _Object$getPrototypeOf,
-    h = s && s(s(regeneratorValues([])));
-  h && h !== e && r.call(h, o) && (c = h);
-  var f = GeneratorFunctionPrototype.prototype = Generator.prototype = _Object$create(c);
-  function l(t) {
-    return _Object$setPrototypeOf ? _Object$setPrototypeOf(t, GeneratorFunctionPrototype) : (t.__proto__ = GeneratorFunctionPrototype, regeneratorDefine(t, i, "GeneratorFunction")), t.prototype = _Object$create(f), t;
-  }
-  function p(t, e, r) {
-    try {
-      return {
-        e: 0,
-        v: t.call(e, r)
-      };
-    } catch (t) {
-      return {
-        e: 1,
-        v: t
-      };
-    }
-  }
-  function y(e, r) {
-    var n = r.method,
-      o = e.i[n];
-    if (o === t) return r.delegate = null, "throw" === n && e.i["return"] && (r.method = "return", r.arg = t, y(e, r), "throw" === r.method) || "return" !== n && (r.method = "throw", r.arg = new TypeError("The iterator does not provide a '" + n + "' method")), u;
-    var i = p(o, e.i, r.arg);
-    if (i.e) return r.method = "throw", r.arg = i.v, r.delegate = null, u;
-    var a = i.v;
-    return a ? a.done ? (r[e.r] = a.value, r.next = e.n, "return" !== r.method && (r.method = "next", r.arg = t), r.delegate = null, u) : a : (r.method = "throw", r.arg = new TypeError("iterator result is not an object"), r.delegate = null, u);
-  }
-  function d(e) {
-    var r = e[4] || {};
-    r.type = "normal", r.arg = t, e[4] = r;
-  }
-  function Context(t) {
-    var _context;
-    this.tryEntries = _concatInstanceProperty(_context = [[-1]]).call(_context, t), this.reset(!0);
-  }
-  function v(t) {
-    var e = "function" == typeof t && t.constructor;
-    return !!e && (e === GeneratorFunction || "GeneratorFunction" === (e.displayName || e.name));
-  }
-  function g(t, e) {
-    function r(n, o, i, a) {
-      try {
-        var u = t[n](o),
-          c = u.value;
-        return c instanceof OverloadYield ? e.resolve(c.v).then(function (t) {
-          r("next", t, i, a);
-        }, function (t) {
-          r("throw", t, i, a);
-        }) : e.resolve(c).then(function (t) {
-          u.value = t, i(u);
-        }, function (t) {
-          return r("throw", t, i, a);
-        });
-      } catch (t) {
-        a(t);
-      }
-    }
-    var n;
-    this.next || (regeneratorDefine(g.prototype), regeneratorDefine(g.prototype, "function" == typeof _Symbol && _Symbol$asyncIterator || "@asyncIterator", function () {
-      return this;
-    })), regeneratorDefine(this, "_invoke", function (t, o, i) {
-      function a() {
-        return new e(function (e, n) {
-          r(t, i, e, n);
-        });
-      }
-      return n = n ? n.then(a, a) : a();
-    }, !0);
-  }
-  return GeneratorFunction.prototype = GeneratorFunctionPrototype, regeneratorDefine(f, "constructor", GeneratorFunctionPrototype), regeneratorDefine(GeneratorFunctionPrototype, "constructor", GeneratorFunction), GeneratorFunction.displayName = "GeneratorFunction", regeneratorDefine(GeneratorFunctionPrototype, i, "GeneratorFunction"), regeneratorDefine(f), regeneratorDefine(f, i, "Generator"), regeneratorDefine(f, o, function () {
-    return this;
-  }), regeneratorDefine(f, "toString", function () {
-    return "[object Generator]";
-  }), Context.prototype = {
-    constructor: Context,
-    reset: function reset(e) {
-      var _context2;
-      if (this.prev = this.next = 0, this.sent = this._sent = t, this.done = !1, this.delegate = null, this.method = "next", this.arg = t, _forEachInstanceProperty(_context2 = this.tryEntries).call(_context2, d), !e) for (var n in this) "t" === n.charAt(0) && r.call(this, n) && !isNaN(+_sliceInstanceProperty(n).call(n, 1)) && (this[n] = t);
-    },
-    stop: function stop() {
-      this.done = !0;
-      var t = this.tryEntries[0][4];
-      if ("throw" === t.type) throw t.arg;
-      return this.rval;
-    },
-    dispatchException: function dispatchException(e) {
-      if (this.done) throw e;
-      var r = this;
-      function n(t) {
-        a.type = "throw", a.arg = e, r.next = t;
-      }
-      for (var o = r.tryEntries.length - 1; o >= 0; --o) {
-        var i = this.tryEntries[o],
-          a = i[4],
-          u = this.prev,
-          c = i[1],
-          s = i[2];
-        if (-1 === i[0]) return n("end"), !1;
-        if (!c && !s) throw Error("try statement without catch or finally");
-        if (null != i[0] && i[0] <= u) {
-          if (u < c) return this.method = "next", this.arg = t, n(c), !0;
-          if (u < s) return n(s), !1;
-        }
-      }
-    },
-    abrupt: function abrupt(t, e) {
-      for (var r = this.tryEntries.length - 1; r >= 0; --r) {
-        var n = this.tryEntries[r];
-        if (n[0] > -1 && n[0] <= this.prev && this.prev < n[2]) {
-          var o = n;
-          break;
-        }
-      }
-      o && ("break" === t || "continue" === t) && o[0] <= e && e <= o[2] && (o = null);
-      var i = o ? o[4] : {};
-      return i.type = t, i.arg = e, o ? (this.method = "next", this.next = o[2], u) : this.complete(i);
-    },
-    complete: function complete(t, e) {
-      if ("throw" === t.type) throw t.arg;
-      return "break" === t.type || "continue" === t.type ? this.next = t.arg : "return" === t.type ? (this.rval = this.arg = t.arg, this.method = "return", this.next = "end") : "normal" === t.type && e && (this.next = e), u;
-    },
-    finish: function finish(t) {
-      for (var e = this.tryEntries.length - 1; e >= 0; --e) {
-        var r = this.tryEntries[e];
-        if (r[2] === t) return this.complete(r[4], r[3]), d(r), u;
-      }
-    },
-    "catch": function _catch(t) {
-      for (var e = this.tryEntries.length - 1; e >= 0; --e) {
-        var r = this.tryEntries[e];
-        if (r[0] === t) {
-          var n = r[4];
-          if ("throw" === n.type) {
-            var o = n.arg;
-            d(r);
-          }
-          return o;
-        }
-      }
-      throw Error("illegal catch attempt");
-    },
-    delegateYield: function delegateYield(e, r, n) {
-      return this.delegate = {
-        i: regeneratorValues(e),
-        r: r,
-        n: n
-      }, "next" === this.method && (this.arg = t), u;
-    }
-  }, (_regeneratorRuntime = function _regeneratorRuntime() {
-    return {
-      wrap: a,
-      isGeneratorFunction: v,
-      mark: l,
-      awrap: OverloadYield,
-      AsyncIterator: g,
-      async: function async(t, e, r, n, o) {
-        return (v(e) ? regeneratorAsyncGen : regeneratorAsync)(t, e, r, n, o);
-=======
 import _Object$getPrototypeOf from "core-js-pure/features/object/get-prototype-of.js";
 import _reverseInstanceProperty from "core-js-pure/features/instance/reverse.js";
 import OverloadYield from "./OverloadYield.js";
@@ -303,7 +70,6 @@
       AsyncIterator: regeneratorAsyncIterator,
       async: function async(r, e, t, o, u) {
         return (n(e) ? regeneratorAsyncGen : regeneratorAsync)(a(r), e, t, o, u);
->>>>>>> b88c6306
       },
       keys: regeneratorKeys,
       values: regeneratorValues
