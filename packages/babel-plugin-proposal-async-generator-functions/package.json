{
  "name": "@babel/plugin-proposal-async-generator-functions",
  "version": "7.10.4",
  "description": "Turn async generator functions into ES2015 generators",
  "repository": {
    "type": "git",
    "url": "https://github.com/babel/babel.git",
    "directory": "packages/babel-plugin-proposal-async-generator-functions"
  },
  "license": "MIT",
  "publishConfig": {
    "access": "public"
  },
  "main": "lib/index.js",
  "keywords": [
    "babel-plugin"
  ],
  "dependencies": {
<<<<<<< HEAD
    "@babel/helper-plugin-utils": "workspace:^7.10.3",
    "@babel/helper-remap-async-to-generator": "workspace:^7.10.3",
=======
    "@babel/helper-plugin-utils": "^7.10.4",
    "@babel/helper-remap-async-to-generator": "^7.10.4",
>>>>>>> ae1e40a6
    "@babel/plugin-syntax-async-generators": "^7.8.0"
  },
  "peerDependencies": {
    "@babel/core": "^7.0.0-0"
  },
  "devDependencies": {
<<<<<<< HEAD
    "@babel/core": "workspace:^7.10.3",
    "@babel/helper-plugin-test-runner": "workspace:^7.10.3"
=======
    "@babel/core": "^7.10.4",
    "@babel/helper-plugin-test-runner": "^7.10.4"
>>>>>>> ae1e40a6
  }
}<|MERGE_RESOLUTION|>--- conflicted
+++ resolved
@@ -16,25 +16,15 @@
     "babel-plugin"
   ],
   "dependencies": {
-<<<<<<< HEAD
-    "@babel/helper-plugin-utils": "workspace:^7.10.3",
-    "@babel/helper-remap-async-to-generator": "workspace:^7.10.3",
-=======
-    "@babel/helper-plugin-utils": "^7.10.4",
-    "@babel/helper-remap-async-to-generator": "^7.10.4",
->>>>>>> ae1e40a6
+    "@babel/helper-plugin-utils": "workspace:^7.10.4",
+    "@babel/helper-remap-async-to-generator": "workspace:^7.10.4",
     "@babel/plugin-syntax-async-generators": "^7.8.0"
   },
   "peerDependencies": {
     "@babel/core": "^7.0.0-0"
   },
   "devDependencies": {
-<<<<<<< HEAD
-    "@babel/core": "workspace:^7.10.3",
-    "@babel/helper-plugin-test-runner": "workspace:^7.10.3"
-=======
-    "@babel/core": "^7.10.4",
-    "@babel/helper-plugin-test-runner": "^7.10.4"
->>>>>>> ae1e40a6
+    "@babel/core": "workspace:^7.10.4",
+    "@babel/helper-plugin-test-runner": "workspace:^7.10.4"
   }
 }