import type { NodePath } from "babel-traverse";
import { visitors } from "babel-traverse";
import ReplaceSupers from "babel-helper-replace-supers";
import optimiseCall from "babel-helper-optimise-call-expression";
import * as defineMap from "babel-helper-define-map";
import template from "babel-template";
import * as t from "babel-types";

const buildDerivedConstructor = template(`
  (function () {
    super(...arguments);
  })
`);

const noMethodVisitor = {
  "FunctionExpression|FunctionDeclaration"(path) {
    path.skip();
  },

  Method(path) {
    path.skip();
  },
};

const verifyConstructorVisitor = visitors.merge([noMethodVisitor, {
<<<<<<< HEAD
  MemberExpression: {
    exit(path) {
      if (this.isDerived && !this.hasBareSuper) {
        const objectPath = path.get("object");
        if (objectPath.isSuper()) {
          throw objectPath.buildCodeFrameError("'super.*' is not allowed before super()");
        }
      }
    },
=======
  Super(path) {
    if (
      this.isDerived && !this.hasBareSuper &&
      !path.parentPath.isCallExpression({ callee: path.node })
    ) {
      const hasArrowFunctionParent = path.findParent((p) => p.isArrowFunctionExpression());

      if (!hasArrowFunctionParent) {
        throw path.buildCodeFrameError("'super.*' is not allowed before super()");
      }
    }
>>>>>>> 7e739f95
  },

  CallExpression: {
    exit(path) {
      if (path.get("callee").isSuper()) {
        this.hasBareSuper = true;

        if (!this.isDerived) {
          throw path.buildCodeFrameError("super() is only allowed in a derived constructor");
        }
      }
    },
  },

  ThisExpression(path) {
    if (this.isDerived && !this.hasBareSuper) {
      const fn = path.find((p) => p.isFunction());

      if (!fn || !fn.isArrowFunctionExpression()) {
        throw path.buildCodeFrameError("'this' is not allowed before super()");
      }
    }
  },
}]);

const findThisesVisitor = visitors.merge([noMethodVisitor, {
  ThisExpression(path) {
    this.superThises.push(path);
  },
}]);

export default class ClassTransformer {
  constructor(path: NodePath, file) {
    this.parent = path.parent;
    this.scope = path.scope;
    this.node = path.node;
    this.path = path;
    this.file = file;

    this.clearDescriptors();

    this.instancePropBody = [];
    this.instancePropRefs = {};
    this.staticPropBody = [];
    this.body = [];

    this.bareSuperAfter = [];
    this.bareSupers = [];

    this.pushedConstructor = false;
    this.pushedInherits = false;
    this.isLoose = false;

    this.superThises = [];

    // class id
    this.classId = this.node.id;

    // this is the name of the binding that will **always** reference the class we've constructed
    this.classRef = this.node.id ? t.identifier(this.node.id.name) :
      this.scope.generateUidIdentifier("class");

    this.superName = this.node.superClass || t.identifier("Function");
    this.isDerived = !!this.node.superClass;
  }

  run() {
    let superName = this.superName;
    const file = this.file;
    let body = this.body;

    //

    const constructorBody = this.constructorBody = t.blockStatement([]);
    this.constructor = this.buildConstructor();

    //

    const closureParams = [];
    const closureArgs = [];

    //
    if (this.isDerived) {
      closureArgs.push(superName);

      superName = this.scope.generateUidIdentifierBasedOnNode(superName);
      closureParams.push(superName);

      this.superName = superName;
    }

    //
    this.buildBody();

    // make sure this class isn't directly called
    constructorBody.body.unshift(t.expressionStatement(t.callExpression(
      file.addHelper("classCallCheck"), [
        t.thisExpression(),
        this.classRef,
      ]
    )));

    body = body.concat(this.staticPropBody.map((fn) => fn(this.classRef)));

    if (this.classId) {
      // named class with only a constructor
      if (body.length === 1) return t.toExpression(body[0]);
    }

    //
    body.push(t.returnStatement(this.classRef));

    const container = t.arrowFunctionExpression(closureParams, t.blockStatement(body));
    return t.callExpression(container, closureArgs);
  }

  buildConstructor() {
    const func = t.functionDeclaration(this.classRef, [], this.constructorBody);
    t.inherits(func, this.node);
    return func;
  }

  pushToMap(node, enumerable, kind = "value", scope?) {
    let mutatorMap;
    if (node.static) {
      this.hasStaticDescriptors = true;
      mutatorMap = this.staticMutatorMap;
    } else {
      this.hasInstanceDescriptors = true;
      mutatorMap = this.instanceMutatorMap;
    }

    const map = defineMap.push(mutatorMap, node, kind, this.file, scope);

    if (enumerable) {
      map.enumerable = t.booleanLiteral(true);
    }

    return map;
  }

  /**
   * [Please add a description.]
   * https://www.youtube.com/watch?v=fWNaR-rxAic
   */

  constructorMeMaybe() {
    let hasConstructor = false;
    const paths = this.path.get("body.body");
    for (const path of (paths: Array)) {
      hasConstructor = path.equals("kind", "constructor");
      if (hasConstructor) break;
    }
    if (hasConstructor) return;

    let params, body;

    if (this.isDerived) {
      const constructor = buildDerivedConstructor().expression;
      params = constructor.params;
      body = constructor.body;
    } else {
      params = [];
      body = t.blockStatement([]);
    }

    this.path.get("body").unshiftContainer("body", t.classMethod(
      "constructor",
      t.identifier("constructor"),
      params,
      body
    ));
  }

  buildBody() {
    this.constructorMeMaybe();
    this.pushBody();
    this.verifyConstructor();

    if (this.userConstructor) {
      const constructorBody = this.constructorBody;
      constructorBody.body = constructorBody.body.concat(this.userConstructor.body.body);
      t.inherits(this.constructor, this.userConstructor);
      t.inherits(constructorBody, this.userConstructor.body);
    }

    this.pushDescriptors();
  }

  pushBody() {
    const classBodyPaths: Array<Object> = this.path.get("body.body");

    for (const path of classBodyPaths) {
      const node = path.node;

      if (path.isClassProperty()) {
        throw path.buildCodeFrameError("Missing class properties transform.");
      }

      if (node.decorators) {
        throw path.buildCodeFrameError(
          "Method has decorators, put the decorator plugin before the classes one.");
      }

      if (t.isClassMethod(node)) {
        const isConstructor = node.kind === "constructor";

        if (isConstructor) {
          path.traverse(verifyConstructorVisitor, this);

          if (!this.hasBareSuper && this.isDerived) {
            throw path.buildCodeFrameError("missing super() call in constructor");
          }
        }

        const replaceSupers = new ReplaceSupers({
          forceSuperMemoisation: isConstructor,
          methodPath: path,
          methodNode: node,
          objectRef: this.classRef,
          superRef: this.superName,
          isStatic: node.static,
          isLoose: this.isLoose,
          scope: this.scope,
          file: this.file,
        }, true);

        replaceSupers.replace();

        if (isConstructor) {
          this.pushConstructor(replaceSupers, node, path);
        } else {
          this.pushMethod(node, path);
        }
      }
    }
  }

  clearDescriptors() {
    this.hasInstanceDescriptors = false;
    this.hasStaticDescriptors = false;

    this.instanceMutatorMap = {};
    this.staticMutatorMap = {};
  }

  pushDescriptors() {
    this.pushInherits();

    const body = this.body;

    let instanceProps;
    let staticProps;

    if (this.hasInstanceDescriptors) {
      instanceProps = defineMap.toClassObject(this.instanceMutatorMap);
    }

    if (this.hasStaticDescriptors) {
      staticProps = defineMap.toClassObject(this.staticMutatorMap);
    }

    if (instanceProps || staticProps) {
      if (instanceProps) instanceProps = defineMap.toComputedObjectFromClass(instanceProps);
      if (staticProps) staticProps = defineMap.toComputedObjectFromClass(staticProps);

      const nullNode = t.nullLiteral();

      let args = [
        this.classRef, // Constructor
        nullNode, // instanceDescriptors
        nullNode, // staticDescriptors
        nullNode, // instanceInitializers
        nullNode, // staticInitializers
      ];

      if (instanceProps) args[1] = instanceProps;
      if (staticProps) args[2] = staticProps;

      if (this.instanceInitializersId) {
        args[3] = this.instanceInitializersId;
        body.unshift(this.buildObjectAssignment(this.instanceInitializersId));
      }

      if (this.staticInitializersId) {
        args[4] = this.staticInitializersId;
        body.unshift(this.buildObjectAssignment(this.staticInitializersId));
      }

      let lastNonNullIndex = 0;
      for (let i = 0; i < args.length; i++) {
        if (args[i] !== nullNode) lastNonNullIndex = i;
      }
      args = args.slice(0, lastNonNullIndex + 1);


      body.push(t.expressionStatement(
        t.callExpression(this.file.addHelper("createClass"), args)
      ));
    }

    this.clearDescriptors();
  }

  buildObjectAssignment(id) {
    return t.variableDeclaration("var", [
      t.variableDeclarator(id, t.objectExpression([])),
    ]);
  }

  wrapSuperCall(bareSuper, superRef, thisRef, body) {
    let bareSuperNode = bareSuper.node;

    if (this.isLoose) {
      bareSuperNode.arguments.unshift(t.thisExpression());
      if (
        bareSuperNode.arguments.length === 2 &&
        t.isSpreadElement(bareSuperNode.arguments[1]) &&
        t.isIdentifier(bareSuperNode.arguments[1].argument, { name: "arguments" })
      ) {
        // special case single arguments spread
        bareSuperNode.arguments[1] = bareSuperNode.arguments[1].argument;
        bareSuperNode.callee = t.memberExpression(superRef, t.identifier("apply"));
      } else {
        bareSuperNode.callee = t.memberExpression(superRef, t.identifier("call"));
      }
    } else {
      bareSuperNode = optimiseCall(
        t.logicalExpression(
          "||",
          t.memberExpression(this.classRef, t.identifier("__proto__")),
          t.callExpression(
            t.memberExpression(t.identifier("Object"), t.identifier("getPrototypeOf")),
            [this.classRef]
          )
        ),
        t.thisExpression(),
        bareSuperNode.arguments
      );
    }

    let call = t.callExpression(
      this.file.addHelper("possibleConstructorReturn"),
      [t.thisExpression(), bareSuperNode]
    );

    const bareSuperAfter = this.bareSuperAfter.map((fn) => fn(thisRef));

    if (
      bareSuper.parentPath.isExpressionStatement() &&
      bareSuper.parentPath.container === body.node.body &&
      body.node.body.length - 1 === bareSuper.parentPath.key
    ) {
      // this super call is the last statement in the body so we can just straight up
      // turn it into a return

      if (this.superThises.length || bareSuperAfter.length) {
        bareSuper.scope.push({ id: thisRef });
        call = t.assignmentExpression("=", thisRef, call);
      }

      if (bareSuperAfter.length) {
        call = t.toSequenceExpression([call, ...bareSuperAfter, thisRef]);
      }

      bareSuper.parentPath.replaceWith(t.returnStatement(call));
    } else {
      bareSuper.replaceWithMultiple([
        t.variableDeclaration("var", [
          t.variableDeclarator(thisRef, call),
        ]),
        ...bareSuperAfter,
        t.expressionStatement(thisRef),
      ]);
    }

  }

  verifyConstructor() {
    if (!this.isDerived) return;

    const path = this.userConstructorPath;
    const body = path.get("body");

    path.traverse(findThisesVisitor, this);

    let guaranteedSuperBeforeFinish = !!this.bareSupers.length;

    const superRef = this.superName || t.identifier("Function");
    const thisRef = path.scope.generateUidIdentifier("this");

    for (const bareSuper of this.bareSupers) {
      this.wrapSuperCall(bareSuper, superRef, thisRef, body);

      if (guaranteedSuperBeforeFinish) {
        bareSuper.find(function (parentPath) {
          // hit top so short circuit
          if (parentPath === path) {
            return true;
          }

          if (parentPath.isLoop() || parentPath.isConditional()) {
            guaranteedSuperBeforeFinish = false;
            return true;
          }
        });
      }
    }

    for (const thisPath of this.superThises) {
      thisPath.replaceWith(thisRef);
    }

    const wrapReturn = (returnArg) => t.callExpression(
      this.file.addHelper("possibleConstructorReturn"),
      [thisRef].concat(returnArg || [])
    );

    // if we have a return as the last node in the body then we've already caught that
    // return
    const bodyPaths = body.get("body");
    if (bodyPaths.length && !bodyPaths.pop().isReturnStatement()) {
      body.pushContainer("body", t.returnStatement(
        guaranteedSuperBeforeFinish ? thisRef : wrapReturn()));
    }

    for (const returnPath of this.superReturns) {
      if (returnPath.node.argument) {
        const ref = returnPath.scope.generateDeclaredUidIdentifier("ret");
        returnPath.get("argument").replaceWithMultiple([
          t.assignmentExpression("=", ref, returnPath.node.argument),
          wrapReturn(ref),
        ]);
      } else {
        returnPath.get("argument").replaceWith(wrapReturn());
      }
    }
  }

  /**
   * Push a method to its respective mutatorMap.
   */

  pushMethod(node: { type: "ClassMethod" }, path?: NodePath) {
    const scope = path ? path.scope : this.scope;

    if (node.kind === "method") {
      if (this._processMethod(node, scope)) return;
    }

    this.pushToMap(node, false, null, scope);
  }

  _processMethod() {
    return false;
  }

  /**
   * Replace the constructor body of our class.
   */

  pushConstructor(replaceSupers, method: { type: "ClassMethod" }, path: NodePath) {
    this.bareSupers = replaceSupers.bareSupers;
    this.superReturns = replaceSupers.returns;

    // https://github.com/babel/babel/issues/1077
    if (path.scope.hasOwnBinding(this.classRef.name)) {
      path.scope.rename(this.classRef.name);
    }

    const construct = this.constructor;

    this.userConstructorPath = path;
    this.userConstructor = method;
    this.hasConstructor = true;

    t.inheritsComments(construct, method);

    construct._ignoreUserWhitespace = true;
    construct.params = method.params;

    t.inherits(construct.body, method.body);
    construct.body.directives = method.body.directives;

    // push constructor to body
    this._pushConstructor();
  }

  _pushConstructor() {
    if (this.pushedConstructor) return;
    this.pushedConstructor = true;

    // we haven't pushed any descriptors yet
    if (this.hasInstanceDescriptors || this.hasStaticDescriptors) {
      this.pushDescriptors();
    }

    this.body.push(this.constructor);

    this.pushInherits();
  }

  /**
   * Push inherits helper to body.
   */

  pushInherits() {
    if (!this.isDerived || this.pushedInherits) return;

    // Unshift to ensure that the constructor inheritance is set up before
    // any properties can be assigned to the prototype.
    this.pushedInherits = true;
    this.body.unshift(t.expressionStatement(t.callExpression(
      this.file.addHelper("inherits"),
      [this.classRef, this.superName]
    )));
  }
}<|MERGE_RESOLUTION|>--- conflicted
+++ resolved
@@ -23,29 +23,16 @@
 };
 
 const verifyConstructorVisitor = visitors.merge([noMethodVisitor, {
-<<<<<<< HEAD
   MemberExpression: {
     exit(path) {
-      if (this.isDerived && !this.hasBareSuper) {
-        const objectPath = path.get("object");
-        if (objectPath.isSuper()) {
+      const objectPath = path.get("object");
+      if (this.isDerived && !this.hasBareSuper && objectPath.isSuper()) {
+        const hasArrowFunctionParent = path.findParent((p) => p.isArrowFunctionExpression());
+        if (!hasArrowFunctionParent) {
           throw objectPath.buildCodeFrameError("'super.*' is not allowed before super()");
         }
       }
     },
-=======
-  Super(path) {
-    if (
-      this.isDerived && !this.hasBareSuper &&
-      !path.parentPath.isCallExpression({ callee: path.node })
-    ) {
-      const hasArrowFunctionParent = path.findParent((p) => p.isArrowFunctionExpression());
-
-      if (!hasArrowFunctionParent) {
-        throw path.buildCodeFrameError("'super.*' is not allowed before super()");
-      }
-    }
->>>>>>> 7e739f95
   },
 
   CallExpression: {
