--- conflicted
+++ resolved
@@ -9,12 +9,8 @@
     "babel-plugin"
   ],
   "dependencies": {
-<<<<<<< HEAD
-    "babel-runtime": "^5.0.0",
+    "babel-runtime": "^6.0.0",
     "globals": "^9.4.0",
-=======
-    "babel-runtime": "^6.0.0",
->>>>>>> 2607f35b
     "leven": "^1.0.2"
   },
   "devDependencies": {
