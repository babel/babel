--- conflicted
+++ resolved
@@ -21,14 +21,8 @@
     "@babel/helper-split-export-declaration": "workspace:^7.11.0",
     "@babel/helper-validator-identifier": "workspace:^7.10.4",
     "@babel/template": "workspace:^7.10.4",
-<<<<<<< HEAD
-    "@babel/traverse": "workspace:^7.11.5",
-    "@babel/types": "workspace:^7.11.0",
-    "lodash.chunk": "^4.2.0"
-=======
     "@babel/traverse": "workspace:^7.12.1",
     "@babel/types": "workspace:^7.12.1",
-    "lodash": "^4.17.19"
->>>>>>> 5bbad893
+    "lodash.chunk": "^4.2.0"
   }
 }