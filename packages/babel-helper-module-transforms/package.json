--- conflicted
+++ resolved
@@ -15,22 +15,12 @@
   },
   "main": "lib/index.js",
   "dependencies": {
-<<<<<<< HEAD
     "@babel/helper-module-imports": "workspace:^7.10.4",
     "@babel/helper-replace-supers": "workspace:^7.10.4",
     "@babel/helper-simple-access": "workspace:^7.10.4",
-    "@babel/helper-split-export-declaration": "workspace:^7.10.4",
+    "@babel/helper-split-export-declaration": "workspace:^7.11.0",
     "@babel/template": "workspace:^7.10.4",
-    "@babel/types": "workspace:^7.10.4",
-    "lodash": "^4.17.13"
-=======
-    "@babel/helper-module-imports": "^7.10.4",
-    "@babel/helper-replace-supers": "^7.10.4",
-    "@babel/helper-simple-access": "^7.10.4",
-    "@babel/helper-split-export-declaration": "^7.11.0",
-    "@babel/template": "^7.10.4",
-    "@babel/types": "^7.11.0",
+    "@babel/types": "workspace:^7.11.0",
     "lodash": "^4.17.19"
->>>>>>> 028a051c
   }
 }