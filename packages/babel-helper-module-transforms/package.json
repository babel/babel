--- conflicted
+++ resolved
@@ -20,12 +20,7 @@
     "@babel/helper-simple-access": "^7.10.4",
     "@babel/helper-split-export-declaration": "^7.10.4",
     "@babel/template": "^7.10.4",
-<<<<<<< HEAD
-    "@babel/types": "^7.10.4",
+    "@babel/types": "^7.10.5",
     "lodash.chunk": "^4.2.0"
-=======
-    "@babel/types": "^7.10.5",
-    "lodash": "^4.17.19"
->>>>>>> 238cadda
   }
 }