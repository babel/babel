--- conflicted
+++ resolved
@@ -168,35 +168,30 @@
     // Avoid unnecessary '+ 0'
     index = path.parent.property;
   } else {
-<<<<<<< HEAD
     index = t.binaryExpression("+", path.parent.property, offsetLiteral);
-=======
-    index = t.binaryExpression(
-      "+",
-      path.parent.property,
-      t.numericLiteral(offset),
-    );
->>>>>>> a7a9e7ae
   }
 
   const { scope } = path;
   if (!scope.isPure(index)) {
     const temp = scope.generateUidIdentifierBasedOnNode(index);
     scope.push({ id: temp, kind: "var" });
-<<<<<<< HEAD
-    path.parentPath.replaceWith(restIndexImpure({
-      ARGUMENTS: argsId,
-      OFFSET: offsetLiteral,
-      INDEX: index,
-      REF: temp,
-    }));
+    path.parentPath.replaceWith(
+      restIndexImpure({
+        ARGUMENTS: argsId,
+        OFFSET: offsetLiteral,
+        INDEX: index,
+        REF: temp,
+      }),
+    );
   } else {
     const parentPath = path.parentPath;
-    parentPath.replaceWith(restIndex({
-      ARGUMENTS: argsId,
-      OFFSET: offsetLiteral,
-      INDEX: index,
-    }));
+    parentPath.replaceWith(
+      restIndex({
+        ARGUMENTS: argsId,
+        OFFSET: offsetLiteral,
+        INDEX: index,
+      }),
+    );
 
     // See if we can statically evaluate the first test (i.e. index < offset)
     // and optimize the AST accordingly.
@@ -209,22 +204,6 @@
         parentPath.get("test").replaceWith(parentPath.get("test").get("right"));
       }
     }
-=======
-    path.parentPath.replaceWith(
-      restIndexImpure({
-        ARGUMENTS: argsId,
-        INDEX: index,
-        REF: temp,
-      }),
-    );
-  } else {
-    path.parentPath.replaceWith(
-      restIndex({
-        ARGUMENTS: argsId,
-        INDEX: index,
-      }),
-    );
->>>>>>> a7a9e7ae
   }
 }
 
