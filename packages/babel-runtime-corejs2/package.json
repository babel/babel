--- conflicted
+++ resolved
@@ -17,10 +17,6 @@
     "regenerator-runtime": "^0.13.4"
   },
   "devDependencies": {
-<<<<<<< HEAD
-    "@babel/helpers": "workspace:^7.10.1"
-=======
-    "@babel/helpers": "^7.10.4"
->>>>>>> ae1e40a6
+    "@babel/helpers": "workspace:^7.10.4"
   }
 }