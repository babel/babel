--- conflicted
+++ resolved
@@ -13,11 +13,7 @@
   },
   "main": "lib/index.js",
   "dependencies": {
-<<<<<<< HEAD
-    "@babel/helper-module-transforms": "workspace:^7.10.4",
-=======
     "@babel/helper-module-transforms": "workspace:^7.10.5",
->>>>>>> 8d59ff65
     "@babel/helper-plugin-utils": "workspace:^7.10.4",
     "babel-plugin-dynamic-import-node": "^2.3.3"
   },
@@ -28,11 +24,7 @@
     "@babel/core": "^7.0.0-0"
   },
   "devDependencies": {
-<<<<<<< HEAD
-    "@babel/core": "workspace:^7.10.4",
-=======
     "@babel/core": "workspace:^7.10.5",
->>>>>>> 8d59ff65
     "@babel/helper-plugin-test-runner": "workspace:^7.10.4"
   }
 }