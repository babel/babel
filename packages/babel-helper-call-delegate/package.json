--- conflicted
+++ resolved
@@ -13,16 +13,10 @@
   },
   "main": "lib/index.js",
   "dependencies": {
-<<<<<<< HEAD
     "@babel/helper-hoist-variables": "workspace:^7.10.4",
-    "@babel/traverse": "workspace:^7.10.4",
     "@babel/types": "workspace:^7.10.4"
-=======
-    "@babel/helper-hoist-variables": "^7.10.4",
-    "@babel/types": "^7.10.4"
   },
   "devDependencies": {
-    "@babel/traverse": "^7.10.4"
->>>>>>> 028a051c
+    "@babel/traverse": "workspace:^7.10.4"
   }
 }