--- conflicted
+++ resolved
@@ -15,14 +15,8 @@
   },
   "main": "lib/index.js",
   "dependencies": {
-<<<<<<< HEAD
-    "@babel/code-frame": "workspace:^7.10.3",
-    "@babel/parser": "workspace:^7.10.3",
-    "@babel/types": "workspace:^7.10.3"
-=======
-    "@babel/code-frame": "^7.10.4",
-    "@babel/parser": "^7.10.4",
-    "@babel/types": "^7.10.4"
->>>>>>> ae1e40a6
+    "@babel/code-frame": "workspace:^7.10.4",
+    "@babel/parser": "workspace:^7.10.4",
+    "@babel/types": "workspace:^7.10.4"
   }
 }