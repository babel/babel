{
  "name": "@babel/compat-data",
  "version": "7.11.0",
  "author": "The Babel Team (https://babeljs.io/team)",
  "license": "MIT",
  "description": "",
  "repository": {
    "type": "git",
    "url": "https://github.com/babel/babel.git",
    "directory": "packages/babel-compat-data"
  },
  "publishConfig": {
    "access": "public"
  },
  "exports": {
    "./plugins": "./data/plugins.json",
    "./native-modules": "./data/native-modules.json",
    "./corejs3-shipped-proposals": "./data/corejs3-shipped-proposals.json",
    "./overlapping-plugins": "./data/overlapping-plugins.json",
    "./plugin-bugfixes": "./data/plugin-bugfixes.json"
  },
  "scripts": {
    "build-data": "./scripts/download-compat-table.sh && node ./scripts/build-data.js && node ./scripts/build-modules-support.js && node ./scripts/build-bugfixes-targets.js"
  },
  "keywords": [
    "babel",
    "compat-table",
    "compat-data"
  ],
  "dependencies": {
    "browserslist": "^4.12.0",
    "invariant": "^2.2.4",
    "semver": "^5.5.0"
  },
  "devDependencies": {
<<<<<<< HEAD
    "@babel/helper-compilation-targets": "workspace:^7.10.4",
    "caniuse-db": "1.0.30001035",
    "electron-to-chromium": "1.3.377",
    "lodash": "^4.17.15"
=======
    "@babel/helper-compilation-targets": "^7.10.4",
    "electron-to-chromium": "1.3.513",
    "lodash": "^4.17.19",
    "mdn-browser-compat-data": "1.0.31"
>>>>>>> 028a051c
  }
}<|MERGE_RESOLUTION|>--- conflicted
+++ resolved
@@ -15,6 +15,7 @@
   "exports": {
     "./plugins": "./data/plugins.json",
     "./native-modules": "./data/native-modules.json",
+    "./corejs2-built-ins": "./data/corejs2-built-ins.json",
     "./corejs3-shipped-proposals": "./data/corejs3-shipped-proposals.json",
     "./overlapping-plugins": "./data/overlapping-plugins.json",
     "./plugin-bugfixes": "./data/plugin-bugfixes.json"
@@ -33,16 +34,9 @@
     "semver": "^5.5.0"
   },
   "devDependencies": {
-<<<<<<< HEAD
     "@babel/helper-compilation-targets": "workspace:^7.10.4",
-    "caniuse-db": "1.0.30001035",
-    "electron-to-chromium": "1.3.377",
-    "lodash": "^4.17.15"
-=======
-    "@babel/helper-compilation-targets": "^7.10.4",
     "electron-to-chromium": "1.3.513",
     "lodash": "^4.17.19",
     "mdn-browser-compat-data": "1.0.31"
->>>>>>> 028a051c
   }
 }