--- conflicted
+++ resolved
@@ -4,30 +4,20 @@
 
 const { generateData, environments, writeFile } = require("./utils-build-data");
 
-<<<<<<< HEAD
 const newData = generateData(environments, require("./data/plugin-features"));
+// add export-namespace-from from mdn-browser-compat-data
+// todo: replace the hardcoded compat data to mdn-browser-compat-data
+// after https://github.com/mdn/browser-compat-data/pull/6394 is published
+newData["proposal-export-namespace-from"] = {
+  chrome: "72",
+  edge: "79",
+  opera: "60",
+  firefox: "80",
+  node: "13.2",
+  samsung: "11.0",
+};
+
 const dataPath = path.join(__dirname, "../data/plugins.json");
-=======
-for (const target of ["plugin", "corejs2-built-in"]) {
-  const newData = generateData(
-    environments,
-    require(`./data/${target}-features`)
-  );
-  if (target === "plugin") {
-    // add export-namespace-from from mdn-browser-compat-data
-    // todo: replace the hardcoded compat data to mdn-browser-compat-data
-    // after https://github.com/mdn/browser-compat-data/pull/6394 is published
-    newData["proposal-export-namespace-from"] = {
-      chrome: "72",
-      edge: "79",
-      opera: "60",
-      firefox: "80",
-      node: "13.2",
-      samsung: "11.0",
-    };
-  }
-  const dataPath = path.join(__dirname, `../data/${target}s.json`);
->>>>>>> 8d59ff65
 
 if (!writeFile(newData, dataPath, "plugin")) {
   process.exitCode = 1;
