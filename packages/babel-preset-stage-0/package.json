--- conflicted
+++ resolved
@@ -8,14 +8,8 @@
   "repository": "https://github.com/babel/babel/tree/master/packages/babel-preset-stage-0",
   "main": "lib/index.js",
   "dependencies": {
-<<<<<<< HEAD
-    "@babel/plugin-proposal-function-bind": "7.0.0-beta.32",
-    "@babel/preset-stage-1": "7.0.0-beta.32"
-=======
-    "@babel/plugin-proposal-do-expressions": "7.0.0-beta.33",
     "@babel/plugin-proposal-function-bind": "7.0.0-beta.33",
     "@babel/preset-stage-1": "7.0.0-beta.33"
->>>>>>> 95fe7853
   },
   "peerDependencies": {
     "@babel/core": "7.0.0-beta.33"
