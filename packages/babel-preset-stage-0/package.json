--- conflicted
+++ resolved
@@ -8,16 +8,10 @@
   "repository": "https://github.com/babel/babel/tree/master/packages/babel-preset-stage-0",
   "main": "lib/index.js",
   "dependencies": {
-<<<<<<< HEAD
     "@babel/plugin-proposal-pattern-matching": "7.0.0-beta.31",
-    "@babel/plugin-proposal-do-expressions": "7.0.0-beta.31",
-    "@babel/plugin-proposal-function-bind": "7.0.0-beta.31",
-    "@babel/preset-stage-1": "7.0.0-beta.31"
-=======
     "@babel/plugin-proposal-do-expressions": "7.0.0-beta.32",
     "@babel/plugin-proposal-function-bind": "7.0.0-beta.32",
     "@babel/preset-stage-1": "7.0.0-beta.32"
->>>>>>> 4e6cd298
   },
   "peerDependencies": {
     "@babel/core": "7.0.0-beta.32"
