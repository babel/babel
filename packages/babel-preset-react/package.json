{
  "name": "@babel/preset-react",
  "version": "7.10.4",
  "description": "Babel preset for all React plugins.",
  "author": "Sebastian McKenzie <sebmck@gmail.com>",
  "homepage": "https://babeljs.io/",
  "license": "MIT",
  "publishConfig": {
    "access": "public"
  },
  "repository": {
    "type": "git",
    "url": "https://github.com/babel/babel.git",
    "directory": "packages/babel-preset-react"
  },
  "main": "lib/index.js",
  "dependencies": {
<<<<<<< HEAD
    "@babel/helper-plugin-utils": "workspace:^7.10.1",
    "@babel/plugin-transform-react-display-name": "workspace:^7.10.1",
    "@babel/plugin-transform-react-jsx": "workspace:^7.10.1",
    "@babel/plugin-transform-react-jsx-development": "workspace:^7.10.1",
    "@babel/plugin-transform-react-jsx-self": "workspace:^7.10.1",
    "@babel/plugin-transform-react-jsx-source": "workspace:^7.10.1",
    "@babel/plugin-transform-react-pure-annotations": "workspace:^7.10.1"
=======
    "@babel/helper-plugin-utils": "^7.10.4",
    "@babel/plugin-transform-react-display-name": "^7.10.4",
    "@babel/plugin-transform-react-jsx": "^7.10.4",
    "@babel/plugin-transform-react-jsx-development": "^7.10.4",
    "@babel/plugin-transform-react-jsx-self": "^7.10.4",
    "@babel/plugin-transform-react-jsx-source": "^7.10.4",
    "@babel/plugin-transform-react-pure-annotations": "^7.10.4"
>>>>>>> ae1e40a6
  },
  "peerDependencies": {
    "@babel/core": "^7.0.0-0"
  },
  "devDependencies": {
<<<<<<< HEAD
    "@babel/core": "workspace:^7.10.1",
    "@babel/helper-plugin-test-runner": "workspace:^7.10.1",
    "@babel/helper-transform-fixture-test-runner": "workspace:^7.10.1"
=======
    "@babel/core": "^7.10.4",
    "@babel/helper-plugin-test-runner": "^7.10.4",
    "@babel/helper-transform-fixture-test-runner": "^7.10.4"
>>>>>>> ae1e40a6
  }
}<|MERGE_RESOLUTION|>--- conflicted
+++ resolved
@@ -15,36 +15,20 @@
   },
   "main": "lib/index.js",
   "dependencies": {
-<<<<<<< HEAD
-    "@babel/helper-plugin-utils": "workspace:^7.10.1",
-    "@babel/plugin-transform-react-display-name": "workspace:^7.10.1",
-    "@babel/plugin-transform-react-jsx": "workspace:^7.10.1",
-    "@babel/plugin-transform-react-jsx-development": "workspace:^7.10.1",
-    "@babel/plugin-transform-react-jsx-self": "workspace:^7.10.1",
-    "@babel/plugin-transform-react-jsx-source": "workspace:^7.10.1",
-    "@babel/plugin-transform-react-pure-annotations": "workspace:^7.10.1"
-=======
-    "@babel/helper-plugin-utils": "^7.10.4",
-    "@babel/plugin-transform-react-display-name": "^7.10.4",
-    "@babel/plugin-transform-react-jsx": "^7.10.4",
-    "@babel/plugin-transform-react-jsx-development": "^7.10.4",
-    "@babel/plugin-transform-react-jsx-self": "^7.10.4",
-    "@babel/plugin-transform-react-jsx-source": "^7.10.4",
-    "@babel/plugin-transform-react-pure-annotations": "^7.10.4"
->>>>>>> ae1e40a6
+    "@babel/helper-plugin-utils": "workspace:^7.10.4",
+    "@babel/plugin-transform-react-display-name": "workspace:^7.10.4",
+    "@babel/plugin-transform-react-jsx": "workspace:^7.10.4",
+    "@babel/plugin-transform-react-jsx-development": "workspace:^7.10.4",
+    "@babel/plugin-transform-react-jsx-self": "workspace:^7.10.4",
+    "@babel/plugin-transform-react-jsx-source": "workspace:^7.10.4",
+    "@babel/plugin-transform-react-pure-annotations": "workspace:^7.10.4"
   },
   "peerDependencies": {
     "@babel/core": "^7.0.0-0"
   },
   "devDependencies": {
-<<<<<<< HEAD
-    "@babel/core": "workspace:^7.10.1",
-    "@babel/helper-plugin-test-runner": "workspace:^7.10.1",
-    "@babel/helper-transform-fixture-test-runner": "workspace:^7.10.1"
-=======
-    "@babel/core": "^7.10.4",
-    "@babel/helper-plugin-test-runner": "^7.10.4",
-    "@babel/helper-transform-fixture-test-runner": "^7.10.4"
->>>>>>> ae1e40a6
+    "@babel/core": "workspace:^7.10.4",
+    "@babel/helper-plugin-test-runner": "workspace:^7.10.4",
+    "@babel/helper-transform-fixture-test-runner": "workspace:^7.10.4"
   }
 }