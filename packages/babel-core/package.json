{
  "name": "@babel/core",
  "version": "7.11.1",
  "description": "Babel compiler core.",
  "main": "lib/index.js",
  "author": "Sebastian McKenzie <sebmck@gmail.com>",
  "homepage": "https://babeljs.io/",
  "license": "MIT",
  "publishConfig": {
    "access": "public"
  },
  "repository": {
    "type": "git",
    "url": "https://github.com/babel/babel.git",
    "directory": "packages/babel-core"
  },
  "keywords": [
    "6to5",
    "babel",
    "classes",
    "const",
    "es6",
    "harmony",
    "let",
    "modules",
    "transpile",
    "transpiler",
    "var",
    "babel-core",
    "compiler"
  ],
  "engines": {
    "node": ">=10.13.0"
  },
  "funding": {
    "type": "opencollective",
    "url": "https://opencollective.com/babel"
  },
  "browser": {
    "./lib/config/files/index.js": "./lib/config/files/index-browser.js",
    "./lib/transform-file.js": "./lib/transform-file-browser.js",
    "./src/config/files/index.js": "./src/config/files/index-browser.js",
    "./src/transform-file.js": "./src/transform-file-browser.js"
  },
  "dependencies": {
<<<<<<< HEAD
    "@babel/code-frame": "workspace:^7.10.4",
    "@babel/generator": "workspace:^7.10.4",
    "@babel/helper-module-transforms": "workspace:^7.10.4",
    "@babel/helpers": "workspace:^7.10.4",
    "@babel/parser": "workspace:^7.10.4",
    "@babel/template": "workspace:^7.10.4",
    "@babel/traverse": "workspace:^7.10.4",
    "@babel/types": "workspace:^7.10.4",
=======
    "@babel/code-frame": "^7.10.4",
    "@babel/generator": "^7.11.0",
    "@babel/helper-module-transforms": "^7.11.0",
    "@babel/helpers": "^7.10.4",
    "@babel/parser": "^7.11.1",
    "@babel/template": "^7.10.4",
    "@babel/traverse": "^7.11.0",
    "@babel/types": "^7.11.0",
>>>>>>> 028a051c
    "convert-source-map": "^1.7.0",
    "debug": "^4.1.0",
    "escape-string-regexp": "^4.0.0",
    "gensync": "^1.0.0-beta.1",
    "json5": "^2.1.2",
<<<<<<< HEAD
    "lodash": "^4.17.13",
=======
    "lodash": "^4.17.19",
    "resolve": "^1.3.2",
>>>>>>> 028a051c
    "semver": "^5.4.1",
    "source-map": "^0.5.0"
  },
  "devDependencies": {
<<<<<<< HEAD
    "@babel/helper-transform-fixture-test-runner": "workspace:^7.10.4"
=======
    "@babel/helper-transform-fixture-test-runner": "^7.10.5"
>>>>>>> 028a051c
  }
}<|MERGE_RESOLUTION|>--- conflicted
+++ resolved
@@ -30,7 +30,7 @@
     "compiler"
   ],
   "engines": {
-    "node": ">=10.13.0"
+    "node": ">=6.9.0"
   },
   "funding": {
     "type": "opencollective",
@@ -43,44 +43,25 @@
     "./src/transform-file.js": "./src/transform-file-browser.js"
   },
   "dependencies": {
-<<<<<<< HEAD
     "@babel/code-frame": "workspace:^7.10.4",
-    "@babel/generator": "workspace:^7.10.4",
-    "@babel/helper-module-transforms": "workspace:^7.10.4",
+    "@babel/generator": "workspace:^7.11.0",
+    "@babel/helper-module-transforms": "workspace:^7.11.0",
     "@babel/helpers": "workspace:^7.10.4",
-    "@babel/parser": "workspace:^7.10.4",
+    "@babel/parser": "workspace:^7.11.1",
     "@babel/template": "workspace:^7.10.4",
-    "@babel/traverse": "workspace:^7.10.4",
-    "@babel/types": "workspace:^7.10.4",
-=======
-    "@babel/code-frame": "^7.10.4",
-    "@babel/generator": "^7.11.0",
-    "@babel/helper-module-transforms": "^7.11.0",
-    "@babel/helpers": "^7.10.4",
-    "@babel/parser": "^7.11.1",
-    "@babel/template": "^7.10.4",
-    "@babel/traverse": "^7.11.0",
-    "@babel/types": "^7.11.0",
->>>>>>> 028a051c
+    "@babel/traverse": "workspace:^7.11.0",
+    "@babel/types": "workspace:^7.11.0",
     "convert-source-map": "^1.7.0",
     "debug": "^4.1.0",
-    "escape-string-regexp": "^4.0.0",
+    "escape-string-regexp": "4.0.0",
     "gensync": "^1.0.0-beta.1",
     "json5": "^2.1.2",
-<<<<<<< HEAD
-    "lodash": "^4.17.13",
-=======
     "lodash": "^4.17.19",
     "resolve": "^1.3.2",
->>>>>>> 028a051c
     "semver": "^5.4.1",
     "source-map": "^0.5.0"
   },
   "devDependencies": {
-<<<<<<< HEAD
-    "@babel/helper-transform-fixture-test-runner": "workspace:^7.10.4"
-=======
-    "@babel/helper-transform-fixture-test-runner": "^7.10.5"
->>>>>>> 028a051c
+    "@babel/helper-transform-fixture-test-runner": "workspace:^7.10.5"
   }
 }