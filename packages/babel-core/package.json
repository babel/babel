--- conflicted
+++ resolved
@@ -55,13 +55,9 @@
     "debug": "^4.1.0",
     "gensync": "^1.0.0-beta.1",
     "json5": "^2.1.2",
-<<<<<<< HEAD
     "lodash.clonedeep": "^4.5.0",
     "lodash.escaperegexp": "^4.1.2",
     "lodash.sortby": "^4.7.0",
-=======
-    "lodash": "^4.17.19",
->>>>>>> 238cadda
     "resolve": "^1.3.2",
     "semver": "^5.4.1",
     "source-map": "^0.5.0"
