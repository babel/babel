--- conflicted
+++ resolved
@@ -41,13 +41,8 @@
     "@babel/traverse": "^7.1.5",
     "@babel/types": "^7.1.5",
     "convert-source-map": "^1.1.0",
-<<<<<<< HEAD
     "debug": "^4.1.0",
-    "json5": "^0.5.0",
-=======
-    "debug": "^3.1.0",
     "json5": "^2.1.0",
->>>>>>> 62233ed7
     "lodash": "^4.17.10",
     "resolve": "^1.3.2",
     "semver": "^5.4.1",
