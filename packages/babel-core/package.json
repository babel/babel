--- conflicted
+++ resolved
@@ -34,23 +34,13 @@
   },
   "dependencies": {
     "@babel/code-frame": "^7.5.5",
-<<<<<<< HEAD
-    "@babel/generator": "^7.6.4",
-    "@babel/helpers": "^7.6.2",
-    "@babel/parser": "^7.6.4",
-    "@babel/template": "^7.6.0",
-    "@babel/traverse": "^7.6.3",
-    "@babel/types": "^7.6.3",
-    "convert-source-map": "^1.7.0",
-=======
     "@babel/generator": "^7.7.0",
     "@babel/helpers": "^7.7.0",
     "@babel/parser": "^7.7.0",
     "@babel/template": "^7.7.0",
     "@babel/traverse": "^7.7.0",
     "@babel/types": "^7.7.0",
-    "convert-source-map": "^1.1.0",
->>>>>>> 3ab035ba
+    "convert-source-map": "^1.7.0",
     "debug": "^4.1.0",
     "json5": "^2.1.0",
     "lodash": "^4.17.13",
