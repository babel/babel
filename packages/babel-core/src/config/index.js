// @flow

import type Plugin from "./plugin";
import manageOptions from "./option-manager";

export type ResolvedConfig = {
  options: Object,
<<<<<<< HEAD
  plugins: Array<[ Plugin, ?{} ]>,
=======
  passes: Array<Array<[Plugin, ?{}]>>,
>>>>>>> 58ec149c
};

/**
 * Standard API for loading Babel configuration data. Not for public consumption.
 */
export default function loadConfig(opts: mixed): ResolvedConfig | null {
  if (opts != null && typeof opts !== "object") {
    throw new Error("Babel options must be an object, null, or undefined");
  }

  return manageOptions(opts || {});
}<|MERGE_RESOLUTION|>--- conflicted
+++ resolved
@@ -5,11 +5,7 @@
 
 export type ResolvedConfig = {
   options: Object,
-<<<<<<< HEAD
-  plugins: Array<[ Plugin, ?{} ]>,
-=======
-  passes: Array<Array<[Plugin, ?{}]>>,
->>>>>>> 58ec149c
+  plugins: Array<[Plugin, ?{}]>,
 };
 
 /**
