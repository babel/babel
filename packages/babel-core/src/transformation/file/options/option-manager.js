--- conflicted
+++ resolved
@@ -288,7 +288,6 @@
           }
         }
 
-<<<<<<< HEAD
         // For compatibility with babel-core < 6.13.x, allow presets to export an object with a
         // a 'buildPreset' function that will return the preset itself, while still exporting a
         // simple object (rather than a function), for supporting old Babel versions.
@@ -300,14 +299,11 @@
             (presetLoc || "a preset") + " which does not accept options.");
         }
 
-        if (typeof val === "function") val = val(context, options);
+        if (typeof val === "function") val = val(context, options, { dirname });
 
         if (typeof val !== "object") {
           throw new Error(`Unsupported preset format: ${val}.`);
         }
-=======
-        preset = presetFactory(context, options, { dirname });
->>>>>>> d33d0235
 
         onResolve && onResolve(val, presetLoc);
       } catch (e) {
