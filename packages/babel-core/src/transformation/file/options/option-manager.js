/* eslint max-len: 0 */

import * as context from "../../../api/node";
import type Logger from "../logger";
import Plugin from "../../plugin";
import * as messages from "babel-messages";
import { normaliseOptions } from "./index";
import resolve from "../../../helpers/resolve";
import json5 from "json5";
import isAbsolute from "path-is-absolute";
import pathExists from "path-exists";
import cloneDeep from "lodash/lang/cloneDeep";
import clone from "lodash/lang/clone";
import merge from "../../../helpers/merge";
import config from "./config";
import removed from "./removed";
import path from "path";
import fs from "fs";

let existsCache = {};
let jsonCache   = {};

const BABELIGNORE_FILENAME = ".babelignore";
const BABELRC_FILENAME     = ".babelrc";
const PACKAGE_FILENAME     = "package.json";

function exists(filename) {
  let cached = existsCache[filename];
  if (cached == null) {
    return existsCache[filename] = pathExists.sync(filename);
  } else {
    return cached;
  }
}

type PluginObject = {
  pre?: Function;
  post?: Function;
  manipulateOptions?: Function;

  visitor: ?{
    [key: string]: Function | {
      enter?: Function | Array<Function>;
      exit?: Function | Array<Function>;
    }
  };
};

type MergeOptions = {
  options?: Object,
  extending?: Object,
  alias: string,
  loc?: string,
  dirname?: string
};

export default class OptionManager {
  constructor(log?: Logger) {
    this.resolvedConfigs = [];
    this.options = OptionManager.createBareOptions();
    this.log = log;
  }

  resolvedConfigs: Array<string>;
  options: Object;
  log: ?Logger;

  static memoisedPlugins: Array<{
    container: Function;
    plugin: Plugin;
  }>;

  static memoisePluginContainer(fn, loc, i, alias) {
    for (let cache of (OptionManager.memoisedPlugins: Array<Object>)) {
      if (cache.container === fn) return cache.plugin;
    }

    let obj: ?PluginObject;

    if (typeof fn === "function") {
      obj = fn(context);
    } else {
      obj = fn;
    }

    if (typeof obj === "object") {
      let plugin = new Plugin(obj, alias);
      OptionManager.memoisedPlugins.push({
        container: fn,
        plugin: plugin
      });
      return plugin;
    } else {
      throw new TypeError(messages.get("pluginNotObject", loc, i, typeof obj) + loc + i);
    }
  }

  static createBareOptions() {
    let opts = {};

    for (let key in config) {
      let opt = config[key];
      opts[key] = clone(opt.default);
    }

    return opts;
  }

  static normalisePlugin(plugin, loc, i, alias) {
    plugin = plugin.__esModule ? plugin.default : plugin;

    if (!(plugin instanceof Plugin)) {
      // allow plugin containers to be specified so they don't have to manually require
      if (typeof plugin === "function" || typeof plugin === "object") {
        plugin = OptionManager.memoisePluginContainer(plugin, loc, i, alias);
      } else {
        throw new TypeError(messages.get("pluginNotFunction", loc, i, typeof plugin));
      }
    }

    plugin.init(loc, i);

    return plugin;
  }

  static normalisePlugins(loc, dirname, plugins) {
    return plugins.map(function (val, i) {
      let plugin, options;

      if (!val) {
        throw new TypeError("Falsy value found in plugins");
      }

      // destructure plugins
      if (Array.isArray(val)) {
        [plugin, options] = val;
      } else {
        plugin = val;
      }

      let alias = typeof plugin === "string" ? plugin : `${loc}$${i}`;

      // allow plugins to be specified as strings
      if (typeof plugin === "string") {
        let pluginLoc = resolve(`babel-plugin-${plugin}`, dirname) || resolve(plugin, dirname);
        if (pluginLoc) {
          plugin = require(pluginLoc);
        } else {
          throw new ReferenceError(messages.get("pluginUnknown", plugin, loc, i, dirname));
        }
      }

      plugin = OptionManager.normalisePlugin(plugin, loc, i, alias);

      return [plugin, options];
    });
  }

  addConfig(loc: string, key?: string, json = json5): boolean {
    if (this.resolvedConfigs.indexOf(loc) >= 0) {
      return false;
    }

    let content = fs.readFileSync(loc, "utf8");
    let opts;

    try {
      opts = jsonCache[content] = jsonCache[content] || json.parse(content);
      if (key) opts = opts[key];
    } catch (err) {
      err.message = `${loc}: Error while parsing JSON - ${err.message}`;
      throw err;
    }

    this.mergeOptions({
      options: opts,
      alias: loc,
      dirname: path.dirname(loc)
    });
    this.resolvedConfigs.push(loc);

    return !!opts;
  }

  /**
   * This is called when we want to merge the input `opts` into the
   * base options (passed as the `extendingOpts`: at top-level it's the
   * main options, at presets level it's presets options).
   *
   *  - `alias` is used to output pretty traces back to the original source.
   *  - `loc` is used to point to the original config.
   *  - `dirname` is used to resolve plugins relative to it.
   */

  mergeOptions({
    options: rawOpts,
    extending: extendingOpts,
    alias,
    loc,
    dirname
  }: MergeOptions) {
    alias = alias || "foreign";
    if (!rawOpts) return;

    //
    if (typeof rawOpts !== "object" || Array.isArray(rawOpts)) {
      this.log.error(`Invalid options type for ${alias}`, TypeError);
    }

    //
    let opts = cloneDeep(rawOpts, (val) => {
      if (val instanceof Plugin) {
        return val;
      }
    });

    //
    dirname = dirname || process.cwd();
    loc = loc || alias;

    for (let key in opts) {
      let option = config[key];

      // check for an unknown option
      if (!option && this.log) {
        let pluginOptsInfo = "Check out http://babeljs.io/docs/usage/options/ for more info";

        if (removed[key]) {
          this.log.error(`Using removed Babel 5 option: ${alias}.${key} - ${removed[key].message}`, ReferenceError);
        } else {
          this.log.error(`Unknown option: ${alias}.${key}. ${pluginOptsInfo}`, ReferenceError);
        }
      }
    }

    // normalise options
    normaliseOptions(opts);

    // resolve plugins
    if (opts.plugins) {
      opts.plugins = OptionManager.normalisePlugins(loc, dirname, opts.plugins);
    }

    // add extends clause
    if (opts.extends) {
      let extendsLoc = resolve(opts.extends, dirname);
      if (extendsLoc) {
        this.addConfig(extendsLoc);
      } else {
        if (this.log) this.log.error(`Couldn't resolve extends clause of ${opts.extends} in ${alias}`);
      }
      delete opts.extends;
    }

    // resolve presets
    if (opts.presets) {
      // If we're in the "pass per preset" mode, we resolve the presets
      // and keep them for further execution to calculate the options.
      if (opts.passPerPreset) {
        opts.presets = this.resolvePresets(opts.presets, dirname, (preset, presetLoc) => {
          this.mergeOptions({
            options: preset,
            extending: preset,
            alias: presetLoc,
            loc: presetLoc,
            dirname: dirname
          });
        });
      } else {
        // Otherwise, just merge presets options into the main options.
        this.mergePresets(opts.presets, dirname);
        delete opts.presets;
      }
    }

    // env
    let envOpts;
    let envKey = process.env.BABEL_ENV || process.env.NODE_ENV || "development";
    if (opts.env) {
      envOpts = opts.env[envKey];
      delete opts.env;
    }

    // Merge them into current extending options in case of top-level
    // options. In case of presets, just re-assign options which are got
    // normalized during the `mergeOptions`.
    if (rawOpts === extendingOpts) {
      Object.assign(extendingOpts, opts);
    } else {
      merge(extendingOpts || this.options, opts);
    }

    // merge in env options
    this.mergeOptions({
      options: envOpts,
      extending: extendingOpts,
      alias: `${alias}.env.${envKey}`,
      dirname: dirname
    });
  }

  /**
   * Merges all presets into the main options in case we are not in the
   * "pass per preset" mode. Otherwise, options are calculated per preset.
   */
  mergePresets(presets: Array<string | Object>, dirname: string) {
    this.resolvePresets(presets, dirname, (presetOpts, presetLoc) => {
      this.mergeOptions({
        options: presetOpts,
        alias: presetLoc,
        loc: presetLoc,
        dirname: path.dirname(presetLoc)
      });
    });
  }

  /**
   * Resolves presets options which can be either direct object data,
   * or a module name to require.
   */
  resolvePresets(presets: Array<string | Object>, dirname: string, onResolve?) {
    return presets.map((val) => {
      if (typeof val === "string") {
        let presetLoc = resolve(`babel-preset-${val}`, dirname) || resolve(val, dirname);
        if (presetLoc) {
          let val = require(presetLoc);
          onResolve && onResolve(val, presetLoc);
          return val;
        } else {
          throw new Error(`Couldn't find preset ${JSON.stringify(val)} relative to directory ${JSON.stringify(dirname)}`);
        }
      } else if (typeof val === "object") {
        onResolve && onResolve(val);
        return val;
      } else {
        throw new Error(`Unsupported preset format: ${val}.`);
      }
    });
  }

  addIgnoreConfig(loc) {
    let file  = fs.readFileSync(loc, "utf8");
    let lines = file.split("\n");

    lines = lines
      .map((line) => line.replace(/#(.*?)$/, "").trim())
      .filter((line) => !!line);

    this.mergeOptions({
      options: { ignore: lines },
      loc
    });
  }

  findConfigs(loc) {
    if (!loc) return;

    if (!isAbsolute(loc)) {
      loc = path.join(process.cwd(), loc);
    }

    let foundConfig = false;
    let foundIgnore = false;

    while (loc !== (loc = path.dirname(loc))) {
      if (!foundConfig) {
        let configLoc = path.join(loc, BABELRC_FILENAME);
        if (exists(configLoc)) {
          this.addConfig(configLoc);
          foundConfig = true;
        }

        let pkgLoc = path.join(loc, PACKAGE_FILENAME);
        if (!foundConfig && exists(pkgLoc)) {
          foundConfig = this.addConfig(pkgLoc, "babel", JSON);
        }
      }

      if (!foundIgnore) {
        let ignoreLoc = path.join(loc, BABELIGNORE_FILENAME);
        if (exists(ignoreLoc)) {
          this.addIgnoreConfig(ignoreLoc);
          foundIgnore = true;
        }
      }

      if (foundIgnore && foundConfig) return;
    }
  }

  normaliseOptions() {
    let opts = this.options;

    for (let key in config) {
      let option = config[key];
      let val    = opts[key];

      // optional
      if (!val && option.optional) continue;

      // aliases
      if (option.alias) {
        opts[option.alias] = opts[option.alias] || val;
      } else {
        opts[key] = val;
      }
    }
  }

  init(opts: Object = {}): Object {
    let filename = opts.filename;
    let root     = opts.sourceRoot || (filename && path.dirname(filename));

    // resolve all .babelrc files
    if (opts.babelrc !== false) {
      this.findConfigs(filename);
    }

    // merge in base options
<<<<<<< HEAD
    this.mergeOptions(opts, "base", null, root);
=======
    this.mergeOptions({
      options: opts,
      alias: "base",
      dirname: filename && path.dirname(filename)
    });
>>>>>>> 3232c30f

    // normalise
    this.normaliseOptions(opts);

    return this.options;
  }
}

OptionManager.memoisedPlugins = [];<|MERGE_RESOLUTION|>--- conflicted
+++ resolved
@@ -417,15 +417,11 @@
     }
 
     // merge in base options
-<<<<<<< HEAD
-    this.mergeOptions(opts, "base", null, root);
-=======
     this.mergeOptions({
       options: opts,
       alias: "base",
-      dirname: filename && path.dirname(filename)
-    });
->>>>>>> 3232c30f
+      dirname: root
+    });
 
     // normalise
     this.normaliseOptions(opts);
