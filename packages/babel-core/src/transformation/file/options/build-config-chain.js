--- conflicted
+++ resolved
@@ -162,11 +162,7 @@
 
     // env
     let envOpts;
-<<<<<<< HEAD
-    let envKey = process.env.BABEL_ENV || process.env.NODE_ENV;
-=======
-    const envKey = process.env.BABEL_ENV || process.env.NODE_ENV || "development";
->>>>>>> fd3a2c28
+    const envKey = process.env.BABEL_ENV || process.env.NODE_ENV;
     if (options.env) {
       envOpts = options.env[envKey];
       delete options.env;
