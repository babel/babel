import resolve from "../../../helpers/resolve";
import json5 from "json5";
import path from "path";
import fs from "fs";

const existsCache = {};
const jsonCache = {};

const BABELRC_FILENAME = ".babelrc";
const BABELRC_JS_FILENAME = ".babelrc.js";
const PACKAGE_FILENAME = "package.json";
const BABELIGNORE_FILENAME = ".babelignore";

function exists(filename) {
  const cached = existsCache[filename];
  if (cached == null) {
    return existsCache[filename] = fs.existsSync(filename);
  } else {
    return cached;
  }
}

export default function buildConfigChain(opts: Object = {}) {
  const filename = opts.filename;
  const builder = new ConfigChainBuilder();

  // resolve all .babelrc files
  if (opts.babelrc !== false) {
    if (filename) {
      builder.findConfigs(path.dirname(filename));
    } else {
      builder.findConfigs(process.cwd());
    }
  }

  builder.mergeConfig({
    options: opts,
    alias: "base",
    dirname: filename && path.dirname(filename),
  });

  return builder.configs;
}

class ConfigChainBuilder {
  constructor() {
    this.resolvedConfigs = [];
    this.configs = [];
  }

<<<<<<< HEAD
  findConfigs(loc) {
=======
  errorMultipleConfigs(loc1: string, loc2: string) {
    throw new Error(`Multiple configuration files found. Please remove one:\n- ${
      loc1}\n- ${loc2}`);
  }

  findConfigs(loc: string) {
    if (!loc) return;

>>>>>>> c00ffb83
    if (!path.isAbsolute(loc)) {
      loc = path.join(process.cwd(), loc);
    }

    let foundConfig = false;
    let foundIgnore = false;

    while (loc) {
      if (!foundConfig) {
        const configLoc = path.join(loc, BABELRC_FILENAME);
        const configJSLoc = path.join(loc, BABELRC_JS_FILENAME);
        const pkgLoc = path.join(loc, PACKAGE_FILENAME);
        const configLocs = [configLoc, configJSLoc, pkgLoc];
        const foundConfigs = configLocs.reduce((arr, config) => {
          if (exists(config)) {
            const configAdded = config === pkgLoc
              ? this.addConfig(config, "babel", JSON)
              : this.addConfig(config);

            if (configAdded && arr.length) {
              this.errorMultipleConfigs(arr.pop(), config);
            }

            arr.push(config);
          }

          return arr;
        }, []);

        foundConfig = !!foundConfigs.length;
      }

      if (!foundIgnore) {
        const ignoreLoc = path.join(loc, BABELIGNORE_FILENAME);
        if (exists(ignoreLoc)) {
          this.addIgnoreConfig(ignoreLoc);
          foundIgnore = true;
        }
      }

      if (foundIgnore && foundConfig) return;
      if (loc == (loc = path.dirname(loc))) break;
    }
  }

  addIgnoreConfig(loc: string) {
    const file = fs.readFileSync(loc, "utf8");
    let lines = file.split("\n");

    lines = lines
      .map((line) => line.replace(/#(.*?)$/, "").trim())
      .filter((line) => !!line);

    if (lines.length) {
      this.mergeConfig({
        options: { ignore: lines },
        alias: loc,
        dirname: path.dirname(loc),
      });
    }
  }

  addConfig(loc: string, key?: string, json = json5): boolean {
    if (this.resolvedConfigs.indexOf(loc) >= 0) {
      return false;
    }

    this.resolvedConfigs.push(loc);

    let options;
    if (path.extname(loc) === ".js") {
      try {
        const configModule = require(loc);
        options = configModule && configModule.__esModule ? configModule.default : configModule;
      } catch (err) {
        err.message = `${loc}: Error while loading config - ${err.message}`;
        throw err;
      }

      if (!options || typeof options !== "object") {
        throw new Error("Configuration should be an exported JavaScript object.");
      }
    } else {
      const content = fs.readFileSync(loc, "utf8");
      try {
        options = jsonCache[content] = jsonCache[content] || json.parse(content);
      } catch (err) {
        err.message = `${loc}: Error while parsing JSON - ${err.message}`;
        throw err;
      }
    }

    if (key) {
      if (!options[key]) {
        return false;
      }

      options = options[key];
    }

    this.mergeConfig({
      options,
      alias: loc,
      dirname: path.dirname(loc),
    });

    return !!options;
  }

  mergeConfig({
    options,
    alias,
    loc,
    dirname,
  }) {
    if (!options) {
      return false;
    }

    options = Object.assign({}, options);

    dirname = dirname || process.cwd();
    loc = loc || alias;

    // add extends clause
    if (options.extends) {
      const extendsLoc = resolve(options.extends, dirname);
      if (extendsLoc) {
        this.addConfig(extendsLoc);
      } else {
        throw new Error(`Couldn't resolve extends clause of ${options.extends} in ${alias}`);
      }
      delete options.extends;
    }

    this.configs.push({
      options,
      alias,
      loc,
      dirname,
    });

    // env
    let envOpts;
    const envKey = process.env.BABEL_ENV || process.env.NODE_ENV || "development";
    if (options.env) {
      envOpts = options.env[envKey];
      delete options.env;
    }

    this.mergeConfig({
      options: envOpts,
      alias: `${alias}.env.${envKey}`,
      dirname: dirname,
    });
  }
}<|MERGE_RESOLUTION|>--- conflicted
+++ resolved
@@ -48,9 +48,6 @@
     this.configs = [];
   }
 
-<<<<<<< HEAD
-  findConfigs(loc) {
-=======
   errorMultipleConfigs(loc1: string, loc2: string) {
     throw new Error(`Multiple configuration files found. Please remove one:\n- ${
       loc1}\n- ${loc2}`);
@@ -59,7 +56,6 @@
   findConfigs(loc: string) {
     if (!loc) return;
 
->>>>>>> c00ffb83
     if (!path.isAbsolute(loc)) {
       loc = path.join(process.cwd(), loc);
     }
