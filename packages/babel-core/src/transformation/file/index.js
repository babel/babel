--- conflicted
+++ resolved
@@ -45,13 +45,8 @@
       // passed babel-core's export object, which loads this file, and this 'loadConfig' loading plugins.
       INTERNAL_PLUGINS = loadConfig({
         babelrc: false,
-<<<<<<< HEAD
-        plugins: [ blockHoistPlugin ],
+        plugins: [blockHoistPlugin],
       }).plugins;
-=======
-        plugins: [blockHoistPlugin],
-      }).passes[0];
->>>>>>> 58ec149c
     }
 
     super();
@@ -65,17 +60,9 @@
       plugins: [],
     };
 
-<<<<<<< HEAD
-    for (const [ plugin ] of plugins) {
+    for (const [plugin] of plugins) {
       if (plugin.manipulateOptions) {
         plugin.manipulateOptions(this.opts, this.parserOpts, this);
-=======
-    for (const pluginPairs of passes) {
-      for (const [plugin] of pluginPairs) {
-        if (plugin.manipulateOptions) {
-          plugin.manipulateOptions(this.opts, this.parserOpts, this);
-        }
->>>>>>> 58ec149c
       }
     }
 
@@ -411,72 +398,39 @@
   }
 
   transform(): BabelFileResult {
-<<<<<<< HEAD
     const pluginPairs = this.plugins;
     const passPairs = [];
     const passes = [];
     const visitors = [];
 
-    for (const [ plugin, pluginOpts ] of pluginPairs.concat(INTERNAL_PLUGINS)) {
+    for (const [plugin, pluginOpts] of pluginPairs.concat(INTERNAL_PLUGINS)) {
       const pass = new PluginPass(this, plugin.key, pluginOpts);
 
-      passPairs.push([ plugin, pass ]);
+      passPairs.push([plugin, pass]);
       passes.push(pass);
       visitors.push(plugin.visitor);
     }
-=======
-    for (const pluginPairs of this.pluginPasses) {
-      const passPairs = [];
-      const passes = [];
-      const visitors = [];
-
-      for (const [plugin, pluginOpts] of pluginPairs.concat(INTERNAL_PLUGINS)) {
-        const pass = new PluginPass(this, plugin.key, pluginOpts);
-
-        passPairs.push([plugin, pass]);
-        passes.push(pass);
-        visitors.push(plugin.visitor);
-      }
-
-      for (const [plugin, pass] of passPairs) {
-        const fn = plugin.pre;
-        if (fn) fn.call(pass, this);
-      }
->>>>>>> 58ec149c
-
-    for (const [ plugin, pass ] of passPairs) {
+
+    for (const [plugin, pass] of passPairs) {
       const fn = plugin.pre;
       if (fn) fn.call(pass, this);
     }
 
-<<<<<<< HEAD
     debug(this.opts, "Start transform traverse");
-=======
-      // merge all plugin visitors into a single visitor
-      const visitor = traverse.visitors.merge(
-        visitors,
-        passes,
-        this.opts.wrapPluginVisitorMethod,
-      );
-      traverse(this.ast, visitor, this.scope);
->>>>>>> 58ec149c
 
     // merge all plugin visitors into a single visitor
-    const visitor = traverse.visitors.merge(visitors, passes, this.opts.wrapPluginVisitorMethod);
+    const visitor = traverse.visitors.merge(
+      visitors,
+      passes,
+      this.opts.wrapPluginVisitorMethod,
+    );
     traverse(this.ast, visitor, this.scope);
 
-<<<<<<< HEAD
     debug(this.opts, "End transform traverse");
 
-    for (const [ plugin, pass ] of passPairs) {
+    for (const [plugin, pass] of passPairs) {
       const fn = plugin.post;
       if (fn) fn.call(pass, this);
-=======
-      for (const [plugin, pass] of passPairs) {
-        const fn = plugin.post;
-        if (fn) fn.call(pass, this);
-      }
->>>>>>> 58ec149c
     }
 
     return this.generate();
