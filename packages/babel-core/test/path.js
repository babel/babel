--- conflicted
+++ resolved
@@ -1,12 +1,6 @@
-<<<<<<< HEAD
-const transform = require("../lib/index").transform;
-const Plugin    = require("../lib/transformation/plugin");
-const chai      = require("chai");
-=======
-import { transform } from "../lib/api/node";
+import { transform } from "../lib/index";
 import Plugin from "../lib/transformation/plugin";
 import chai from "chai";
->>>>>>> fabfc463
 
 describe("traversal path", function () {
   it("replaceWithSourceString", function () {
