"use strict";

var _values = values;
<<<<<<< HEAD
var _fieldName = fieldName;
value = _values[_fieldName];
rest = babelHelpers.objectWithoutProperties(_values, [_fieldName].map(babelHelpers.toPropertyKey));

=======
value = _values[fieldName];
rest = babelHelpers.objectWithoutProperties(_values, [fieldName]);
>>>>>>> aa684d1b
var error = void 0;<|MERGE_RESOLUTION|>--- conflicted
+++ resolved
@@ -1,13 +1,7 @@
 "use strict";
 
 var _values = values;
-<<<<<<< HEAD
 var _fieldName = fieldName;
 value = _values[_fieldName];
 rest = babelHelpers.objectWithoutProperties(_values, [_fieldName].map(babelHelpers.toPropertyKey));
-
-=======
-value = _values[fieldName];
-rest = babelHelpers.objectWithoutProperties(_values, [fieldName]);
->>>>>>> aa684d1b
 var error = void 0;