import * as babel from "../lib/index";
import buildExternalHelpers from "../lib/tools/build-external-helpers";
import sourceMap from "source-map";
import assert from "assert";
import Plugin from "../lib/config/plugin";
import generator from "babel-generator";

function assertIgnored(result) {
  assert.ok(!result);
}

function assertNotIgnored(result) {
  assert.ok(!result.ignored);
}

// shim
function transformAsync(code, opts) {
  return {
    then: function(resolve) {
      resolve(babel.transform(code, opts));
    },
  };
}

describe("parser and generator options", function() {
  const recast = {
    parse: function(code, opts) {
      return opts.parser.parse(code);
    },
    print: function(ast) {
      return generator(ast);
    },
  };

  function newTransform(string) {
    return babel.transform(string, {
      parserOpts: {
        parser: recast.parse,
        plugins: ["flow"],
        allowImportExportEverywhere: true,
      },
      generatorOpts: {
        generator: recast.print,
      },
    });
  }

  it("options", function() {
    const string = "original;";
    assert.deepEqual(newTransform(string).ast, babel.transform(string).ast);
    assert.equal(newTransform(string).code, string);
  });

  it("experimental syntax", function() {
    const experimental = "var a: number = 1;";

    assert.deepEqual(
      newTransform(experimental).ast,
      babel.transform(experimental, {
        parserOpts: {
          plugins: ["flow"],
        },
      }).ast,
    );
    assert.equal(newTransform(experimental).code, experimental);

    function newTransformWithPlugins(string) {
      return babel.transform(string, {
        plugins: [__dirname + "/../../babel-plugin-syntax-flow"],
        parserOpts: {
          parser: recast.parse,
        },
        generatorOpts: {
          generator: recast.print,
        },
      });
    }

    assert.deepEqual(
      newTransformWithPlugins(experimental).ast,
      babel.transform(experimental, {
        parserOpts: {
          plugins: ["flow"],
        },
      }).ast,
    );
    assert.equal(newTransformWithPlugins(experimental).code, experimental);
  });

  it("other options", function() {
    const experimental = "if (true) {\n  import a from 'a';\n}";

    assert.notEqual(
      newTransform(experimental).ast,
      babel.transform(experimental, {
        parserOpts: {
          allowImportExportEverywhere: true,
        },
      }).ast,
    );
    assert.equal(newTransform(experimental).code, experimental);
  });
});

describe("api", function() {
  it("analyze", function() {
    assert.equal(babel.analyse("foobar;").marked.length, 0);

    assert.equal(
      babel.analyse("foobar;", {
        plugins: [
          new Plugin({
            visitor: {
              Program: function(path) {
                path.mark("category", "foobar");
              },
            },
          }),
        ],
      }).marked[0].message,
      "foobar",
    );

    assert.equal(
      babel.analyse(
        "foobar;",
        {},
        {
          Program: function(path) {
            path.mark("category", "foobar");
          },
        },
      ).marked[0].message,
      "foobar",
    );
  });

  it("exposes the resolvePlugin method", function() {
    assert.throws(
      () => babel.resolvePlugin("nonexistent-plugin"),
      /Cannot find module 'babel-plugin-nonexistent-plugin'/,
    );
  });

  it("exposes the resolvePreset method", function() {
    assert.throws(
      () => babel.resolvePreset("nonexistent-preset"),
      /Cannot find module 'babel-preset-nonexistent-preset'/,
    );
  });

  it("transformFile", function(done) {
    babel.transformFile(
      __dirname + "/fixtures/api/file.js",
      {
        babelrc: false,
      },
      function(err, res) {
        if (err) return done(err);
        assert.equal(res.code, "foo();");
        done();
      },
    );
  });

  it("transformFileSync", function() {
    assert.equal(
      babel.transformFileSync(__dirname + "/fixtures/api/file.js", {
        babelrc: false,
      }).code,
      "foo();",
    );
  });

  it("options throw on falsy true", function() {
    return assert.throws(function() {
      babel.transform("", {
        plugins: [__dirname + "/../../babel-plugin-syntax-jsx", false],
      });
    }, /Error: \[BABEL\] unknown: Unexpected falsy value: false/);
  });

  it("options merge backwards", function() {
    return transformAsync("", {
      presets: [__dirname + "/../../babel-preset-es2015"],
      plugins: [__dirname + "/../../babel-plugin-syntax-jsx"],
    }).then(function(result) {
      assert.ok(
        result.options.plugins[0][0].manipulateOptions
          .toString()
          .indexOf("jsx") >= 0,
      );
    });
  });

  it("option wrapPluginVisitorMethod", function() {
    let calledRaw = 0;
    let calledIntercept = 0;

    babel.transform("function foo() { bar(foobar); }", {
      wrapPluginVisitorMethod: function(pluginAlias, visitorType, callback) {
        if (pluginAlias !== "foobar") {
          return callback;
        }

        assert.equal(visitorType, "enter");

        return function() {
          calledIntercept++;
          return callback.apply(this, arguments);
        };
      },

      plugins: [
        new Plugin({
          name: "foobar",
          visitor: {
            "Program|Identifier": function() {
              calledRaw++;
            },
          },
        }),
      ],
    });

    assert.equal(calledRaw, 4);
    assert.equal(calledIntercept, 4);
  });

<<<<<<< HEAD
  it("source map merging", function () {
    const result = babel.transform([
      /* eslint-disable max-len */
      "function _classCallCheck(instance, Constructor) { if (!(instance instanceof Constructor)) { throw new TypeError(\"Cannot call a class as a function\"); } }",
      "",
      "let Foo = function Foo() {",
      "  _classCallCheck(this, Foo);",
      "};",
      "",
      "//# sourceMappingURL=data:application/json;base64,eyJ2ZXJzaW9uIjozLCJzb3VyY2VzIjpbInN0ZG91dCJdLCJuYW1lcyI6W10sIm1hcHBpbmdzIjoiOztJQUFNLEdBQUcsWUFBSCxHQUFHO3dCQUFILEdBQUciLCJmaWxlIjoidW5kZWZpbmVkIiwic291cmNlc0NvbnRlbnQiOlsiY2xhc3MgRm9vIHt9XG4iXX0=",
      /* eslint-enable max-len */
    ].join("\n"), {
      sourceMap: true,
    });
=======
  it("pass per preset", function() {
    let aliasBaseType = null;

    function execTest(passPerPreset) {
      return babel.transform("type Foo = number; let x = (y): Foo => y;", {
        passPerPreset: passPerPreset,
        presets: [
          // First preset with our plugin, "before"
          function() {
            return {
              plugins: [
                new Plugin({
                  visitor: {
                    Function: function(path) {
                      const alias = path.scope
                        .getProgramParent()
                        .path.get("body")[0].node;
                      if (!babel.types.isTypeAlias(alias)) return;

                      // In case of `passPerPreset` being `false`, the
                      // alias node is already removed by Flow plugin.
                      if (!alias) {
                        return;
                      }

                      // In case of `passPerPreset` being `true`, the
                      // alias node should still exist.
                      aliasBaseType = alias.right.type; // NumberTypeAnnotation
                    },
                  },
                }),
              ],
            };
          },

          // ES2015 preset
          require(__dirname + "/../../babel-preset-es2015"),

          // Third preset for Flow.
          function() {
            return {
              plugins: [
                require(__dirname + "/../../babel-plugin-syntax-flow"),
                require(__dirname +
                  "/../../babel-plugin-transform-flow-strip-types"),
              ],
            };
          },
        ],
      });
    }

    // 1. passPerPreset: true

    let result = execTest(true);

    assert.equal(aliasBaseType, "NumberTypeAnnotation");

    assert.deepEqual(
      [
        '"use strict";',
        "",
        "var x = function x(y) {",
        "  return y;",
        "};",
      ].join("\n"),
      result.code,
    );

    // 2. passPerPreset: false

    aliasBaseType = null;

    result = execTest(false);

    assert.equal(aliasBaseType, null);

    assert.deepEqual(
      [
        '"use strict";',
        "",
        "var x = function x(y) {",
        "  return y;",
        "};",
      ].join("\n"),
      result.code,
    );
  });

  it("complex plugin and preset ordering", function() {
    function pushPlugin(str) {
      return {
        visitor: {
          Program(path) {
            path.pushContainer(
              "body",
              babel.types.expressionStatement(babel.types.identifier(str)),
            );
          },
        },
      };
    }

    function pushPreset(str) {
      return { plugins: [pushPlugin(str)] };
    }

    const result = babel.transform("", {
      filename: path.join(
        __dirname,
        "fixtures",
        "config",
        "complex-plugin-config",
        "file.js",
      ),
      presets: [pushPreset("argone"), pushPreset("argtwo")],
      env: {
        development: {
          passPerPreset: true,
          presets: [pushPreset("argthree"), pushPreset("argfour")],
          env: {
            development: {
              passPerPreset: true,
              presets: [pushPreset("argfive"), pushPreset("argsix")],
            },
          },
        },
      },
    });

    assert.equal(
      result.code,
      [
        "argtwo;",
        "argone;",
        "eleven;",
        "twelve;",
        "one;",
        "two;",
        "five;",
        "six;",
        "three;",
        "four;",
        "seventeen;",
        "eighteen;",
        "nineteen;",
        "twenty;",
        "thirteen;",
        "fourteen;",
        "fifteen;",
        "sixteen;",
        "argfive;",
        "argsix;",
        "argthree;",
        "argfour;",
        "seven;",
        "eight;",
        "nine;",
        "ten;",
      ].join("\n"),
    );
  });

  it("source map merging", function() {
    const result = babel.transform(
      [
        /* eslint-disable max-len */
        'function _classCallCheck(instance, Constructor) { if (!(instance instanceof Constructor)) { throw new TypeError("Cannot call a class as a function"); } }',
        "",
        "let Foo = function Foo() {",
        "  _classCallCheck(this, Foo);",
        "};",
        "",
        "//# sourceMappingURL=data:application/json;base64,eyJ2ZXJzaW9uIjozLCJzb3VyY2VzIjpbInN0ZG91dCJdLCJuYW1lcyI6W10sIm1hcHBpbmdzIjoiOztJQUFNLEdBQUcsWUFBSCxHQUFHO3dCQUFILEdBQUciLCJmaWxlIjoidW5kZWZpbmVkIiwic291cmNlc0NvbnRlbnQiOlsiY2xhc3MgRm9vIHt9XG4iXX0=",
        /* eslint-enable max-len */
      ].join("\n"),
      {
        sourceMap: true,
      },
    );
>>>>>>> 58ec149c

    assert.deepEqual(
      [
        "function _classCallCheck(instance, Constructor) {",
        "  if (!(instance instanceof Constructor)) {",
        '    throw new TypeError("Cannot call a class as a function");',
        "  }",
        "}",
        "",
        "let Foo = function Foo() {",
        "  _classCallCheck(this, Foo);",
        "};",
      ].join("\n"),
      result.code,
    );

    const consumer = new sourceMap.SourceMapConsumer(result.map);

    assert.deepEqual(
      consumer.originalPositionFor({
        line: 7,
        column: 4,
      }),
      {
        name: null,
        source: "stdout",
        line: 1,
        column: 6,
      },
    );
  });

  it("code option false", function() {
    return transformAsync("foo('bar');", { code: false }).then(function(
      result,
    ) {
      assert.ok(!result.code);
    });
  });

  it("ast option false", function() {
    return transformAsync("foo('bar');", { ast: false }).then(function(result) {
      assert.ok(!result.ast);
    });
  });

  it("auxiliaryComment option", function() {
    return transformAsync("class Foo {}", {
      auxiliaryCommentBefore: "before",
      auxiliaryCommentAfter: "after",
      plugins: [
        function(babel) {
          const t = babel.types;
          return {
            visitor: {
              Program: function(path) {
                path.unshiftContainer(
                  "body",
                  t.expressionStatement(t.identifier("start")),
                );
                path.pushContainer(
                  "body",
                  t.expressionStatement(t.identifier("end")),
                );
              },
            },
          };
        },
      ],
    }).then(function(result) {
      assert.equal(
        result.code,
        "/*before*/\nstart;\n\n/*after*/\nclass Foo {}\n\n/*before*/\nend;\n\n/*after*/",
      );
    });
  });

  it("modules metadata", function() {
    return Promise.all([
      // eslint-disable-next-line max-len
      transformAsync(
        'import { externalName as localName } from "external";',
      ).then(function(result) {
        assert.deepEqual(result.metadata.modules.imports[0], {
          source: "external",
          imported: ["externalName"],
          specifiers: [
            {
              kind: "named",
              imported: "externalName",
              local: "localName",
            },
          ],
        });
      }),

      transformAsync('import * as localName2 from "external";').then(function(
        result,
      ) {
        assert.deepEqual(result.metadata.modules.imports[0], {
          source: "external",
          imported: ["*"],
          specifiers: [
            {
              kind: "namespace",
              local: "localName2",
            },
          ],
        });
      }),

      transformAsync('import localName3 from "external";').then(function(
        result,
      ) {
        assert.deepEqual(result.metadata.modules.imports[0], {
          source: "external",
          imported: ["default"],
          specifiers: [
            {
              kind: "named",
              imported: "default",
              local: "localName3",
            },
          ],
        });
      }),

      transformAsync('import localName from "./array";', {
        resolveModuleSource: function() {
          return "override-source";
        },
      }).then(function(result) {
        assert.deepEqual(result.metadata.modules.imports, [
          {
            source: "override-source",
            imported: ["default"],
            specifiers: [
              {
                kind: "named",
                imported: "default",
                local: "localName",
              },
            ],
          },
        ]);
      }),

      transformAsync('export * as externalName1 from "external";', {
        plugins: [require("../../babel-plugin-syntax-export-extensions")],
      }).then(function(result) {
        assert.deepEqual(result.metadata.modules.exports, {
          exported: ["externalName1"],
          specifiers: [
            {
              kind: "external-namespace",
              exported: "externalName1",
              source: "external",
            },
          ],
        });
      }),

      transformAsync('export externalName2 from "external";', {
        plugins: [require("../../babel-plugin-syntax-export-extensions")],
      }).then(function(result) {
        assert.deepEqual(result.metadata.modules.exports, {
          exported: ["externalName2"],
          specifiers: [
            {
              kind: "external",
              local: "externalName2",
              exported: "externalName2",
              source: "external",
            },
          ],
        });
      }),

      transformAsync("export function namedFunction() {}").then(function(
        result,
      ) {
        assert.deepEqual(result.metadata.modules.exports, {
          exported: ["namedFunction"],
          specifiers: [
            {
              kind: "local",
              local: "namedFunction",
              exported: "namedFunction",
            },
          ],
        });
      }),

      transformAsync('export var foo = "bar";').then(function(result) {
        assert.deepEqual(result.metadata.modules.exports, {
          exported: ["foo"],
          specifiers: [
            {
              kind: "local",
              local: "foo",
              exported: "foo",
            },
          ],
        });
      }),

      transformAsync("export { localName as externalName3 };").then(function(
        result,
      ) {
        assert.deepEqual(result.metadata.modules.exports, {
          exported: ["externalName3"],
          specifiers: [
            {
              kind: "local",
              local: "localName",
              exported: "externalName3",
            },
          ],
        });
      }),

      transformAsync('export { externalName4 } from "external";').then(function(
        result,
      ) {
        assert.deepEqual(result.metadata.modules.exports, {
          exported: ["externalName4"],
          specifiers: [
            {
              kind: "external",
              local: "externalName4",
              exported: "externalName4",
              source: "external",
            },
          ],
        });
      }),

      transformAsync('export * from "external";').then(function(result) {
        assert.deepEqual(result.metadata.modules.exports, {
          exported: [],
          specifiers: [
            {
              kind: "external-all",
              source: "external",
            },
          ],
        });
      }),

      transformAsync(
        "export default function defaultFunction() {}",
      ).then(function(result) {
        assert.deepEqual(result.metadata.modules.exports, {
          exported: ["defaultFunction"],
          specifiers: [
            {
              kind: "local",
              local: "defaultFunction",
              exported: "default",
            },
          ],
        });
      }),
    ]);
  });

  it("ignore option", function() {
    return Promise.all([
      transformAsync("", {
        ignore: ["/foo"],
        filename: "/foo/node_modules/bar",
      }).then(assertIgnored),

      transformAsync("", {
        ignore: ["/foo/node_modules"],
        filename: "/foo/node_modules/bar",
      }).then(assertIgnored),

      transformAsync("", {
        ignore: ["/foo/node_modules/*"],
        filename: "/foo/node_modules/bar",
      }).then(assertIgnored),

      transformAsync("", {
        ignore: ["/foo/**/*"],
        filename: "/foo/node_modules/bar",
      }).then(assertIgnored),

      transformAsync("", {
        ignore: ["/foo/node_modules/*.bar"],
        filename: "/foo/node_modules/foo.bar",
      }).then(assertIgnored),

      transformAsync("", {
        ignore: ["/foo/node_modules/*.foo"],
        filename: "/foo/node_modules/foo.bar",
      }).then(assertNotIgnored),

      transformAsync("", {
        ignore: ["/bar/**/*"],
        filename: "/foo/node_modules/foo.bar",
      }).then(assertNotIgnored),
    ]);
  });

  it("only option", function() {
    return Promise.all([
      transformAsync("", {
        only: ["/foo"],
        filename: "/foo/node_modules/bar",
      }).then(assertNotIgnored),

      transformAsync("", {
        only: ["/foo/*"],
        filename: "/foo/node_modules/bar",
      }).then(assertNotIgnored),

      transformAsync("", {
        only: ["/foo/node_modules"],
        filename: "/foo/node_modules/bar",
      }).then(assertNotIgnored),

      transformAsync("", {
        only: ["/foo/node_modules/*.bar"],
        filename: "/foo/node_modules/foo.bar",
      }).then(assertNotIgnored),

      transformAsync("", {
        only: ["/foo/node_modules"],
        filename: "/foo/node_module/bar",
      }).then(assertIgnored),

      transformAsync("", {
        only: ["/foo/node_modules"],
        filename: "/bar/node_modules/foo",
      }).then(assertIgnored),

      transformAsync("", {
        only: ["/foo/node_modules/*.bar"],
        filename: "/foo/node_modules/bar.foo",
      }).then(assertIgnored),
    ]);
  });

  describe("env option", function() {
    const oldBabelEnv = process.env.BABEL_ENV;
    const oldNodeEnv = process.env.NODE_ENV;

    setup(function() {
      // Tests need to run with the default and specific values for these. They
      // need to be cleared for each test.
      delete process.env.BABEL_ENV;
      delete process.env.NODE_ENV;
    });

    suiteTeardown(function() {
      process.env.BABEL_ENV = oldBabelEnv;
      process.env.NODE_ENV = oldNodeEnv;
    });

    it("default", function() {
      const result = babel.transform("foo;", {
        env: {
          development: { code: false },
        },
      });

      assert.equal(result.code, undefined);
    });

    it("BABEL_ENV", function() {
      process.env.BABEL_ENV = "foo";
      const result = babel.transform("foo;", {
        env: {
          foo: { code: false },
        },
      });
      assert.equal(result.code, undefined);
    });

    it("NODE_ENV", function() {
      process.env.NODE_ENV = "foo";
      const result = babel.transform("foo;", {
        env: {
          foo: { code: false },
        },
      });
      assert.equal(result.code, undefined);
    });
  });

  it("resolveModuleSource option", function() {
    /* eslint-disable max-len */
    const actual =
      'import foo from "foo-import-default";\nimport "foo-import-bare";\nexport { foo } from "foo-export-named";';
    const expected =
      'import foo from "resolved/foo-import-default";\nimport "resolved/foo-import-bare";\nexport { foo } from "resolved/foo-export-named";';
    /* eslint-enable max-len */

    return transformAsync(actual, {
      resolveModuleSource: function(originalSource) {
        return "resolved/" + originalSource;
      },
    }).then(function(result) {
      assert.equal(result.code.trim(), expected);
    });
  });

  describe("buildExternalHelpers", function() {
    it("all", function() {
      const script = buildExternalHelpers();
      assert.ok(script.indexOf("classCallCheck") >= -1);
      assert.ok(script.indexOf("inherits") >= 0);
    });

    it("whitelist", function() {
      const script = buildExternalHelpers(["inherits"]);
      assert.ok(script.indexOf("classCallCheck") === -1);
      assert.ok(script.indexOf("inherits") >= 0);
    });

    it("empty whitelist", function() {
      const script = buildExternalHelpers([]);
      assert.ok(script.indexOf("classCallCheck") === -1);
      assert.ok(script.indexOf("inherits") === -1);
    });

    it("underscored", function() {
      const script = buildExternalHelpers(["typeof"]);
      assert.ok(script.indexOf("typeof") >= 0);
    });
  });
});<|MERGE_RESOLUTION|>--- conflicted
+++ resolved
@@ -225,185 +225,6 @@
 
     assert.equal(calledRaw, 4);
     assert.equal(calledIntercept, 4);
-  });
-
-<<<<<<< HEAD
-  it("source map merging", function () {
-    const result = babel.transform([
-      /* eslint-disable max-len */
-      "function _classCallCheck(instance, Constructor) { if (!(instance instanceof Constructor)) { throw new TypeError(\"Cannot call a class as a function\"); } }",
-      "",
-      "let Foo = function Foo() {",
-      "  _classCallCheck(this, Foo);",
-      "};",
-      "",
-      "//# sourceMappingURL=data:application/json;base64,eyJ2ZXJzaW9uIjozLCJzb3VyY2VzIjpbInN0ZG91dCJdLCJuYW1lcyI6W10sIm1hcHBpbmdzIjoiOztJQUFNLEdBQUcsWUFBSCxHQUFHO3dCQUFILEdBQUciLCJmaWxlIjoidW5kZWZpbmVkIiwic291cmNlc0NvbnRlbnQiOlsiY2xhc3MgRm9vIHt9XG4iXX0=",
-      /* eslint-enable max-len */
-    ].join("\n"), {
-      sourceMap: true,
-    });
-=======
-  it("pass per preset", function() {
-    let aliasBaseType = null;
-
-    function execTest(passPerPreset) {
-      return babel.transform("type Foo = number; let x = (y): Foo => y;", {
-        passPerPreset: passPerPreset,
-        presets: [
-          // First preset with our plugin, "before"
-          function() {
-            return {
-              plugins: [
-                new Plugin({
-                  visitor: {
-                    Function: function(path) {
-                      const alias = path.scope
-                        .getProgramParent()
-                        .path.get("body")[0].node;
-                      if (!babel.types.isTypeAlias(alias)) return;
-
-                      // In case of `passPerPreset` being `false`, the
-                      // alias node is already removed by Flow plugin.
-                      if (!alias) {
-                        return;
-                      }
-
-                      // In case of `passPerPreset` being `true`, the
-                      // alias node should still exist.
-                      aliasBaseType = alias.right.type; // NumberTypeAnnotation
-                    },
-                  },
-                }),
-              ],
-            };
-          },
-
-          // ES2015 preset
-          require(__dirname + "/../../babel-preset-es2015"),
-
-          // Third preset for Flow.
-          function() {
-            return {
-              plugins: [
-                require(__dirname + "/../../babel-plugin-syntax-flow"),
-                require(__dirname +
-                  "/../../babel-plugin-transform-flow-strip-types"),
-              ],
-            };
-          },
-        ],
-      });
-    }
-
-    // 1. passPerPreset: true
-
-    let result = execTest(true);
-
-    assert.equal(aliasBaseType, "NumberTypeAnnotation");
-
-    assert.deepEqual(
-      [
-        '"use strict";',
-        "",
-        "var x = function x(y) {",
-        "  return y;",
-        "};",
-      ].join("\n"),
-      result.code,
-    );
-
-    // 2. passPerPreset: false
-
-    aliasBaseType = null;
-
-    result = execTest(false);
-
-    assert.equal(aliasBaseType, null);
-
-    assert.deepEqual(
-      [
-        '"use strict";',
-        "",
-        "var x = function x(y) {",
-        "  return y;",
-        "};",
-      ].join("\n"),
-      result.code,
-    );
-  });
-
-  it("complex plugin and preset ordering", function() {
-    function pushPlugin(str) {
-      return {
-        visitor: {
-          Program(path) {
-            path.pushContainer(
-              "body",
-              babel.types.expressionStatement(babel.types.identifier(str)),
-            );
-          },
-        },
-      };
-    }
-
-    function pushPreset(str) {
-      return { plugins: [pushPlugin(str)] };
-    }
-
-    const result = babel.transform("", {
-      filename: path.join(
-        __dirname,
-        "fixtures",
-        "config",
-        "complex-plugin-config",
-        "file.js",
-      ),
-      presets: [pushPreset("argone"), pushPreset("argtwo")],
-      env: {
-        development: {
-          passPerPreset: true,
-          presets: [pushPreset("argthree"), pushPreset("argfour")],
-          env: {
-            development: {
-              passPerPreset: true,
-              presets: [pushPreset("argfive"), pushPreset("argsix")],
-            },
-          },
-        },
-      },
-    });
-
-    assert.equal(
-      result.code,
-      [
-        "argtwo;",
-        "argone;",
-        "eleven;",
-        "twelve;",
-        "one;",
-        "two;",
-        "five;",
-        "six;",
-        "three;",
-        "four;",
-        "seventeen;",
-        "eighteen;",
-        "nineteen;",
-        "twenty;",
-        "thirteen;",
-        "fourteen;",
-        "fifteen;",
-        "sixteen;",
-        "argfive;",
-        "argsix;",
-        "argthree;",
-        "argfour;",
-        "seven;",
-        "eight;",
-        "nine;",
-        "ten;",
-      ].join("\n"),
-    );
   });
 
   it("source map merging", function() {
@@ -423,7 +244,6 @@
         sourceMap: true,
       },
     );
->>>>>>> 58ec149c
 
     assert.deepEqual(
       [
