--- conflicted
+++ resolved
@@ -46,22 +46,15 @@
 
   describe("presets", function() {
     function presetTest(name) {
-<<<<<<< HEAD
-      it(name, function () {
-        const { options, plugins } = manageOptions({
-          "presets": [path.join(__dirname, "fixtures/option-manager/presets", name)],
-=======
       it(name, function() {
-        const { options, passes } = manageOptions({
+        const { options } = manageOptions({
           presets: [
             path.join(__dirname, "fixtures/option-manager/presets", name),
           ],
->>>>>>> 58ec149c
         });
 
         assert.equal(true, Array.isArray(options.plugins));
         assert.equal(1, options.plugins.length);
-        assert.equal(1, plugins.length);
       });
     }
 
