<<<<<<< HEAD
const assert = require("assert");
const async = require("async");
const babel = require("../lib/index");
const fs = require("fs");
const path = require("path");
=======
import assert from "assert";
import async from "async";
import * as babel from "../lib/api/node";
import fs from "fs";
import path from "path";
>>>>>>> fabfc463

// Test that plugins & presets are resolved relative to `filename`.
describe("addon resolution", function () {
  it("addon resolution", function (done) {
    const fixtures = {};
    const paths = {};

    paths.fixtures = path.join(
      __dirname,
      "fixtures",
      "resolution",
      "resolve-addons-relative-to-file"
    );

    async.each(
      ["actual", "expected"],
      function (key, mapDone) {
        paths[key] = path.join(paths.fixtures, key + ".js");
        fs.readFile(paths[key], { encoding: "utf8" }, function (err, data) {
          if (err) return mapDone(err);
          fixtures[key] = data.trim();
          mapDone();
        });
      },
      fixturesReady
    );

    function fixturesReady (err) {
      if (err) return done(err);

      const actual = babel.transform(fixtures.actual, {
        filename: paths.actual,
        plugins: ["addons/plugin"],
        presets: ["addons/preset"],
      }).code;

      assert.equal(actual, fixtures.expected);
      done();
    }
    // fixturesReady
  });
});<|MERGE_RESOLUTION|>--- conflicted
+++ resolved
@@ -1,16 +1,8 @@
-<<<<<<< HEAD
-const assert = require("assert");
-const async = require("async");
-const babel = require("../lib/index");
-const fs = require("fs");
-const path = require("path");
-=======
 import assert from "assert";
 import async from "async";
-import * as babel from "../lib/api/node";
+import * as babel from "../lib/index";
 import fs from "fs";
 import path from "path";
->>>>>>> fabfc463
 
 // Test that plugins & presets are resolved relative to `filename`.
 describe("addon resolution", function () {
