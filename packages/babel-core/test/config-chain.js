--- conflicted
+++ resolved
@@ -4,44 +4,7 @@
 import escapeRegExp from "lodash/escapeRegExp";
 import * as babel from "../lib";
 
-<<<<<<< HEAD
 const pfs = fs.promises;
-=======
-// TODO: In Babel 8, we can directly uses fs.promises which is supported by
-// node 8+
-const pfs =
-  fs.promises ??
-  new Proxy(fs, {
-    get(target, name) {
-      if (name === "copyFile") {
-        // fs.copyFile is only supported since node 8.5
-        // https://stackoverflow.com/a/30405105/2359289
-        return function copyFile(source, target) {
-          const rd = fs.createReadStream(source);
-          const wr = fs.createWriteStream(target);
-          return new Promise(function (resolve, reject) {
-            rd.on("error", reject);
-            wr.on("error", reject);
-            wr.on("finish", resolve);
-            rd.pipe(wr);
-          }).catch(function (error) {
-            rd.destroy();
-            wr.end();
-            throw error;
-          });
-        };
-      }
-
-      return (...args) =>
-        new Promise((resolve, reject) =>
-          target[name](...args, (error, result) => {
-            if (error) reject(error);
-            else resolve(result);
-          }),
-        );
-    },
-  });
->>>>>>> fd3c7694
 
 function fixture(...args) {
   return path.join(__dirname, "fixtures", "config", ...args);
