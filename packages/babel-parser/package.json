--- conflicted
+++ resolved
@@ -29,18 +29,12 @@
     "typings"
   ],
   "engines": {
-    "node": ">=10.13.0"
+    "node": ">=6.0.0"
   },
   "devDependencies": {
-<<<<<<< HEAD
     "@babel/code-frame": "workspace:^7.10.4",
-    "@babel/helper-fixtures": "workspace:^7.10.4",
+    "@babel/helper-fixtures": "workspace:^7.10.5",
     "@babel/helper-validator-identifier": "workspace:^7.10.4",
-=======
-    "@babel/code-frame": "^7.10.4",
-    "@babel/helper-fixtures": "^7.10.5",
-    "@babel/helper-validator-identifier": "^7.10.4",
->>>>>>> 028a051c
     "charcodes": "^0.2.0"
   },
   "bin": "./bin/babel-parser.js"
