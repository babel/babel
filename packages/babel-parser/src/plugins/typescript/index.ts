import type State from "../../tokenizer/state.ts";
import {
  tokenIsIdentifier,
  tokenIsTSDeclarationStart,
  tokenIsTSTypeOperator,
  tokenOperatorPrecedence,
  tokenIsKeywordOrIdentifier,
  tt,
  type TokenType,
  tokenIsTemplate,
  tokenCanStartExpression,
} from "../../tokenizer/types.ts";
import { types as tc } from "../../tokenizer/context.ts";
import type * as N from "../../types.ts";
import type { Position } from "../../util/location.ts";
import { createPositionWithColumnOffset } from "../../util/location.ts";
import type Parser from "../../parser/index.ts";
import { ScopeFlag, BindingFlag } from "../../util/scopeflags.ts";
import TypeScriptScopeHandler from "./scope.ts";
import * as charCodes from "charcodes";
import type { ExpressionErrors } from "../../parser/util.ts";
import type { ParseStatementFlag } from "../../parser/statement.ts";
import { ParamKind } from "../../util/production-parameter.ts";
import { Errors, ParseErrorEnum } from "../../parse-error.ts";
import { cloneIdentifier, type Undone } from "../../parser/node.ts";
import type { Pattern } from "../../types.ts";
import type { Expression } from "../../types.ts";
import type { IJSXParserMixin } from "../jsx/index.ts";
import { ParseBindingListFlags } from "../../parser/lval.ts";

type TsModifier =
  | "readonly"
  | "abstract"
  | "declare"
  | "static"
  | "override"
  | "const"
  | N.Accessibility
  | N.VarianceAnnotations;

function nonNull<T>(x?: T | null): T {
  if (x == null) {
    throw new Error(`Unexpected ${x} value.`);
  }
  return x;
}

function assert(x: boolean): void {
  if (!x) {
    throw new Error("Assert fail");
  }
}

type ParsingContext =
  | "EnumMembers"
  | "HeritageClauseElement"
  | "TupleElementTypes"
  | "TypeMembers"
  | "TypeParametersOrArguments";

type ModifierBase = {
  accessibility?: N.Accessibility;
} & {
  [key in TsModifier]?: boolean | undefined | null;
};

/* eslint sort-keys: "error" */
const TSErrors = ParseErrorEnum`typescript`({
  AbstractMethodHasImplementation: ({ methodName }: { methodName: string }) =>
    `Method '${methodName}' cannot have an implementation because it is marked abstract.`,
  AbstractPropertyHasInitializer: ({
    propertyName,
  }: {
    propertyName: string;
  }) =>
    `Property '${propertyName}' cannot have an initializer because it is marked abstract.`,
  // TODO: Accesor -> Accessor
  AccesorCannotDeclareThisParameter:
    "'get' and 'set' accessors cannot declare 'this' parameters.",
  AccesorCannotHaveTypeParameters: "An accessor cannot have type parameters.",
  AccessorCannotBeOptional:
    "An 'accessor' property cannot be declared optional.",
  ClassMethodHasDeclare: "Class methods cannot have the 'declare' modifier.",
  ClassMethodHasReadonly: "Class methods cannot have the 'readonly' modifier.",
  ConstInitiailizerMustBeStringOrNumericLiteralOrLiteralEnumReference:
    "A 'const' initializer in an ambient context must be a string or numeric literal or literal enum reference.",
  ConstructorHasTypeParameters:
    "Type parameters cannot appear on a constructor declaration.",
  DeclareAccessor: ({ kind }: { kind: "get" | "set" }) =>
    `'declare' is not allowed in ${kind}ters.`,
  DeclareClassFieldHasInitializer:
    "Initializers are not allowed in ambient contexts.",
  DeclareFunctionHasImplementation:
    "An implementation cannot be declared in ambient contexts.",
  DuplicateAccessibilityModifier:
    // `Accessibility modifier already seen: ${modifier}` would be more helpful.
    // eslint-disable-next-line @typescript-eslint/no-unused-vars
    ({ modifier }: { modifier: N.Accessibility }) =>
      `Accessibility modifier already seen.`,
  DuplicateModifier: ({ modifier }: { modifier: TsModifier }) =>
    `Duplicate modifier: '${modifier}'.`,
  // `token` matches the terminology used by typescript:
  // https://github.com/microsoft/TypeScript/blob/main/src/compiler/types.ts#L2915
  EmptyHeritageClauseType: ({ token }: { token: "extends" | "implements" }) =>
    `'${token}' list cannot be empty.`,
  EmptyTypeArguments: "Type argument list cannot be empty.",
  EmptyTypeParameters: "Type parameter list cannot be empty.",
  ExpectedAmbientAfterExportDeclare:
    "'export declare' must be followed by an ambient declaration.",
  ImportAliasHasImportType: "An import alias can not use 'import type'.",
  ImportReflectionHasImportType:
    "An `import module` declaration can not use `type` modifier",
  IncompatibleModifiers: ({
    modifiers,
  }: {
    modifiers: [TsModifier, TsModifier];
  }) =>
    `'${modifiers[0]}' modifier cannot be used with '${modifiers[1]}' modifier.`,
  IndexSignatureHasAbstract:
    "Index signatures cannot have the 'abstract' modifier.",
  IndexSignatureHasAccessibility: ({
    modifier,
  }: {
    modifier: N.Accessibility;
  }) =>
    `Index signatures cannot have an accessibility modifier ('${modifier}').`,
  IndexSignatureHasDeclare:
    "Index signatures cannot have the 'declare' modifier.",
  IndexSignatureHasOverride:
    "'override' modifier cannot appear on an index signature.",
  IndexSignatureHasStatic:
    "Index signatures cannot have the 'static' modifier.",
  InitializerNotAllowedInAmbientContext:
    "Initializers are not allowed in ambient contexts.",
  InvalidModifierOnTypeMember: ({ modifier }: { modifier: TsModifier }) =>
    `'${modifier}' modifier cannot appear on a type member.`,
  InvalidModifierOnTypeParameter: ({ modifier }: { modifier: TsModifier }) =>
    `'${modifier}' modifier cannot appear on a type parameter.`,
  InvalidModifierOnTypeParameterPositions: ({
    modifier,
  }: {
    modifier: TsModifier;
  }) =>
    `'${modifier}' modifier can only appear on a type parameter of a class, interface or type alias.`,
  InvalidModifiersOrder: ({
    orderedModifiers,
  }: {
    orderedModifiers: [TsModifier, TsModifier];
  }) =>
    `'${orderedModifiers[0]}' modifier must precede '${orderedModifiers[1]}' modifier.`,
  InvalidPropertyAccessAfterInstantiationExpression:
    "Invalid property access after an instantiation expression. " +
    "You can either wrap the instantiation expression in parentheses, or delete the type arguments.",
  InvalidTupleMemberLabel:
    "Tuple members must be labeled with a simple identifier.",
  MissingInterfaceName:
    "'interface' declarations must be followed by an identifier.",
  NonAbstractClassHasAbstractMethod:
    "Abstract methods can only appear within an abstract class.",
  NonClassMethodPropertyHasAbstractModifer:
    "'abstract' modifier can only appear on a class, method, or property declaration.",
  OptionalTypeBeforeRequired:
    "A required element cannot follow an optional element.",
  OverrideNotInSubClass:
    "This member cannot have an 'override' modifier because its containing class does not extend another class.",
  PatternIsOptional:
    "A binding pattern parameter cannot be optional in an implementation signature.",
  PrivateElementHasAbstract:
    "Private elements cannot have the 'abstract' modifier.",
  PrivateElementHasAccessibility: ({
    modifier,
  }: {
    modifier: N.Accessibility;
  }) =>
    `Private elements cannot have an accessibility modifier ('${modifier}').`,
  ReadonlyForMethodSignature:
    "'readonly' modifier can only appear on a property declaration or index signature.",
  ReservedArrowTypeParam:
    "This syntax is reserved in files with the .mts or .cts extension. Add a trailing comma, as in `<T,>() => ...`.",
  ReservedTypeAssertion:
    "This syntax is reserved in files with the .mts or .cts extension. Use an `as` expression instead.",
  // TODO: Accesor -> Accessor
  SetAccesorCannotHaveOptionalParameter:
    "A 'set' accessor cannot have an optional parameter.",
  SetAccesorCannotHaveRestParameter:
    "A 'set' accessor cannot have rest parameter.",
  SetAccesorCannotHaveReturnType:
    "A 'set' accessor cannot have a return type annotation.",
  SingleTypeParameterWithoutTrailingComma: ({
    typeParameterName,
  }: {
    typeParameterName: string;
  }) =>
    `Single type parameter ${typeParameterName} should have a trailing comma. Example usage: <${typeParameterName},>.`,
  StaticBlockCannotHaveModifier:
    "Static class blocks cannot have any modifier.",
  TupleOptionalAfterType:
    "A labeled tuple optional element must be declared using a question mark after the name and before the colon (`name?: type`), rather than after the type (`name: type?`).",
  TypeAnnotationAfterAssign:
    "Type annotations must come before default assignments, e.g. instead of `age = 25: number` use `age: number = 25`.",
  TypeImportCannotSpecifyDefaultAndNamed:
    "A type-only import can specify a default import or named bindings, but not both.",
  TypeModifierIsUsedInTypeExports:
    "The 'type' modifier cannot be used on a named export when 'export type' is used on its export statement.",
  TypeModifierIsUsedInTypeImports:
    "The 'type' modifier cannot be used on a named import when 'import type' is used on its import statement.",
  UnexpectedParameterModifier:
    "A parameter property is only allowed in a constructor implementation.",
  UnexpectedReadonly:
    "'readonly' type modifier is only permitted on array and tuple literal types.",
  UnexpectedTypeAnnotation: "Did not expect a type annotation here.",
  UnexpectedTypeCastInParameter: "Unexpected type cast in parameter position.",
  UnsupportedImportTypeArgument:
    "Argument in a type import must be a string literal.",
  UnsupportedParameterPropertyKind:
    "A parameter property may not be declared using a binding pattern.",
  UnsupportedSignatureParameterKind: ({ type }: { type: string }) =>
    `Name in a signature must be an Identifier, ObjectPattern or ArrayPattern, instead got ${type}.`,
});

/* eslint-disable sort-keys */

// Doesn't handle "void" or "null" because those are keywords, not identifiers.
// It also doesn't handle "intrinsic", since usually it's not a keyword.
function keywordTypeFromName(value: string): N.TsKeywordTypeType | undefined {
  switch (value) {
    case "any":
      return "TSAnyKeyword";
    case "boolean":
      return "TSBooleanKeyword";
    case "bigint":
      return "TSBigIntKeyword";
    case "never":
      return "TSNeverKeyword";
    case "number":
      return "TSNumberKeyword";
    case "object":
      return "TSObjectKeyword";
    case "string":
      return "TSStringKeyword";
    case "symbol":
      return "TSSymbolKeyword";
    case "undefined":
      return "TSUndefinedKeyword";
    case "unknown":
      return "TSUnknownKeyword";
    default:
      return undefined;
  }
}

function tsIsAccessModifier(modifier: string): modifier is N.Accessibility {
  return (
    modifier === "private" || modifier === "public" || modifier === "protected"
  );
}

function tsIsVarianceAnnotations(
  modifier: string,
): modifier is N.VarianceAnnotations {
  return modifier === "in" || modifier === "out";
}

type ClassWithMixin<
  T extends new (...args: any) => any,
  M extends object,
> = T extends new (...args: infer P) => infer I
  ? new (...args: P) => I & M
  : never;

export default (superClass: ClassWithMixin<typeof Parser, IJSXParserMixin>) =>
  class TypeScriptParserMixin extends superClass implements Parser {
    getScopeHandler(): {
      new (...args: any): TypeScriptScopeHandler;
    } {
      return TypeScriptScopeHandler;
    }

    tsIsIdentifier(): boolean {
      // TODO: actually a bit more complex in TypeScript, but shouldn't matter.
      // See https://github.com/Microsoft/TypeScript/issues/15008
      return tokenIsIdentifier(this.state.type);
    }

    tsTokenCanFollowModifier() {
      return (
        (this.match(tt.bracketL) ||
          this.match(tt.braceL) ||
          this.match(tt.star) ||
          this.match(tt.ellipsis) ||
          this.match(tt.privateName) ||
          this.isLiteralPropertyName()) &&
        !this.hasPrecedingLineBreak()
      );
    }

    tsNextTokenCanFollowModifier() {
      // Note: TypeScript's implementation is much more complicated because
      // more things are considered modifiers there.
      // This implementation only handles modifiers not handled by @babel/parser itself. And "static".
      // TODO: Would be nice to avoid lookahead. Want a hasLineBreakUpNext() method...
      this.next();
      return this.tsTokenCanFollowModifier();
    }

    /** Parses a modifier matching one the given modifier names. */
    tsParseModifier<T extends TsModifier>(
      allowedModifiers: T[],
      stopOnStartOfClassStaticBlock?: boolean,
    ): T | undefined | null {
      if (
        !tokenIsIdentifier(this.state.type) &&
        this.state.type !== tt._in &&
        this.state.type !== tt._const
      ) {
        return undefined;
      }

      const modifier = this.state.value;
      if (allowedModifiers.indexOf(modifier) !== -1) {
        if (stopOnStartOfClassStaticBlock && this.tsIsStartOfStaticBlocks()) {
          return undefined;
        }
        if (this.tsTryParse(this.tsNextTokenCanFollowModifier.bind(this))) {
          return modifier;
        }
      }
      return undefined;
    }

    /** Parses a list of modifiers, in any order.
     *  If you need a specific order, you must call this function multiple times:
     *    this.tsParseModifiers({ modified: node, allowedModifiers: ["public"] });
     *    this.tsParseModifiers({ modified: node, allowedModifiers: ["abstract", "readonly"] });
     */
    tsParseModifiers<N extends ModifierBase>(
      {
        allowedModifiers,
        disallowedModifiers,
        stopOnStartOfClassStaticBlock,
        errorTemplate = TSErrors.InvalidModifierOnTypeMember,
      }: {
        allowedModifiers: readonly TsModifier[];
        disallowedModifiers?: TsModifier[];
        stopOnStartOfClassStaticBlock?: boolean;
        errorTemplate?: typeof TSErrors.InvalidModifierOnTypeMember;
      },
      modified: N,
    ): void {
      const enforceOrder = (
        loc: Position,
        modifier: TsModifier,
        before: TsModifier,
        after: TsModifier,
      ) => {
        if (modifier === before && modified[after]) {
          this.raise(TSErrors.InvalidModifiersOrder, loc, {
            orderedModifiers: [before, after],
          });
        }
      };
      const incompatible = (
        loc: Position,
        modifier: TsModifier,
        mod1: TsModifier,
        mod2: TsModifier,
      ) => {
        if (
          (modified[mod1] && modifier === mod2) ||
          (modified[mod2] && modifier === mod1)
        ) {
          this.raise(TSErrors.IncompatibleModifiers, loc, {
            modifiers: [mod1, mod2],
          });
        }
      };

      for (;;) {
        const { startLoc } = this.state;
        const modifier: TsModifier | undefined | null = this.tsParseModifier(
          allowedModifiers.concat(disallowedModifiers ?? []),
          stopOnStartOfClassStaticBlock,
        );

        if (!modifier) break;

        if (tsIsAccessModifier(modifier)) {
          if (modified.accessibility) {
            this.raise(TSErrors.DuplicateAccessibilityModifier, startLoc, {
              modifier,
            });
          } else {
            enforceOrder(startLoc, modifier, modifier, "override");
            enforceOrder(startLoc, modifier, modifier, "static");
            enforceOrder(startLoc, modifier, modifier, "readonly");

            modified.accessibility = modifier;
          }
        } else if (tsIsVarianceAnnotations(modifier)) {
          if (modified[modifier]) {
            this.raise(TSErrors.DuplicateModifier, startLoc, { modifier });
          }
          modified[modifier] = true;

          enforceOrder(startLoc, modifier, "in", "out");
        } else {
          if (Object.hasOwn(modified, modifier)) {
            this.raise(TSErrors.DuplicateModifier, startLoc, { modifier });
          } else {
            enforceOrder(startLoc, modifier, "static", "readonly");
            enforceOrder(startLoc, modifier, "static", "override");
            enforceOrder(startLoc, modifier, "override", "readonly");
            enforceOrder(startLoc, modifier, "abstract", "override");

            incompatible(startLoc, modifier, "declare", "override");
            incompatible(startLoc, modifier, "static", "abstract");
          }
          modified[modifier] = true;
        }

        if (disallowedModifiers?.includes(modifier)) {
          this.raise(errorTemplate, startLoc, {
            modifier,
          });
        }
      }
    }

    tsIsListTerminator(kind: ParsingContext): boolean {
      switch (kind) {
        case "EnumMembers":
        case "TypeMembers":
          return this.match(tt.braceR);
        case "HeritageClauseElement":
          return this.match(tt.braceL);
        case "TupleElementTypes":
          return this.match(tt.bracketR);
        case "TypeParametersOrArguments":
          return this.match(tt.gt);
      }
    }

    tsParseList<T extends N.Node>(
      kind: ParsingContext,
      parseElement: () => T,
    ): T[] {
      const result: T[] = [];
      while (!this.tsIsListTerminator(kind)) {
        // Skipping "parseListElement" from the TS source since that's just for error handling.
        result.push(parseElement());
      }
      return result;
    }

    tsParseDelimitedList<T extends N.Node>(
      kind: ParsingContext,
      parseElement: () => T,
      refTrailingCommaPos?: {
        value: number;
      },
    ): T[] {
      return nonNull(
        this.tsParseDelimitedListWorker(
          kind,
          parseElement,
          /* expectSuccess */ true,
          refTrailingCommaPos,
        ),
      );
    }

    /**
     * If !expectSuccess, returns undefined instead of failing to parse.
     * If expectSuccess, parseElement should always return a defined value.
     */
    tsParseDelimitedListWorker<T extends N.Node>(
      kind: ParsingContext,
      parseElement: () => T | undefined,
      expectSuccess: boolean,
      refTrailingCommaPos?: {
        value: number;
      },
    ): T[] | undefined {
      const result: T[] = [];
      let trailingCommaPos = -1;

      for (;;) {
        if (this.tsIsListTerminator(kind)) {
          break;
        }
        trailingCommaPos = -1;

        const element = parseElement();
        if (element == null) {
          return undefined;
        }
        result.push(element);

        if (this.eat(tt.comma)) {
          trailingCommaPos = this.state.lastTokStartLoc.index;
          continue;
        }

        if (this.tsIsListTerminator(kind)) {
          break;
        }

        if (expectSuccess) {
          // This will fail with an error about a missing comma
          this.expect(tt.comma);
        }
        return undefined;
      }

      if (refTrailingCommaPos) {
        refTrailingCommaPos.value = trailingCommaPos;
      }

      return result;
    }

    tsParseBracketedList<T extends N.Node>(
      kind: ParsingContext,
      parseElement: () => T,
      bracket: boolean,
      skipFirstToken: boolean,
      refTrailingCommaPos?: {
        value: number;
      },
    ): T[] {
      if (!skipFirstToken) {
        if (bracket) {
          this.expect(tt.bracketL);
        } else {
          this.expect(tt.lt);
        }
      }

      const result = this.tsParseDelimitedList(
        kind,
        parseElement,
        refTrailingCommaPos,
      );

      if (bracket) {
        this.expect(tt.bracketR);
      } else {
        this.expect(tt.gt);
      }

      return result;
    }

    tsParseImportType(): N.TsImportType {
      const node = this.startNode<N.TsImportType>();
      this.expect(tt._import);
      this.expect(tt.parenL);
      if (!this.match(tt.string)) {
        this.raise(TSErrors.UnsupportedImportTypeArgument, this.state.startLoc);
      }

      // For compatibility to estree we cannot call parseLiteral directly here
      node.argument = super.parseExprAtom() as N.StringLiteral;
      if (
        this.hasPlugin("importAttributes") ||
        this.hasPlugin("importAssertions")
      ) {
        node.options = null;
      }
      if (this.eat(tt.comma)) {
        this.expectImportAttributesPlugin();
        if (!this.match(tt.parenR)) {
          node.options = super.parseMaybeAssignAllowIn();
          this.eat(tt.comma);
        }
      }
      this.expect(tt.parenR);

      if (this.eat(tt.dot)) {
        // In this instance, the entity name will actually itself be a
        // qualifier, so allow it to be a reserved word as well.
        node.qualifier = this.tsParseEntityName();
      }
      if (this.match(tt.lt)) {
        node.typeParameters = this.tsParseTypeArguments();
      }
      return this.finishNode(node, "TSImportType");
    }

    tsParseEntityName(allowReservedWords: boolean = true): N.TsEntityName {
      let entity: N.TsEntityName = this.parseIdentifier(allowReservedWords);
      while (this.eat(tt.dot)) {
        const node: Undone<N.TsQualifiedName> =
          this.startNodeAtNode<N.TsQualifiedName>(entity);
        node.left = entity;
        node.right = this.parseIdentifier(allowReservedWords);
        entity = this.finishNode(node, "TSQualifiedName");
      }
      return entity;
    }

    tsParseTypeReference(): N.TsTypeReference {
      const node = this.startNode<N.TsTypeReference>();
      node.typeName = this.tsParseEntityName();
      if (!this.hasPrecedingLineBreak() && this.match(tt.lt)) {
        node.typeParameters = this.tsParseTypeArguments();
      }
      return this.finishNode(node, "TSTypeReference");
    }

    tsParseThisTypePredicate(lhs: N.TsThisType): N.TsTypePredicate {
      this.next();
      const node = this.startNodeAtNode<N.TsTypePredicate>(lhs);
      node.parameterName = lhs;
      node.typeAnnotation = this.tsParseTypeAnnotation(/* eatColon */ false);
      node.asserts = false;
      return this.finishNode(node, "TSTypePredicate");
    }

    tsParseThisTypeNode(): N.TsThisType {
      const node = this.startNode<N.TsThisType>();
      this.next();
      return this.finishNode(node, "TSThisType");
    }

    tsParseTypeQuery(): N.TsTypeQuery {
      const node = this.startNode<N.TsTypeQuery>();
      this.expect(tt._typeof);
      if (this.match(tt._import)) {
        node.exprName = this.tsParseImportType();
      } else {
        node.exprName = this.tsParseEntityName();
      }
      if (!this.hasPrecedingLineBreak() && this.match(tt.lt)) {
        node.typeParameters = this.tsParseTypeArguments();
      }
      return this.finishNode(node, "TSTypeQuery");
    }

    tsParseInOutModifiers = this.tsParseModifiers.bind(this, {
      allowedModifiers: ["in", "out"],
      disallowedModifiers: [
        "const",
        "public",
        "private",
        "protected",
        "readonly",
        "declare",
        "abstract",
        "override",
      ],
      errorTemplate: TSErrors.InvalidModifierOnTypeParameter,
    });

    tsParseConstModifier = this.tsParseModifiers.bind(this, {
      allowedModifiers: ["const"],
      // for better error recovery
      disallowedModifiers: ["in", "out"],
      errorTemplate: TSErrors.InvalidModifierOnTypeParameterPositions,
    });

    tsParseInOutConstModifiers = this.tsParseModifiers.bind(this, {
      allowedModifiers: ["in", "out", "const"],
      disallowedModifiers: [
        "public",
        "private",
        "protected",
        "readonly",
        "declare",
        "abstract",
        "override",
      ],
      errorTemplate: TSErrors.InvalidModifierOnTypeParameter,
    });

    tsParseTypeParameter(
      parseModifiers: (node: Undone<N.TsTypeParameter>) => void,
    ): N.TsTypeParameter {
      const node = this.startNode<N.TsTypeParameter>();

      parseModifiers(node);

      node.name = this.tsParseTypeParameterName();
      node.constraint = this.tsEatThenParseType(tt._extends);
      node.default = this.tsEatThenParseType(tt.eq);
      return this.finishNode(node, "TSTypeParameter");
    }

    tsTryParseTypeParameters(
      parseModifiers: (node: N.TsTypeParameter) => void,
    ): N.TsTypeParameterDeclaration | undefined | null {
      if (this.match(tt.lt)) {
        return this.tsParseTypeParameters(parseModifiers);
      }
    }

    tsParseTypeParameters(parseModifiers: (node: N.TsTypeParameter) => void) {
      const node = this.startNode<N.TsTypeParameterDeclaration>();

      if (this.match(tt.lt) || this.match(tt.jsxTagStart)) {
        this.next();
      } else {
        this.unexpected();
      }

      const refTrailingCommaPos = { value: -1 };

      node.params = this.tsParseBracketedList(
        "TypeParametersOrArguments",
        this.tsParseTypeParameter.bind(this, parseModifiers),
        /* bracket */ false,
        /* skipFirstToken */ true,
        refTrailingCommaPos,
      );
      if (node.params.length === 0) {
        this.raise(TSErrors.EmptyTypeParameters, node);
      }
      if (refTrailingCommaPos.value !== -1) {
        this.addExtra(node, "trailingComma", refTrailingCommaPos.value);
      }
      return this.finishNode(node, "TSTypeParameterDeclaration");
    }

    // Note: In TypeScript implementation we must provide `yieldContext` and `awaitContext`,
    // but here it's always false, because this is only used for types.
    tsFillSignature(
      returnToken: TokenType,
      signature: Undone<N.TsSignatureDeclaration>,
    ): void {
      // Arrow fns *must* have return token (`=>`). Normal functions can omit it.
      const returnTokenRequired = returnToken === tt.arrow;

      // https://github.com/babel/babel/issues/9231
      const paramsKey = process.env.BABEL_8_BREAKING ? "params" : "parameters";
      const returnTypeKey = process.env.BABEL_8_BREAKING
        ? "returnType"
        : "typeAnnotation";

      signature.typeParameters = this.tsTryParseTypeParameters(
        this.tsParseConstModifier,
      );
      this.expect(tt.parenL);
      signature[paramsKey] = this.tsParseBindingListForSignature();
      if (returnTokenRequired) {
        signature[returnTypeKey] =
          this.tsParseTypeOrTypePredicateAnnotation(returnToken);
      } else if (this.match(returnToken)) {
        signature[returnTypeKey] =
          this.tsParseTypeOrTypePredicateAnnotation(returnToken);
      }
    }

    tsParseBindingListForSignature(): Array<
      N.Identifier | N.RestElement | N.ObjectPattern | N.ArrayPattern
    > {
      const list = super.parseBindingList(
        tt.parenR,
        charCodes.rightParenthesis,
        ParseBindingListFlags.IS_FUNCTION_PARAMS,
      );
      for (const pattern of list) {
        const { type } = pattern;
        if (type === "AssignmentPattern" || type === "TSParameterProperty") {
          this.raise(TSErrors.UnsupportedSignatureParameterKind, pattern, {
            type,
          });
        }
      }
      return list as Exclude<
        (typeof list)[0],
        N.AssignmentPattern | N.TSParameterProperty
      >[];
    }

    tsParseTypeMemberSemicolon(): void {
      if (!this.eat(tt.comma) && !this.isLineTerminator()) {
        this.expect(tt.semi);
      }
    }

    tsParseSignatureMember(
      kind: "TSCallSignatureDeclaration" | "TSConstructSignatureDeclaration",
      node: Undone<
        N.TsCallSignatureDeclaration | N.TsConstructSignatureDeclaration
      >,
    ): N.TsCallSignatureDeclaration | N.TsConstructSignatureDeclaration {
      this.tsFillSignature(tt.colon, node);
      this.tsParseTypeMemberSemicolon();
      return this.finishNode(node, kind);
    }

    tsIsUnambiguouslyIndexSignature() {
      this.next(); // Skip '{'
      if (tokenIsIdentifier(this.state.type)) {
        this.next();
        return this.match(tt.colon);
      }
      return false;
    }

    tsTryParseIndexSignature(
      node: Undone<N.TsIndexSignature>,
    ): N.TsIndexSignature | undefined {
      if (
        !(
          this.match(tt.bracketL) &&
          this.tsLookAhead(this.tsIsUnambiguouslyIndexSignature.bind(this))
        )
      ) {
        return;
      }

      this.expect(tt.bracketL);
      const id = this.parseIdentifier();
      id.typeAnnotation = this.tsParseTypeAnnotation();
      this.resetEndLocation(id); // set end position to end of type

      this.expect(tt.bracketR);
      node.parameters = [id];

      const type = this.tsTryParseTypeAnnotation();
      if (type) node.typeAnnotation = type;
      this.tsParseTypeMemberSemicolon();
      return this.finishNode(node, "TSIndexSignature");
    }

    tsParsePropertyOrMethodSignature(
      node: N.TsPropertySignature | N.TsMethodSignature,
      readonly: boolean,
    ): N.TsPropertySignature | N.TsMethodSignature {
      if (this.eat(tt.question)) node.optional = true;
      const nodeAny: any = node;

      if (this.match(tt.parenL) || this.match(tt.lt)) {
        if (readonly) {
          this.raise(TSErrors.ReadonlyForMethodSignature, node);
        }
        const method: N.TsMethodSignature = nodeAny;
        if (method.kind && this.match(tt.lt)) {
          this.raise(
            TSErrors.AccesorCannotHaveTypeParameters,
            this.state.curPosition(),
          );
        }
        this.tsFillSignature(tt.colon, method);
        this.tsParseTypeMemberSemicolon();
        const paramsKey = process.env.BABEL_8_BREAKING
          ? "params"
          : "parameters";
        const returnTypeKey = process.env.BABEL_8_BREAKING
          ? "returnType"
          : "typeAnnotation";
        if (method.kind === "get") {
          if (method[paramsKey].length > 0) {
            this.raise(Errors.BadGetterArity, this.state.curPosition());
            if (this.isThisParam(method[paramsKey][0])) {
              this.raise(
                TSErrors.AccesorCannotDeclareThisParameter,
                this.state.curPosition(),
              );
            }
          }
        } else if (method.kind === "set") {
          if (method[paramsKey].length !== 1) {
            this.raise(Errors.BadSetterArity, this.state.curPosition());
          } else {
            const firstParameter = method[paramsKey][0];
            if (this.isThisParam(firstParameter)) {
              this.raise(
                TSErrors.AccesorCannotDeclareThisParameter,
                this.state.curPosition(),
              );
            }
            if (
              firstParameter.type === "Identifier" &&
              firstParameter.optional
            ) {
              this.raise(
                TSErrors.SetAccesorCannotHaveOptionalParameter,
                this.state.curPosition(),
              );
            }
            if (firstParameter.type === "RestElement") {
              this.raise(
                TSErrors.SetAccesorCannotHaveRestParameter,
                this.state.curPosition(),
              );
            }
          }
          if (method[returnTypeKey]) {
            this.raise(
              TSErrors.SetAccesorCannotHaveReturnType,
              method[returnTypeKey],
            );
          }
        } else {
          method.kind = "method";
        }
        return this.finishNode(method, "TSMethodSignature");
      } else {
        const property: N.TsPropertySignature = nodeAny;
        if (readonly) property.readonly = true;
        const type = this.tsTryParseTypeAnnotation();
        if (type) property.typeAnnotation = type;
        this.tsParseTypeMemberSemicolon();
        return this.finishNode(property, "TSPropertySignature");
      }
    }

    tsParseTypeMember(): N.TsTypeElement {
      const node: any = this.startNode();

      if (this.match(tt.parenL) || this.match(tt.lt)) {
        return this.tsParseSignatureMember("TSCallSignatureDeclaration", node);
      }

      if (this.match(tt._new)) {
        const id = this.startNode<N.Identifier>();
        this.next();
        if (this.match(tt.parenL) || this.match(tt.lt)) {
          return this.tsParseSignatureMember(
            "TSConstructSignatureDeclaration",
            node,
          );
        } else {
          node.key = this.createIdentifier(id, "new");
          return this.tsParsePropertyOrMethodSignature(node, false);
        }
      }

      this.tsParseModifiers(
        {
          allowedModifiers: ["readonly"],
          disallowedModifiers: [
            "declare",
            "abstract",
            "private",
            "protected",
            "public",
            "static",
            "override",
          ],
        },
        node,
      );

      const idx = this.tsTryParseIndexSignature(node);
      if (idx) {
        return idx;
      }

      super.parsePropertyName(node);
      if (
        !node.computed &&
        node.key.type === "Identifier" &&
        (node.key.name === "get" || node.key.name === "set") &&
        this.tsTokenCanFollowModifier()
      ) {
        node.kind = node.key.name;
        super.parsePropertyName(node);
      }
      return this.tsParsePropertyOrMethodSignature(node, !!node.readonly);
    }

    tsParseTypeLiteral(): N.TsTypeLiteral {
      const node = this.startNode<N.TsTypeLiteral>();
      node.members = this.tsParseObjectTypeMembers();
      return this.finishNode(node, "TSTypeLiteral");
    }

    tsParseObjectTypeMembers(): Array<N.TsTypeElement> {
      this.expect(tt.braceL);
      const members = this.tsParseList(
        "TypeMembers",
        this.tsParseTypeMember.bind(this),
      );
      this.expect(tt.braceR);
      return members;
    }

    tsIsStartOfMappedType(): boolean {
      this.next();
      if (this.eat(tt.plusMin)) {
        return this.isContextual(tt._readonly);
      }
      if (this.isContextual(tt._readonly)) {
        this.next();
      }
      if (!this.match(tt.bracketL)) {
        return false;
      }
      this.next();
      if (!this.tsIsIdentifier()) {
        return false;
      }
      this.next();
      return this.match(tt._in);
    }

    tsParseMappedTypeParameter(): N.TsTypeParameter {
      const node = this.startNode<N.TsTypeParameter>();
      node.name = this.tsParseTypeParameterName();
      node.constraint = this.tsExpectThenParseType(tt._in);
      return this.finishNode(node, "TSTypeParameter");
    }

    tsParseMappedType(): N.TsMappedType {
      const node = this.startNode<N.TsMappedType>();

      this.expect(tt.braceL);

      if (this.match(tt.plusMin)) {
        node.readonly = this.state.value;
        this.next();
        this.expectContextual(tt._readonly);
      } else if (this.eatContextual(tt._readonly)) {
        node.readonly = true;
      }

      this.expect(tt.bracketL);
      node.typeParameter = this.tsParseMappedTypeParameter();
      node.nameType = this.eatContextual(tt._as) ? this.tsParseType() : null;

      this.expect(tt.bracketR);

      if (this.match(tt.plusMin)) {
        node.optional = this.state.value;
        this.next();
        this.expect(tt.question);
      } else if (this.eat(tt.question)) {
        node.optional = true;
      }

      node.typeAnnotation = this.tsTryParseType();
      this.semicolon();
      this.expect(tt.braceR);

      return this.finishNode(node, "TSMappedType");
    }

    tsParseTupleType(): N.TsTupleType {
      const node = this.startNode<N.TsTupleType>();
      node.elementTypes = this.tsParseBracketedList(
        "TupleElementTypes",
        this.tsParseTupleElementType.bind(this),
        /* bracket */ true,
        /* skipFirstToken */ false,
      );

      // Validate the elementTypes to ensure that no mandatory elements
      // follow optional elements
      let seenOptionalElement = false;
      node.elementTypes.forEach(elementNode => {
        const { type } = elementNode;

        if (
          seenOptionalElement &&
          type !== "TSRestType" &&
          type !== "TSOptionalType" &&
          !(type === "TSNamedTupleMember" && elementNode.optional)
        ) {
          this.raise(TSErrors.OptionalTypeBeforeRequired, elementNode);
        }

        seenOptionalElement ||=
          (type === "TSNamedTupleMember" && elementNode.optional) ||
          type === "TSOptionalType";
      });

      return this.finishNode(node, "TSTupleType");
    }

    tsParseTupleElementType(): N.TsNamedTupleMember | N.TsType {
      // parses `...TsType[]`

      const { startLoc } = this.state;

      const rest = this.eat(tt.ellipsis);

      let labeled: boolean;
      let label: N.Identifier;
      let optional: boolean;
      let type: N.TsNamedTupleMember | N.TsType;

      const isWord = tokenIsKeywordOrIdentifier(this.state.type);
      const chAfterWord = isWord ? this.lookaheadCharCode() : null;
      if (chAfterWord === charCodes.colon) {
        labeled = true;
        optional = false;
        label = this.parseIdentifier(true);
        this.expect(tt.colon);
        type = this.tsParseType();
      } else if (chAfterWord === charCodes.questionMark) {
        optional = true;
        const startLoc = this.state.startLoc;
        const wordName = this.state.value;
        const typeOrLabel = this.tsParseNonArrayType();

        if (this.lookaheadCharCode() === charCodes.colon) {
          labeled = true;
          label = this.createIdentifier(
            this.startNodeAt<N.Identifier>(startLoc),
            wordName,
          );
          this.expect(tt.question);
          this.expect(tt.colon);
          type = this.tsParseType();
        } else {
          labeled = false;
          type = typeOrLabel;
          this.expect(tt.question);
        }
      } else {
        type = this.tsParseType();
        optional = this.eat(tt.question);
        // In this case (labeled === true) could be only in invalid label.
        // E.g. [x.y:type]
        // An error is raised while processing node.
        labeled = this.eat(tt.colon);
      }

      if (labeled) {
        let labeledNode: Undone<N.TsNamedTupleMember>;
        if (label) {
          labeledNode = this.startNodeAtNode<N.TsNamedTupleMember>(label);
          labeledNode.optional = optional;
          labeledNode.label = label;
          labeledNode.elementType = type;

          if (this.eat(tt.question)) {
            labeledNode.optional = true;
            this.raise(
              TSErrors.TupleOptionalAfterType,
              this.state.lastTokStartLoc,
            );
          }
        } else {
          labeledNode = this.startNodeAtNode<N.TsNamedTupleMember>(type);
          labeledNode.optional = optional;
          this.raise(TSErrors.InvalidTupleMemberLabel, type);
          // @ts-expect-error This produces an invalid AST, but at least we don't drop
          // nodes representing the invalid source.
          labeledNode.label = type;
          labeledNode.elementType = this.tsParseType();
        }
        type = this.finishNode(labeledNode, "TSNamedTupleMember");
      } else if (optional) {
        const optionalTypeNode = this.startNodeAtNode<N.TsOptionalType>(type);
        optionalTypeNode.typeAnnotation = type;
        type = this.finishNode(optionalTypeNode, "TSOptionalType");
      }

      if (rest) {
        const restNode = this.startNodeAt<N.TsRestType>(startLoc);
        restNode.typeAnnotation = type;
        type = this.finishNode(restNode, "TSRestType");
      }

      return type;
    }

    tsParseParenthesizedType(): N.TsParenthesizedType {
      const node = this.startNode<N.TsParenthesizedType>();
      this.expect(tt.parenL);
      node.typeAnnotation = this.tsParseType();
      this.expect(tt.parenR);
      return this.finishNode(node, "TSParenthesizedType");
    }

    tsParseFunctionOrConstructorType(
      type: "TSFunctionType" | "TSConstructorType",
      abstract?: boolean,
    ): N.TsFunctionOrConstructorType {
      const node = this.startNode<
        N.TsFunctionOrConstructorType | N.TsConstructorType
      >();
      if (type === "TSConstructorType") {
        (node as Undone<N.TsConstructorType>).abstract = !!abstract;
        if (abstract) this.next();
        this.next(); // eat `new`
      }
      this.tsInAllowConditionalTypesContext(() =>
        this.tsFillSignature(tt.arrow, node),
      );
      return this.finishNode(node, type);
    }

    tsParseLiteralTypeNode(): N.TsLiteralType {
      const node = this.startNode<N.TsLiteralType>();
      switch (this.state.type) {
        case tt.num:
        case tt.bigint:
        case tt.string:
        case tt._true:
        case tt._false:
          // For compatibility to estree we cannot call parseLiteral directly here
          // @ts-expect-error refine typings
          node.literal = super.parseExprAtom();
          break;
        default:
          this.unexpected();
      }
      return this.finishNode(node, "TSLiteralType");
    }

    tsParseTemplateLiteralType(): N.TsType {
      const node = this.startNode<N.TsLiteralType>();
      node.literal = super.parseTemplate(false);
      return this.finishNode(node, "TSLiteralType");
    }

    parseTemplateSubstitution(): N.TsType | N.Expression {
      if (this.state.inType) return this.tsParseType();
      return super.parseTemplateSubstitution();
    }

    tsParseThisTypeOrThisTypePredicate(): N.TsThisType | N.TsTypePredicate {
      const thisKeyword = this.tsParseThisTypeNode();
      if (this.isContextual(tt._is) && !this.hasPrecedingLineBreak()) {
        return this.tsParseThisTypePredicate(thisKeyword);
      } else {
        return thisKeyword;
      }
    }

    tsParseNonArrayType(): N.TsType {
      switch (this.state.type) {
        case tt.string:
        case tt.num:
        case tt.bigint:
        case tt._true:
        case tt._false:
          return this.tsParseLiteralTypeNode();
        case tt.plusMin:
          if (this.state.value === "-") {
            const node = this.startNode<N.TsLiteralType>();
            const nextToken = this.lookahead();
            if (nextToken.type !== tt.num && nextToken.type !== tt.bigint) {
              this.unexpected();
            }
            // @ts-expect-error: parseMaybeUnary must returns unary expression
            node.literal = this.parseMaybeUnary();
            return this.finishNode(node, "TSLiteralType");
          }
          break;
        case tt._this:
          return this.tsParseThisTypeOrThisTypePredicate();
        case tt._typeof:
          return this.tsParseTypeQuery();
        case tt._import:
          return this.tsParseImportType();
        case tt.braceL:
          return this.tsLookAhead(this.tsIsStartOfMappedType.bind(this))
            ? this.tsParseMappedType()
            : this.tsParseTypeLiteral();
        case tt.bracketL:
          return this.tsParseTupleType();
        case tt.parenL:
          if (process.env.BABEL_8_BREAKING) {
            if (!this.options.createParenthesizedExpressions) {
              const startLoc = this.state.startLoc;
              this.next();
              const type = this.tsParseType();
              this.expect(tt.parenR);
              this.addExtra(type, "parenthesized", true);
              this.addExtra(type, "parenStart", startLoc.index);
              return type;
            }
          }

          return this.tsParseParenthesizedType();
        case tt.templateNonTail:
        case tt.templateTail:
          return this.tsParseTemplateLiteralType();
        default: {
          const { type } = this.state;
          if (
            tokenIsIdentifier(type) ||
            type === tt._void ||
            type === tt._null
          ) {
            const nodeType =
              type === tt._void
                ? "TSVoidKeyword"
                : type === tt._null
                  ? "TSNullKeyword"
                  : keywordTypeFromName(this.state.value);
            if (
              nodeType !== undefined &&
              this.lookaheadCharCode() !== charCodes.dot
            ) {
              const node = this.startNode<N.TsKeywordType>();
              this.next();
              return this.finishNode(node, nodeType);
            }
            return this.tsParseTypeReference();
          }
        }
      }

      this.unexpected();
    }

    tsParseArrayTypeOrHigher(): N.TsType {
      let type = this.tsParseNonArrayType();
      while (!this.hasPrecedingLineBreak() && this.eat(tt.bracketL)) {
        if (this.match(tt.bracketR)) {
          const node = this.startNodeAtNode<N.TsArrayType>(type);
          node.elementType = type;
          this.expect(tt.bracketR);
          type = this.finishNode(node, "TSArrayType");
        } else {
          const node = this.startNodeAtNode<N.TsIndexedAccessType>(type);
          node.objectType = type;
          node.indexType = this.tsParseType();
          this.expect(tt.bracketR);
          type = this.finishNode(node, "TSIndexedAccessType");
        }
      }
      return type;
    }

    tsParseTypeOperator(): N.TsTypeOperator {
      const node = this.startNode<N.TsTypeOperator>();
      const operator = this.state.value;
      this.next(); // eat operator
      node.operator = operator;
      node.typeAnnotation = this.tsParseTypeOperatorOrHigher();

      if (operator === "readonly") {
        this.tsCheckTypeAnnotationForReadOnly(node);
      }

      return this.finishNode(node, "TSTypeOperator");
    }

    tsCheckTypeAnnotationForReadOnly(node: Undone<N.TsTypeOperator>) {
      switch (node.typeAnnotation.type) {
        case "TSTupleType":
        case "TSArrayType":
          return;
        default:
          this.raise(TSErrors.UnexpectedReadonly, node);
      }
    }

    tsParseInferType(): N.TsInferType {
      const node = this.startNode<N.TsInferType>();
      this.expectContextual(tt._infer);
      const typeParameter = this.startNode<N.TsTypeParameter>();
      typeParameter.name = this.tsParseTypeParameterName();
      typeParameter.constraint = this.tsTryParse(() =>
        this.tsParseConstraintForInferType(),
      );
      node.typeParameter = this.finishNode(typeParameter, "TSTypeParameter");
      return this.finishNode(node, "TSInferType");
    }

    tsParseConstraintForInferType() {
      if (this.eat(tt._extends)) {
        const constraint = this.tsInDisallowConditionalTypesContext(() =>
          this.tsParseType(),
        );
        if (
          this.state.inDisallowConditionalTypesContext ||
          !this.match(tt.question)
        ) {
          return constraint;
        }
      }
    }

    tsParseTypeOperatorOrHigher(): N.TsType {
      const isTypeOperator =
        tokenIsTSTypeOperator(this.state.type) && !this.state.containsEsc;
      return isTypeOperator
        ? this.tsParseTypeOperator()
        : this.isContextual(tt._infer)
          ? this.tsParseInferType()
          : this.tsInAllowConditionalTypesContext(() =>
              this.tsParseArrayTypeOrHigher(),
            );
    }

    tsParseUnionOrIntersectionType(
      kind: "TSUnionType" | "TSIntersectionType",
      parseConstituentType: () => N.TsType,
      operator: TokenType,
    ): N.TsType {
      const node = this.startNode<N.TsUnionType | N.TsIntersectionType>();
      const hasLeadingOperator = this.eat(operator);
      const types = [];
      do {
        types.push(parseConstituentType());
      } while (this.eat(operator));
      if (types.length === 1 && !hasLeadingOperator) {
        return types[0];
      }
      node.types = types;
      return this.finishNode(node, kind);
    }

    tsParseIntersectionTypeOrHigher(): N.TsType {
      return this.tsParseUnionOrIntersectionType(
        "TSIntersectionType",
        this.tsParseTypeOperatorOrHigher.bind(this),
        tt.bitwiseAND,
      );
    }

    tsParseUnionTypeOrHigher() {
      return this.tsParseUnionOrIntersectionType(
        "TSUnionType",
        this.tsParseIntersectionTypeOrHigher.bind(this),
        tt.bitwiseOR,
      );
    }

    tsIsStartOfFunctionType() {
      if (this.match(tt.lt)) {
        return true;
      }
      return (
        this.match(tt.parenL) &&
        this.tsLookAhead(this.tsIsUnambiguouslyStartOfFunctionType.bind(this))
      );
    }

    tsSkipParameterStart(): boolean {
      if (tokenIsIdentifier(this.state.type) || this.match(tt._this)) {
        this.next();
        return true;
      }

      if (this.match(tt.braceL)) {
        // Return true if we can parse an object pattern without errors
        const { errors } = this.state;
        const previousErrorCount = errors.length;
        try {
          this.parseObjectLike(tt.braceR, true);
          return errors.length === previousErrorCount;
        } catch {
          return false;
        }
      }

      if (this.match(tt.bracketL)) {
        this.next();
        // Return true if we can parse an array pattern without errors
        const { errors } = this.state;
        const previousErrorCount = errors.length;
        try {
          super.parseBindingList(
            tt.bracketR,
            charCodes.rightSquareBracket,
            ParseBindingListFlags.ALLOW_EMPTY,
          );
          return errors.length === previousErrorCount;
        } catch {
          return false;
        }
      }

      return false;
    }

    tsIsUnambiguouslyStartOfFunctionType(): boolean {
      this.next();
      if (this.match(tt.parenR) || this.match(tt.ellipsis)) {
        // ( )
        // ( ...
        return true;
      }
      if (this.tsSkipParameterStart()) {
        if (
          this.match(tt.colon) ||
          this.match(tt.comma) ||
          this.match(tt.question) ||
          this.match(tt.eq)
        ) {
          // ( xxx :
          // ( xxx ,
          // ( xxx ?
          // ( xxx =
          return true;
        }
        if (this.match(tt.parenR)) {
          this.next();
          if (this.match(tt.arrow)) {
            // ( xxx ) =>
            return true;
          }
        }
      }
      return false;
    }

    tsParseTypeOrTypePredicateAnnotation(
      returnToken: TokenType,
    ): N.TsTypeAnnotation {
      return this.tsInType(() => {
        const t = this.startNode<N.TsTypeAnnotation>();
        this.expect(returnToken);

        const node = this.startNode<N.TsTypePredicate>();

        const asserts = !!this.tsTryParse(
          this.tsParseTypePredicateAsserts.bind(this),
        );

        if (asserts && this.match(tt._this)) {
          // When asserts is false, thisKeyword is handled by tsParseNonArrayType
          // : asserts this is type
          let thisTypePredicate = this.tsParseThisTypeOrThisTypePredicate();
          // if it turns out to be a `TSThisType`, wrap it with `TSTypePredicate`
          // : asserts this
          if (thisTypePredicate.type === "TSThisType") {
            node.parameterName = thisTypePredicate;
            node.asserts = true;
            (node as N.TsTypePredicate).typeAnnotation = null;
            thisTypePredicate = this.finishNode(node, "TSTypePredicate");
          } else {
            this.resetStartLocationFromNode(thisTypePredicate, node);
            thisTypePredicate.asserts = true;
          }
          t.typeAnnotation = thisTypePredicate;
          return this.finishNode(t, "TSTypeAnnotation");
        }

        const typePredicateVariable =
          this.tsIsIdentifier() &&
          this.tsTryParse(this.tsParseTypePredicatePrefix.bind(this));

        if (!typePredicateVariable) {
          if (!asserts) {
            // : type
            return this.tsParseTypeAnnotation(/* eatColon */ false, t);
          }

          // : asserts foo
          node.parameterName = this.parseIdentifier();
          node.asserts = asserts;
          (node as N.TsTypePredicate).typeAnnotation = null;
          t.typeAnnotation = this.finishNode(node, "TSTypePredicate");
          return this.finishNode(t, "TSTypeAnnotation");
        }

        // : asserts foo is type
        const type = this.tsParseTypeAnnotation(/* eatColon */ false);
        node.parameterName = typePredicateVariable;
        node.typeAnnotation = type;
        node.asserts = asserts;
        t.typeAnnotation = this.finishNode(node, "TSTypePredicate");
        return this.finishNode(t, "TSTypeAnnotation");
      });
    }

    tsTryParseTypeOrTypePredicateAnnotation(): N.TsTypeAnnotation | undefined {
      if (this.match(tt.colon)) {
        return this.tsParseTypeOrTypePredicateAnnotation(tt.colon);
      }
    }

    tsTryParseTypeAnnotation(): N.TsTypeAnnotation | undefined {
      if (this.match(tt.colon)) {
        return this.tsParseTypeAnnotation();
      }
    }

    tsTryParseType(): N.TsType | undefined {
      return this.tsEatThenParseType(tt.colon);
    }

    tsParseTypePredicatePrefix(): N.Identifier | undefined {
      const id = this.parseIdentifier();
      if (this.isContextual(tt._is) && !this.hasPrecedingLineBreak()) {
        this.next();
        return id;
      }
    }

    tsParseTypePredicateAsserts(): boolean {
      if (this.state.type !== tt._asserts) {
        return false;
      }
      const containsEsc = this.state.containsEsc;
      this.next();
      if (!tokenIsIdentifier(this.state.type) && !this.match(tt._this)) {
        return false;
      }

      if (containsEsc) {
        this.raise(
          Errors.InvalidEscapedReservedWord,
          this.state.lastTokStartLoc,
          {
            reservedWord: "asserts",
          },
        );
      }

      return true;
    }

    tsParseTypeAnnotation(
      eatColon = true,
      t: Undone<N.TsTypeAnnotation> = this.startNode<N.TsTypeAnnotation>(),
    ): N.TsTypeAnnotation {
      this.tsInType(() => {
        if (eatColon) this.expect(tt.colon);
        t.typeAnnotation = this.tsParseType();
      });
      return this.finishNode(t, "TSTypeAnnotation");
    }

    /** Be sure to be in a type context before calling this, using `tsInType`. */
    tsParseType(): N.TsType {
      // Need to set `state.inType` so that we don't parse JSX in a type context.
      assert(this.state.inType);
      const type = this.tsParseNonConditionalType();

      if (
        this.state.inDisallowConditionalTypesContext ||
        this.hasPrecedingLineBreak() ||
        !this.eat(tt._extends)
      ) {
        return type;
      }
      const node = this.startNodeAtNode<N.TsConditionalType>(type);
      node.checkType = type;

      node.extendsType = this.tsInDisallowConditionalTypesContext(() =>
        this.tsParseNonConditionalType(),
      );

      this.expect(tt.question);
      node.trueType = this.tsInAllowConditionalTypesContext(() =>
        this.tsParseType(),
      );

      this.expect(tt.colon);
      node.falseType = this.tsInAllowConditionalTypesContext(() =>
        this.tsParseType(),
      );

      return this.finishNode(node, "TSConditionalType");
    }

    isAbstractConstructorSignature(): boolean {
      return (
        this.isContextual(tt._abstract) && this.lookahead().type === tt._new
      );
    }

    tsParseNonConditionalType(): N.TsType {
      if (this.tsIsStartOfFunctionType()) {
        return this.tsParseFunctionOrConstructorType("TSFunctionType");
      }
      if (this.match(tt._new)) {
        // As in `new () => Date`
        return this.tsParseFunctionOrConstructorType("TSConstructorType");
      } else if (this.isAbstractConstructorSignature()) {
        // As in `abstract new () => Date`
        return this.tsParseFunctionOrConstructorType(
          "TSConstructorType",
          /* abstract */ true,
        );
      }
      return this.tsParseUnionTypeOrHigher();
    }

    tsParseTypeAssertion(): N.TsTypeAssertion {
      if (this.getPluginOption("typescript", "disallowAmbiguousJSXLike")) {
        this.raise(TSErrors.ReservedTypeAssertion, this.state.startLoc);
      }

      const node = this.startNode<N.TsTypeAssertion>();
      node.typeAnnotation = this.tsInType(() => {
        this.next(); // "<"
        return this.match(tt._const)
          ? this.tsParseTypeReference()
          : this.tsParseType();
      });
      this.expect(tt.gt);
      node.expression = this.parseMaybeUnary();
      return this.finishNode(node, "TSTypeAssertion");
    }

    tsParseHeritageClause(
      token: "extends" | "implements",
    ): Array<N.TsExpressionWithTypeArguments> {
      const originalStartLoc = this.state.startLoc;

      const delimitedList = this.tsParseDelimitedList(
        "HeritageClauseElement",
        () => {
          const node = this.startNode<N.TsExpressionWithTypeArguments>();
          node.expression = this.tsParseEntityName();
          if (this.match(tt.lt)) {
            node.typeParameters = this.tsParseTypeArguments();
          }

          return this.finishNode(node, "TSExpressionWithTypeArguments");
        },
      );

      if (!delimitedList.length) {
        this.raise(TSErrors.EmptyHeritageClauseType, originalStartLoc, {
          token,
        });
      }

      return delimitedList;
    }

    tsParseInterfaceDeclaration(
      node: Undone<N.TsInterfaceDeclaration>,
      properties: {
        declare?: true;
      } = {},
    ): N.TsInterfaceDeclaration | null {
      if (this.hasFollowingLineBreak()) return null;
      this.expectContextual(tt._interface);
      if (properties.declare) node.declare = true;
      if (tokenIsIdentifier(this.state.type)) {
        node.id = this.parseIdentifier();
        this.checkIdentifier(node.id, BindingFlag.TYPE_TS_INTERFACE);
      } else {
        node.id = null;
        this.raise(TSErrors.MissingInterfaceName, this.state.startLoc);
      }

      node.typeParameters = this.tsTryParseTypeParameters(
        this.tsParseInOutConstModifiers,
      );
      if (this.eat(tt._extends)) {
        node.extends = this.tsParseHeritageClause("extends");
      }
      const body = this.startNode<N.TSInterfaceBody>();
      body.body = this.tsInType(this.tsParseObjectTypeMembers.bind(this));
      node.body = this.finishNode(body, "TSInterfaceBody");
      return this.finishNode(node, "TSInterfaceDeclaration");
    }

    tsParseTypeAliasDeclaration(
      node: N.TsTypeAliasDeclaration,
    ): N.TsTypeAliasDeclaration {
      node.id = this.parseIdentifier();
      this.checkIdentifier(node.id, BindingFlag.TYPE_TS_TYPE);

      node.typeAnnotation = this.tsInType(() => {
        node.typeParameters = this.tsTryParseTypeParameters(
          this.tsParseInOutModifiers,
        );

        this.expect(tt.eq);

        if (
          this.isContextual(tt._intrinsic) &&
          this.lookahead().type !== tt.dot
        ) {
          const node = this.startNode<N.TsKeywordType>();
          this.next();
          return this.finishNode(node, "TSIntrinsicKeyword");
        }

        return this.tsParseType();
      });

      this.semicolon();
      return this.finishNode(node, "TSTypeAliasDeclaration");
    }

    tsInNoContext<T>(cb: () => T): T {
      const oldContext = this.state.context;
      this.state.context = [oldContext[0]];
      try {
        return cb();
      } finally {
        this.state.context = oldContext;
      }
    }

    /**
     * Runs `cb` in a type context.
     * This should be called one token *before* the first type token,
     * so that the call to `next()` is run in type context.
     */
    tsInType<T>(cb: () => T): T {
      const oldInType = this.state.inType;
      this.state.inType = true;
      try {
        return cb();
      } finally {
        this.state.inType = oldInType;
      }
    }

    tsInDisallowConditionalTypesContext<T>(cb: () => T): T {
      const oldInDisallowConditionalTypesContext =
        this.state.inDisallowConditionalTypesContext;
      this.state.inDisallowConditionalTypesContext = true;
      try {
        return cb();
      } finally {
        this.state.inDisallowConditionalTypesContext =
          oldInDisallowConditionalTypesContext;
      }
    }

    tsInAllowConditionalTypesContext<T>(cb: () => T): T {
      const oldInDisallowConditionalTypesContext =
        this.state.inDisallowConditionalTypesContext;
      this.state.inDisallowConditionalTypesContext = false;
      try {
        return cb();
      } finally {
        this.state.inDisallowConditionalTypesContext =
          oldInDisallowConditionalTypesContext;
      }
    }

    tsEatThenParseType(token: TokenType): N.TsType | undefined {
      if (this.match(token)) {
        return this.tsNextThenParseType();
      }
    }

    tsExpectThenParseType(token: TokenType): N.TsType {
      return this.tsInType(() => {
        this.expect(token);
        return this.tsParseType();
      });
    }

    tsNextThenParseType(): N.TsType {
      return this.tsInType(() => {
        this.next();
        return this.tsParseType();
      });
    }

    tsParseEnumMember(): N.TsEnumMember {
      const node = this.startNode<N.TsEnumMember>();
      // Computed property names are grammar errors in an enum, so accept just string literal or identifier.
      node.id = this.match(tt.string)
        ? super.parseStringLiteral(this.state.value)
        : this.parseIdentifier(/* liberal */ true);
      if (this.eat(tt.eq)) {
        node.initializer = super.parseMaybeAssignAllowIn();
      }
      return this.finishNode(node, "TSEnumMember");
    }

    tsParseEnumDeclaration(
      node: Undone<N.TsEnumDeclaration>,
      properties: {
        const?: true;
        declare?: true;
      } = {},
    ): N.TsEnumDeclaration {
      if (properties.const) node.const = true;
      if (properties.declare) node.declare = true;
      this.expectContextual(tt._enum);
      node.id = this.parseIdentifier();
      this.checkIdentifier(
        node.id,
        node.const ? BindingFlag.TYPE_TS_CONST_ENUM : BindingFlag.TYPE_TS_ENUM,
      );

      this.expect(tt.braceL);
      node.members = this.tsParseDelimitedList(
        "EnumMembers",
        this.tsParseEnumMember.bind(this),
      );
      this.expect(tt.braceR);
      return this.finishNode(node, "TSEnumDeclaration");
    }

    tsParseModuleBlock(): N.TsModuleBlock {
      const node = this.startNode<N.TsModuleBlock>();
      this.scope.enter(ScopeFlag.OTHER);

      this.expect(tt.braceL);
      // Inside of a module block is considered "top-level", meaning it can have imports and exports.
      super.parseBlockOrModuleBlockBody(
        (node.body = []),
        /* directives */ undefined,
        /* topLevel */ true,
        /* end */ tt.braceR,
      );
      this.scope.exit();
      return this.finishNode(node, "TSModuleBlock");
    }

    tsParseModuleOrNamespaceDeclaration(
      node: Undone<N.TsModuleDeclaration>,
      nested: boolean = false,
    ): N.TsModuleDeclaration {
      node.id = this.parseIdentifier();

      if (!nested) {
        this.checkIdentifier(node.id, BindingFlag.TYPE_TS_NAMESPACE);
      }

      if (this.eat(tt.dot)) {
        const inner = this.startNode<N.TsModuleDeclaration>();
        this.tsParseModuleOrNamespaceDeclaration(inner, true);
        // @ts-expect-error Fixme: refine typings
        node.body = inner;
      } else {
        this.scope.enter(ScopeFlag.TS_MODULE);
        this.prodParam.enter(ParamKind.PARAM);
        node.body = this.tsParseModuleBlock();
        this.prodParam.exit();
        this.scope.exit();
      }
      return this.finishNode(node, "TSModuleDeclaration");
    }

    tsParseAmbientExternalModuleDeclaration(
      node: N.TsModuleDeclaration,
    ): N.TsModuleDeclaration {
      if (this.isContextual(tt._global)) {
        node.global = true;
        node.id = this.parseIdentifier();
      } else if (this.match(tt.string)) {
        node.id = super.parseStringLiteral(this.state.value);
      } else {
        this.unexpected();
      }
      if (this.match(tt.braceL)) {
        this.scope.enter(ScopeFlag.TS_MODULE);
        this.prodParam.enter(ParamKind.PARAM);
        node.body = this.tsParseModuleBlock();
        this.prodParam.exit();
        this.scope.exit();
      } else {
        this.semicolon();
      }

      return this.finishNode(node, "TSModuleDeclaration");
    }

    tsParseImportEqualsDeclaration(
      node: Undone<N.TsImportEqualsDeclaration>,
      maybeDefaultIdentifier?: N.Identifier | null,
      isExport?: boolean,
    ): N.TsImportEqualsDeclaration {
      node.isExport = isExport || false;
      node.id = maybeDefaultIdentifier || this.parseIdentifier();
      this.checkIdentifier(node.id, BindingFlag.TYPE_TS_VALUE_IMPORT);
      this.expect(tt.eq);
      const moduleReference = this.tsParseModuleReference();
      if (
        node.importKind === "type" &&
        moduleReference.type !== "TSExternalModuleReference"
      ) {
        this.raise(TSErrors.ImportAliasHasImportType, moduleReference);
      }
      node.moduleReference = moduleReference;
      this.semicolon();
      return this.finishNode(node, "TSImportEqualsDeclaration");
    }

    tsIsExternalModuleReference(): boolean {
      return (
        this.isContextual(tt._require) &&
        this.lookaheadCharCode() === charCodes.leftParenthesis
      );
    }

    tsParseModuleReference(): N.TsModuleReference {
      return this.tsIsExternalModuleReference()
        ? this.tsParseExternalModuleReference()
        : this.tsParseEntityName(/* allowReservedWords */ false);
    }

    tsParseExternalModuleReference(): N.TsExternalModuleReference {
      const node = this.startNode<N.TsExternalModuleReference>();
      this.expectContextual(tt._require);
      this.expect(tt.parenL);
      if (!this.match(tt.string)) {
        this.unexpected();
      }
      // For compatibility to estree we cannot call parseLiteral directly here
      node.expression = super.parseExprAtom() as N.StringLiteral;
      this.expect(tt.parenR);
      this.sawUnambiguousESM = true;
      return this.finishNode(node, "TSExternalModuleReference");
    }

    // Utilities

    tsLookAhead<T>(f: () => T): T {
      const state = this.state.clone();
      const res = f();
      this.state = state;
      return res;
    }

    tsTryParseAndCatch<T extends N.NodeBase | undefined | null>(
      f: () => T,
    ): T | undefined | null {
      const result = this.tryParse(
        abort =>
          // @ts-expect-error todo(flow->ts)
          f() || abort(),
      );

      if (result.aborted || !result.node) return;
      if (result.error) this.state = result.failState;
      // @ts-expect-error refine typings
      return result.node;
    }

    tsTryParse<T>(f: () => T | undefined | false): T | undefined {
      const state = this.state.clone();
      const result = f();
      if (result !== undefined && result !== false) {
        return result;
      }
      this.state = state;
    }

    tsTryParseDeclare(nany: any): N.Declaration | undefined {
      if (this.isLineTerminator()) {
        return;
      }
      let startType = this.state.type;
      let kind: "let" | null;

      if (this.isContextual(tt._let)) {
        startType = tt._var;
        kind = "let";
      }

      // @ts-expect-error refine typings
      return this.tsInAmbientContext(() => {
        switch (startType) {
          case tt._function:
            nany.declare = true;
            return super.parseFunctionStatement(
              nany,
              /* async */ false,
              /* isHangingDeclaration */ false,
            );
          case tt._class:
            // While this is also set by tsParseExpressionStatement, we need to set it
            // before parsing the class declaration to know how to register it in the scope.
            nany.declare = true;
            return this.parseClass(
              nany,
              /* isStatement */ true,
              /* optionalId */ false,
            );
          case tt._enum:
            return this.tsParseEnumDeclaration(nany, { declare: true });
          case tt._global:
            return this.tsParseAmbientExternalModuleDeclaration(nany);
          case tt._const:
          case tt._var:
            if (!this.match(tt._const) || !this.isLookaheadContextual("enum")) {
              nany.declare = true;
              return this.parseVarStatement(
                nany,
                kind || this.state.value,
                true,
              );
            }

            // `const enum = 0;` not allowed because "enum" is a strict mode reserved word.
            this.expect(tt._const);
            return this.tsParseEnumDeclaration(nany, {
              const: true,
              declare: true,
            });
          case tt._interface: {
            const result = this.tsParseInterfaceDeclaration(nany, {
              declare: true,
            });
            if (result) return result;
          }
          // fallthrough
          default:
            if (tokenIsIdentifier(startType)) {
              return this.tsParseDeclaration(
                nany,
                this.state.value,
                /* next */ true,
                /* decorators */ null,
              );
            }
        }
      });
    }

    // Note: this won't be called unless the keyword is allowed in `shouldParseExportDeclaration`.
    tsTryParseExportDeclaration(): N.Declaration | undefined {
      return this.tsParseDeclaration(
        this.startNode(),
        this.state.value,
        /* next */ true,
        /* decorators */ null,
      );
    }

    tsParseExpressionStatement(
      node: Undone<N.TsModuleDeclaration>,
      expr: N.Identifier,
      decorators: N.Decorator[] | null,
    ): N.Declaration | undefined {
      switch (expr.name) {
        case "declare": {
          const declaration = this.tsTryParseDeclare(node);
          if (declaration) {
            declaration.declare = true;
          }
          return declaration;
        }
        case "global":
          // `global { }` (with no `declare`) may appear inside an ambient module declaration.
          // Would like to use tsParseAmbientExternalModuleDeclaration here, but already ran past "global".
          if (this.match(tt.braceL)) {
            this.scope.enter(ScopeFlag.TS_MODULE);
            this.prodParam.enter(ParamKind.PARAM);
            const mod = node;
            mod.global = true;
            mod.id = expr;
            mod.body = this.tsParseModuleBlock();
            this.scope.exit();
            this.prodParam.exit();
            return this.finishNode(mod, "TSModuleDeclaration");
          }
          break;

        default:
          return this.tsParseDeclaration(
            node,
            expr.name,
            /* next */ false,
            decorators,
          );
      }
    }

    // Common to tsTryParseDeclare, tsTryParseExportDeclaration, and tsParseExpressionStatement.
    tsParseDeclaration(
      node: any,
      value: string,
      next: boolean,
      decorators: N.Decorator[] | null,
    ): N.Declaration | undefined | null {
      // no declaration apart from enum can be followed by a line break.
      switch (value) {
        case "abstract":
          if (
            this.tsCheckLineTerminator(next) &&
            (this.match(tt._class) || tokenIsIdentifier(this.state.type))
          ) {
            return this.tsParseAbstractDeclaration(node, decorators);
          }
          break;

        case "module":
          if (this.tsCheckLineTerminator(next)) {
            if (this.match(tt.string)) {
              return this.tsParseAmbientExternalModuleDeclaration(node);
            } else if (tokenIsIdentifier(this.state.type)) {
              return this.tsParseModuleOrNamespaceDeclaration(node);
            }
          }
          break;

        case "namespace":
          if (
            this.tsCheckLineTerminator(next) &&
            tokenIsIdentifier(this.state.type)
          ) {
            return this.tsParseModuleOrNamespaceDeclaration(node);
          }
          break;

        case "type":
          if (
            this.tsCheckLineTerminator(next) &&
            tokenIsIdentifier(this.state.type)
          ) {
            return this.tsParseTypeAliasDeclaration(node);
          }
          break;
      }
    }

    tsCheckLineTerminator(next: boolean) {
      if (next) {
        if (this.hasFollowingLineBreak()) return false;
        this.next();
        return true;
      }
      return !this.isLineTerminator();
    }

    tsTryParseGenericAsyncArrowFunction(
      startLoc: Position,
    ): N.ArrowFunctionExpression | undefined {
      if (!this.match(tt.lt)) return;

      const oldMaybeInArrowParameters = this.state.maybeInArrowParameters;
      this.state.maybeInArrowParameters = true;

      const res: Undone<N.ArrowFunctionExpression> | undefined =
        this.tsTryParseAndCatch(() => {
          const node = this.startNodeAt<N.ArrowFunctionExpression>(startLoc);
          node.typeParameters = this.tsParseTypeParameters(
            this.tsParseConstModifier,
          );
          // Don't use overloaded parseFunctionParams which would look for "<" again.
          super.parseFunctionParams(node);
          node.returnType = this.tsTryParseTypeOrTypePredicateAnnotation();
          this.expect(tt.arrow);
          return node;
        });

      this.state.maybeInArrowParameters = oldMaybeInArrowParameters;

      if (!res) return;

      return super.parseArrowExpression(
        res,
        /* params are already set */ null,
        /* async */ true,
      );
    }

    // Used when parsing type arguments from ES productions, where the first token
    // has been created without state.inType. Thus we need to rescan the lt token.
    tsParseTypeArgumentsInExpression():
      | N.TsTypeParameterInstantiation
      | undefined {
      if (this.reScan_lt() !== tt.lt) return;
      return this.tsParseTypeArguments();
    }

    tsParseTypeArguments(): N.TsTypeParameterInstantiation {
      const node = this.startNode<N.TsTypeParameterInstantiation>();
      node.params = this.tsInType(() =>
        // Temporarily remove a JSX parsing context, which makes us scan different tokens.
        this.tsInNoContext(() => {
          this.expect(tt.lt);
          return this.tsParseDelimitedList(
            "TypeParametersOrArguments",
            this.tsParseType.bind(this),
          );
        }),
      );
      if (node.params.length === 0) {
        this.raise(TSErrors.EmptyTypeArguments, node);
      } else if (!this.state.inType && this.curContext() === tc.brace) {
        // rescan `>` when we are no longer in type context and JSX parsing context
        // since it was tokenized when `inType` is `true`.
        this.reScan_lt_gt();
      }
      this.expect(tt.gt);
      return this.finishNode(node, "TSTypeParameterInstantiation");
    }

    tsIsDeclarationStart(): boolean {
      return tokenIsTSDeclarationStart(this.state.type);
    }

    // ======================================================
    // OVERRIDES
    // ======================================================

    isExportDefaultSpecifier(): boolean {
      if (this.tsIsDeclarationStart()) return false;
      return super.isExportDefaultSpecifier();
    }

    parseAssignableListItem(
      flags: ParseBindingListFlags,
      decorators: N.Decorator[],
    ): N.Pattern | N.TSParameterProperty {
      // Store original location to include modifiers in range
      const startLoc = this.state.startLoc;

      const modified: ModifierBase = {};
      this.tsParseModifiers(
        {
          allowedModifiers: [
            "public",
            "private",
            "protected",
            "override",
            "readonly",
          ],
        },
        modified,
      );
      const accessibility = modified.accessibility;
      const override = modified.override;
      const readonly = modified.readonly;
      if (
        !(flags & ParseBindingListFlags.IS_CONSTRUCTOR_PARAMS) &&
        (accessibility || readonly || override)
      ) {
        this.raise(TSErrors.UnexpectedParameterModifier, startLoc);
      }

      const left = this.parseMaybeDefault();
      this.parseAssignableListItemTypes(left, flags);
      const elt = this.parseMaybeDefault(left.loc.start, left);
      if (accessibility || readonly || override) {
        const pp = this.startNodeAt<N.TSParameterProperty>(startLoc);
        if (decorators.length) {
          pp.decorators = decorators;
        }
        if (accessibility) pp.accessibility = accessibility;
        if (readonly) pp.readonly = readonly;
        if (override) pp.override = override;
        if (elt.type !== "Identifier" && elt.type !== "AssignmentPattern") {
          this.raise(TSErrors.UnsupportedParameterPropertyKind, pp);
        }
        pp.parameter = elt as any as N.Identifier | N.AssignmentPattern;
        return this.finishNode(pp, "TSParameterProperty");
      }

      if (decorators.length) {
        left.decorators = decorators;
      }

      return elt;
    }

    isSimpleParameter(node: N.Pattern | N.TSParameterProperty) {
      return (
        (node.type === "TSParameterProperty" &&
          super.isSimpleParameter(node.parameter)) ||
        super.isSimpleParameter(node)
      );
    }

    tsDisallowOptionalPattern(node: Undone<N.Function>) {
      for (const param of node.params) {
        if (
          param.type !== "Identifier" &&
          (param as any).optional &&
          !this.state.isAmbientContext
        ) {
          this.raise(TSErrors.PatternIsOptional, param);
        }
      }
    }

    setArrowFunctionParameters(
      node: Undone<N.ArrowFunctionExpression>,
      params: N.Expression[],
      trailingCommaLoc?: Position | null,
    ): void {
      super.setArrowFunctionParameters(node, params, trailingCommaLoc);
      this.tsDisallowOptionalPattern(node);
    }

    parseFunctionBodyAndFinish<
      T extends
        | N.Function
        | N.TSDeclareMethod
        | N.TSDeclareFunction
        | N.ClassPrivateMethod,
    >(node: Undone<T>, type: T["type"], isMethod: boolean = false): T {
      if (this.match(tt.colon)) {
        node.returnType = this.tsParseTypeOrTypePredicateAnnotation(tt.colon);
      }

      const bodilessType =
        type === "FunctionDeclaration"
          ? "TSDeclareFunction"
          : type === "ClassMethod" || type === "ClassPrivateMethod"
            ? "TSDeclareMethod"
            : undefined;
      if (bodilessType && !this.match(tt.braceL) && this.isLineTerminator()) {
        return this.finishNode(node, bodilessType);
      }
      if (bodilessType === "TSDeclareFunction" && this.state.isAmbientContext) {
        this.raise(TSErrors.DeclareFunctionHasImplementation, node);
        if ((node as Undone<N.FunctionDeclaration>).declare) {
          return super.parseFunctionBodyAndFinish(node, bodilessType, isMethod);
        }
      }
      this.tsDisallowOptionalPattern(node);

      return super.parseFunctionBodyAndFinish(node, type, isMethod);
    }

    registerFunctionStatementId(node: N.Function): void {
      if (!node.body && node.id) {
        // Function ids are validated after parsing their body.
        // For bodiless function, we need to do it here.
        this.checkIdentifier(node.id, BindingFlag.TYPE_TS_AMBIENT);
      } else {
        super.registerFunctionStatementId(node);
      }
    }

    tsCheckForInvalidTypeCasts(items: Array<N.Expression | N.SpreadElement>) {
      items.forEach(node => {
        if (node?.type === "TSTypeCastExpression") {
          this.raise(TSErrors.UnexpectedTypeAnnotation, node.typeAnnotation);
        }
      });
    }

    toReferencedList(
      exprList: Array<N.Expression | undefined | null>,
      // eslint-disable-next-line @typescript-eslint/no-unused-vars
      isInParens?: boolean,
    ): Array<N.Expression | undefined | null> {
      // Handles invalid scenarios like: `f(a:b)`, `(a:b);`, and `(a:b,c:d)`.
      //
      // Note that `f<T>(a:b)` goes through a different path and is handled
      // in `parseSubscript` directly.
      this.tsCheckForInvalidTypeCasts(exprList);
      return exprList;
    }

    parseArrayLike(
      close: TokenType,
      canBePattern: boolean,
      isTuple: boolean,
      refExpressionErrors?: ExpressionErrors | null,
    ): N.ArrayExpression | N.TupleExpression {
      const node = super.parseArrayLike(
        close,
        canBePattern,
        isTuple,
        refExpressionErrors,
      );

      if (node.type === "ArrayExpression") {
        this.tsCheckForInvalidTypeCasts(node.elements);
      }

      return node;
    }

    parseSubscript(
      base: N.Expression,

      startLoc: Position,
      noCalls: boolean | undefined | null,
      state: N.ParseSubscriptState,
    ): N.Expression {
      if (!this.hasPrecedingLineBreak() && this.match(tt.bang)) {
        // When ! is consumed as a postfix operator (non-null assertion),
        // disallow JSX tag forming after. e.g. When parsing `p! < n.p!`
        // `<n.p` can not be a start of JSX tag
        this.state.canStartJSXElement = false;
        this.next();

        const nonNullExpression =
          this.startNodeAt<N.TsNonNullExpression>(startLoc);
        nonNullExpression.expression = base;
        return this.finishNode(nonNullExpression, "TSNonNullExpression");
      }

      let isOptionalCall = false;
      if (
        this.match(tt.questionDot) &&
        this.lookaheadCharCode() === charCodes.lessThan
      ) {
        if (noCalls) {
          state.stop = true;
          return base;
        }
        state.optionalChainMember = isOptionalCall = true;
        this.next();
      }

      // handles 'f<<T>'
      if (this.match(tt.lt) || this.match(tt.bitShiftL)) {
        let missingParenErrorLoc;
        // tsTryParseAndCatch is expensive, so avoid if not necessary.
        // There are number of things we are going to "maybe" parse, like type arguments on
        // tagged template expressions. If any of them fail, walk it back and continue.
        const result = this.tsTryParseAndCatch(() => {
          if (!noCalls && this.atPossibleAsyncArrow(base)) {
            // Almost certainly this is a generic async function `async <T>() => ...
            // But it might be a call with a type argument `async<T>();`
            const asyncArrowFn =
              this.tsTryParseGenericAsyncArrowFunction(startLoc);
            if (asyncArrowFn) {
              return asyncArrowFn;
            }
          }

          const typeArguments = this.tsParseTypeArgumentsInExpression();
          if (!typeArguments) return;

          if (isOptionalCall && !this.match(tt.parenL)) {
            missingParenErrorLoc = this.state.curPosition();
            return;
          }

          if (tokenIsTemplate(this.state.type)) {
            const result = super.parseTaggedTemplateExpression(
              base,
              startLoc,
              state,
            );
            result.typeParameters = typeArguments;
            return result;
          }

          if (!noCalls && this.eat(tt.parenL)) {
            const node = this.startNodeAt<
              N.CallExpression | N.OptionalCallExpression
            >(startLoc);
            node.callee = base;
            // possibleAsync always false here, because we would have handled it above.
            // @ts-expect-error (won't be any undefined arguments)
            node.arguments = this.parseCallExpressionArguments(
              tt.parenR,
              /* possibleAsync */ false,
            );

            // Handles invalid case: `f<T>(a:b)`
            this.tsCheckForInvalidTypeCasts(node.arguments);

            node.typeParameters = typeArguments;
            if (state.optionalChainMember) {
              (node as Undone<N.OptionalCallExpression>).optional =
                isOptionalCall;
            }

            return this.finishCallExpression(node, state.optionalChainMember);
          }

          const tokenType = this.state.type;
          if (
            // a<b>>c is not (a<b>)>c, but a<(b>>c)
            tokenType === tt.gt ||
            // a<b>>>c is not (a<b>)>>c, but a<(b>>>c)
            tokenType === tt.bitShiftR ||
            // a<b>c is (a<b)>c
            (tokenType !== tt.parenL &&
              tokenCanStartExpression(tokenType) &&
              !this.hasPrecedingLineBreak())
          ) {
            // Bail out.
            return;
          }

          const node = this.startNodeAt<N.TsInstantiationExpression>(startLoc);
          node.expression = base;
          node.typeParameters = typeArguments;
          return this.finishNode(node, "TSInstantiationExpression");
        });

        if (missingParenErrorLoc) {
          this.unexpected(missingParenErrorLoc, tt.parenL);
        }

        if (result) {
          if (
            result.type === "TSInstantiationExpression" &&
            (this.match(tt.dot) ||
              (this.match(tt.questionDot) &&
                this.lookaheadCharCode() !== charCodes.leftParenthesis))
          ) {
            this.raise(
              TSErrors.InvalidPropertyAccessAfterInstantiationExpression,
              this.state.startLoc,
            );
          }
          return result;
        }
      }

      return super.parseSubscript(base, startLoc, noCalls, state);
    }

    parseNewCallee(node: N.NewExpression): void {
      super.parseNewCallee(node);

      const { callee } = node;
      if (
        callee.type === "TSInstantiationExpression" &&
        !callee.extra?.parenthesized
      ) {
        node.typeParameters = callee.typeParameters;
        node.callee = callee.expression;
      }
    }

    parseExprOp(
      left: N.Expression,
      leftStartLoc: Position,
      minPrec: number,
    ): N.Expression {
      let isSatisfies: boolean;
      if (
        tokenOperatorPrecedence(tt._in) > minPrec &&
        !this.hasPrecedingLineBreak() &&
        (this.isContextual(tt._as) ||
          (isSatisfies = this.isContextual(tt._satisfies)))
      ) {
        const node = this.startNodeAt<
          N.TsAsExpression | N.TsSatisfiesExpression
        >(leftStartLoc);
        node.expression = left;
        node.typeAnnotation = this.tsInType(() => {
          this.next(); // "as" or "satisfies"
          if (this.match(tt._const)) {
            if (isSatisfies) {
              this.raise(Errors.UnexpectedKeyword, this.state.startLoc, {
                keyword: "const",
              });
            }
            return this.tsParseTypeReference();
          }

          return this.tsParseType();
        });
        this.finishNode(
          node,
          isSatisfies ? "TSSatisfiesExpression" : "TSAsExpression",
        );
        // rescan `<`, `>` because they were scanned when this.state.inType was true
        this.reScan_lt_gt();
        return this.parseExprOp(
          // @ts-expect-error todo(flow->ts)
          node,
          leftStartLoc,
          minPrec,
        );
      }

      return super.parseExprOp(left, leftStartLoc, minPrec);
    }

    checkReservedWord(
      word: string,
      startLoc: Position,
      checkKeywords: boolean,
      isBinding: boolean,
    ): void {
      // Strict mode words may be allowed as in `declare namespace N { const static: number; }`.
      // And we have a type checker anyway, so don't bother having the parser do it.
      if (!this.state.isAmbientContext) {
        super.checkReservedWord(word, startLoc, checkKeywords, isBinding);
      }
    }

    checkImportReflection(node: Undone<N.ImportDeclaration>) {
      super.checkImportReflection(node);
      if (node.module && node.importKind !== "value") {
        this.raise(
          TSErrors.ImportReflectionHasImportType,
          node.specifiers[0].loc.start,
        );
      }
    }

    /*
    Don't bother doing this check in TypeScript code because:
    1. We may have a nested export statement with the same name:
      export const x = 0;
      export namespace N {
        export const x = 1;
      }
    2. We have a type checker to warn us about this sort of thing.
    */
    checkDuplicateExports() {}

    isPotentialImportPhase(isExport: boolean): boolean {
      if (super.isPotentialImportPhase(isExport)) return true;
      if (this.isContextual(tt._type)) {
        const ch = this.lookaheadCharCode();
        return isExport
          ? ch === charCodes.leftCurlyBrace || ch === charCodes.asterisk
          : ch !== charCodes.equalsTo;
      }
      return !isExport && this.isContextual(tt._typeof);
    }

    applyImportPhase(
      node: Undone<N.ImportDeclaration | N.ExportNamedDeclaration>,
      isExport: boolean,
      phase: string | null,
      loc?: Position,
    ): void {
      super.applyImportPhase(node, isExport, phase, loc);
      if (isExport) {
        (node as N.ExportNamedDeclaration).exportKind =
          phase === "type" ? "type" : "value";
      } else {
        (node as N.ImportDeclaration).importKind =
          phase === "type" || phase === "typeof" ? phase : "value";
      }
    }

    parseImport(
      node: Undone<N.ImportDeclaration | N.TsImportEqualsDeclaration>,
    ): N.AnyImport {
      if (this.match(tt.string)) {
        node.importKind = "value";
        return super.parseImport(node as Undone<N.ImportDeclaration>);
      }

      let importNode;
      if (
        tokenIsIdentifier(this.state.type) &&
        this.lookaheadCharCode() === charCodes.equalsTo
      ) {
        node.importKind = "value";
        return this.tsParseImportEqualsDeclaration(
          node as Undone<N.TsImportEqualsDeclaration>,
        );
      } else if (this.isContextual(tt._type)) {
        const maybeDefaultIdentifier = this.parseMaybeImportPhase(
          node as Undone<N.ImportDeclaration>,
          /* isExport */ false,
        );
        if (this.lookaheadCharCode() === charCodes.equalsTo) {
          return this.tsParseImportEqualsDeclaration(
            node as Undone<N.TsImportEqualsDeclaration>,
            maybeDefaultIdentifier,
          );
        } else {
          importNode = super.parseImportSpecifiersAndAfter(
            node as Undone<N.ImportDeclaration>,
            maybeDefaultIdentifier,
          );
        }
      } else {
        importNode = super.parseImport(node as Undone<N.ImportDeclaration>);
      }

      // `import type` can only be used on imports with named imports or with a
      // default import - but not both
      if (
        importNode.importKind === "type" &&
        // @ts-expect-error refine typings
        importNode.specifiers.length > 1 &&
        // @ts-expect-error refine typings
        importNode.specifiers[0].type === "ImportDefaultSpecifier"
      ) {
        this.raise(TSErrors.TypeImportCannotSpecifyDefaultAndNamed, importNode);
      }

      return importNode;
    }

    parseExport(
      node: Undone<
        | N.ExportDefaultDeclaration
        | N.ExportAllDeclaration
        | N.ExportNamedDeclaration
      >,
      decorators: N.Decorator[] | null,
    ): N.AnyExport {
      if (this.match(tt._import)) {
        // `export import A = B;`
        this.next(); // eat `tt._import`
        const nodeImportEquals = node as Undone<N.TsImportEqualsDeclaration>;
        let maybeDefaultIdentifier: N.Identifier | null = null;
        if (
          this.isContextual(tt._type) &&
          // We pass false here, because we are parsing an `import ... =`
          this.isPotentialImportPhase(/* isExport */ false)
        ) {
          maybeDefaultIdentifier = this.parseMaybeImportPhase(
            nodeImportEquals,
            /* isExport */ false,
          );
        } else {
          nodeImportEquals.importKind = "value";
        }
        return this.tsParseImportEqualsDeclaration(
          nodeImportEquals,
          maybeDefaultIdentifier,
          /* isExport */ true,
        );
      } else if (this.eat(tt.eq)) {
        // `export = x;`
        const assign = node as Undone<N.TsExportAssignment>;
        assign.expression = super.parseExpression();
        this.semicolon();
        this.sawUnambiguousESM = true;
        return this.finishNode(assign, "TSExportAssignment");
      } else if (this.eatContextual(tt._as)) {
        // `export as namespace A;`
        const decl = node as Undone<N.TsNamespaceExportDeclaration>;
        // See `parseNamespaceExportDeclaration` in TypeScript's own parser
        this.expectContextual(tt._namespace);
        decl.id = this.parseIdentifier();
        this.semicolon();
        return this.finishNode(decl, "TSNamespaceExportDeclaration");
      } else {
        return super.parseExport(
          node as Undone<N.ExportAllDeclaration | N.ExportDefaultDeclaration>,
          decorators,
        );
      }
    }

    isAbstractClass(): boolean {
      return (
        this.isContextual(tt._abstract) && this.lookahead().type === tt._class
      );
    }

    parseExportDefaultExpression(): N.ExportDefaultDeclaration["declaration"] {
      if (this.isAbstractClass()) {
        const cls = this.startNode<N.Class>();
        this.next(); // Skip "abstract"
        cls.abstract = true;
        return this.parseClass(cls, true, true);
      }

      // export default interface allowed in:
      // https://github.com/Microsoft/TypeScript/pull/16040
      if (this.match(tt._interface)) {
        const result = this.tsParseInterfaceDeclaration(
          this.startNode<N.TsInterfaceDeclaration>(),
        );
        if (result) return result;
      }

      return super.parseExportDefaultExpression();
    }

    parseVarStatement(
      node: N.VariableDeclaration,
      kind: "var" | "let" | "const" | "using",
      allowMissingInitializer: boolean = false,
    ) {
      const { isAmbientContext } = this.state;
      const declaration = super.parseVarStatement(
        node,
        kind,
        allowMissingInitializer || isAmbientContext,
      );

      if (!isAmbientContext) return declaration;

      for (const { id, init } of declaration.declarations) {
        // Empty initializer is the easy case that we want.
        if (!init) continue;

        // var and let aren't ever allowed initializers.
        if (kind !== "const" || !!id.typeAnnotation) {
          this.raise(TSErrors.InitializerNotAllowedInAmbientContext, init);
        } else if (
          !isValidAmbientConstInitializer(init, this.hasPlugin("estree"))
        ) {
          this.raise(
            TSErrors.ConstInitiailizerMustBeStringOrNumericLiteralOrLiteralEnumReference,
            init,
          );
        }
      }

      return declaration;
    }

    parseStatementContent(
      flags: ParseStatementFlag,
      decorators?: N.Decorator[] | null,
    ): N.Statement {
      if (this.match(tt._const) && this.isLookaheadContextual("enum")) {
        const node = this.startNode<N.TsEnumDeclaration>();
        this.expect(tt._const); // eat 'const'
        return this.tsParseEnumDeclaration(node, { const: true });
      }

      if (this.isContextual(tt._enum)) {
        return this.tsParseEnumDeclaration(
          this.startNode<N.TsEnumDeclaration>(),
        );
      }

      if (this.isContextual(tt._interface)) {
        const result = this.tsParseInterfaceDeclaration(this.startNode());
        if (result) return result;
      }

      return super.parseStatementContent(flags, decorators);
    }

    parseAccessModifier(): N.Accessibility | undefined | null {
      return this.tsParseModifier(["public", "protected", "private"]);
    }

    tsHasSomeModifiers(member: any, modifiers: readonly TsModifier[]): boolean {
      return modifiers.some(modifier => {
        if (tsIsAccessModifier(modifier)) {
          return member.accessibility === modifier;
        }
        return !!member[modifier];
      });
    }

    tsIsStartOfStaticBlocks() {
      return (
        this.isContextual(tt._static) &&
        this.lookaheadCharCode() === charCodes.leftCurlyBrace
      );
    }

    parseClassMember(
      classBody: N.ClassBody,
      member: any,
      state: N.ParseClassMemberState,
    ): void {
      const modifiers = [
        "declare",
        "private",
        "public",
        "protected",
        "override",
        "abstract",
        "readonly",
        "static",
      ] as const;
      this.tsParseModifiers(
        {
          allowedModifiers: modifiers,
          disallowedModifiers: ["in", "out"],
          stopOnStartOfClassStaticBlock: true,
          errorTemplate: TSErrors.InvalidModifierOnTypeParameterPositions,
        },
        member,
      );

      const callParseClassMemberWithIsStatic = () => {
        if (this.tsIsStartOfStaticBlocks()) {
          this.next(); // eat "static"
          this.next(); // eat "{"
          if (this.tsHasSomeModifiers(member, modifiers)) {
            this.raise(
              TSErrors.StaticBlockCannotHaveModifier,
              this.state.curPosition(),
            );
          }
          super.parseClassStaticBlock(classBody, member as N.StaticBlock);
        } else {
          this.parseClassMemberWithIsStatic(
            classBody,
            member,
            state,
            !!member.static,
          );
        }
      };
      if (member.declare) {
        this.tsInAmbientContext(callParseClassMemberWithIsStatic);
      } else {
        callParseClassMemberWithIsStatic();
      }
    }

    parseClassMemberWithIsStatic(
      classBody: N.ClassBody,
      member: Undone<N.ClassMember | N.TsIndexSignature>,
      state: N.ParseClassMemberState,
      isStatic: boolean,
    ): void {
      const idx = this.tsTryParseIndexSignature(
        member as Undone<N.TsIndexSignature>,
      );
      if (idx) {
        classBody.body.push(idx);

        if ((member as any).abstract) {
          this.raise(TSErrors.IndexSignatureHasAbstract, member);
        }
        if ((member as any).accessibility) {
          this.raise(TSErrors.IndexSignatureHasAccessibility, member, {
            modifier: (member as any).accessibility,
          });
        }
        if ((member as any).declare) {
          this.raise(TSErrors.IndexSignatureHasDeclare, member);
        }
        if ((member as any).override) {
          this.raise(TSErrors.IndexSignatureHasOverride, member);
        }

        return;
      }

      if (!this.state.inAbstractClass && (member as any).abstract) {
        this.raise(TSErrors.NonAbstractClassHasAbstractMethod, member);
      }

      if ((member as any).override) {
        if (!state.hadSuperClass) {
          this.raise(TSErrors.OverrideNotInSubClass, member);
        }
      }

      /*:: invariant(member.type !== "TSIndexSignature") */

      super.parseClassMemberWithIsStatic(
        classBody,
        member as Undone<N.ClassMember>,
        state,
        isStatic,
      );
    }

    parsePostMemberNameModifiers(
      methodOrProp: N.ClassMethod | N.ClassProperty | N.ClassPrivateProperty,
    ): void {
      const optional = this.eat(tt.question);
      if (optional) methodOrProp.optional = true;

      if ((methodOrProp as any).readonly && this.match(tt.parenL)) {
        this.raise(TSErrors.ClassMethodHasReadonly, methodOrProp);
      }

      if ((methodOrProp as any).declare && this.match(tt.parenL)) {
        this.raise(TSErrors.ClassMethodHasDeclare, methodOrProp);
      }
    }

    // Note: The reason we do this in `parseExpressionStatement` and not `parseStatement`
    // is that e.g. `type()` is valid JS, so we must try parsing that first.
    // If it's really a type, we will parse `type` as the statement, and can correct it here
    // by parsing the rest.
    // @ts-expect-error plugin overrides interfaces
    parseExpressionStatement(
      node: Undone<N.ExpressionStatement>,
      expr: N.Expression,
      decorators: N.Decorator[] | null,
    ): N.Statement {
      const decl =
        expr.type === "Identifier"
          ? // @ts-expect-error refine typings
            this.tsParseExpressionStatement(node, expr, decorators)
          : undefined;
      return decl || super.parseExpressionStatement(node, expr, decorators);
    }

    // export type
    // Should be true for anything parsed by `tsTryParseExportDeclaration`.
    shouldParseExportDeclaration(): boolean {
      if (this.tsIsDeclarationStart()) return true;
      return super.shouldParseExportDeclaration();
    }

    // An apparent conditional expression could actually be an optional parameter in an arrow function.
    parseConditional(
      expr: N.Expression,

      startLoc: Position,
      refExpressionErrors?: ExpressionErrors | null,
    ): N.Expression {
      // only do the expensive clone if there is a question mark
      // and if we come from inside parens
      if (!this.state.maybeInArrowParameters || !this.match(tt.question)) {
        return super.parseConditional(
          expr,

          startLoc,
          refExpressionErrors,
        );
      }

      const result = this.tryParse(() =>
        super.parseConditional(expr, startLoc),
      );

      if (!result.node) {
        if (result.error) {
          /*:: invariant(refExpressionErrors != null) */
          super.setOptionalParametersError(refExpressionErrors, result.error);
        }

        return expr;
      }
      if (result.error) this.state = result.failState;
      return result.node;
    }

    // Note: These "type casts" are *not* valid TS expressions.
    // But we parse them here and change them when completing the arrow function.
    parseParenItem<T extends N.Expression | N.RestElement | N.SpreadElement>(
      node: T,
      startLoc: Position,
    ): T | N.TsTypeCastExpression {
      const newNode = super.parseParenItem(node, startLoc);
      if (this.eat(tt.question)) {
        (newNode as N.Identifier).optional = true;
        // Include questionmark in location of node
        // Don't use this.finishNode() as otherwise we might process comments twice and
        // include already consumed parens
        this.resetEndLocation(node);
      }

      if (this.match(tt.colon)) {
        const typeCastNode = this.startNodeAt<N.TsTypeCastExpression>(startLoc);
        typeCastNode.expression = node as N.Expression;
        typeCastNode.typeAnnotation = this.tsParseTypeAnnotation();

        return this.finishNode(typeCastNode, "TSTypeCastExpression");
      }

      return node;
    }

    parseExportDeclaration(
      node: N.ExportNamedDeclaration,
    ): N.Declaration | undefined | null {
      if (!this.state.isAmbientContext && this.isContextual(tt._declare)) {
        return this.tsInAmbientContext(() => this.parseExportDeclaration(node));
      }

      // Store original location
      const startLoc = this.state.startLoc;

      const isDeclare = this.eatContextual(tt._declare);

      if (
        isDeclare &&
        (this.isContextual(tt._declare) || !this.shouldParseExportDeclaration())
      ) {
        throw this.raise(
          TSErrors.ExpectedAmbientAfterExportDeclare,
          this.state.startLoc,
        );
      }

      const isIdentifier = tokenIsIdentifier(this.state.type);
      const declaration: N.Declaration | undefined | null =
        (isIdentifier && this.tsTryParseExportDeclaration()) ||
        super.parseExportDeclaration(node);

      if (!declaration) return null;

      if (
        declaration.type === "TSInterfaceDeclaration" ||
        declaration.type === "TSTypeAliasDeclaration" ||
        isDeclare
      ) {
        node.exportKind = "type";
      }

      if (isDeclare) {
        // Reset location to include `declare` in range
        this.resetStartLocation(declaration, startLoc);

        declaration.declare = true;
      }

      return declaration;
    }

    parseClassId(
      node: N.Class,
      isStatement: boolean,
      optionalId?: boolean | null,
      // eslint-disable-next-line @typescript-eslint/no-unused-vars
      bindingType?: BindingFlag,
    ): void {
      if ((!isStatement || optionalId) && this.isContextual(tt._implements)) {
        return;
      }

      super.parseClassId(
        node,
        isStatement,
        optionalId,
        (node as any).declare
          ? BindingFlag.TYPE_TS_AMBIENT
          : BindingFlag.TYPE_CLASS,
      );
      const typeParameters = this.tsTryParseTypeParameters(
        this.tsParseInOutConstModifiers,
      );
      if (typeParameters) node.typeParameters = typeParameters;
    }

    parseClassPropertyAnnotation(
      node: N.ClassProperty | N.ClassPrivateProperty | N.ClassAccessorProperty,
    ): void {
      if (!node.optional) {
        if (this.eat(tt.bang)) {
          node.definite = true;
        } else if (this.eat(tt.question)) {
          node.optional = true;
        }
      }

      const type = this.tsTryParseTypeAnnotation();
      if (type) node.typeAnnotation = type;
    }

    parseClassProperty(node: N.ClassProperty): N.ClassProperty {
      this.parseClassPropertyAnnotation(node);

      if (
        this.state.isAmbientContext &&
        !(node.readonly && !node.typeAnnotation) &&
        this.match(tt.eq)
      ) {
        this.raise(
          TSErrors.DeclareClassFieldHasInitializer,
          this.state.startLoc,
        );
      }
      if (node.abstract && this.match(tt.eq)) {
        const { key } = node;
        this.raise(
          TSErrors.AbstractPropertyHasInitializer,
          this.state.startLoc,
          {
            propertyName:
              key.type === "Identifier" && !node.computed
                ? key.name
                : `[${this.input.slice(key.start, key.end)}]`,
          },
        );
      }

      return super.parseClassProperty(node);
    }

    parseClassPrivateProperty(
      node: N.ClassPrivateProperty,
    ): N.ClassPrivateProperty {
      // @ts-expect-error abstract may not index node
      if (node.abstract) {
        this.raise(TSErrors.PrivateElementHasAbstract, node);
      }

      // @ts-expect-error accessibility may not index node
      if (node.accessibility) {
        this.raise(TSErrors.PrivateElementHasAccessibility, node, {
          // @ts-expect-error refine typings
          modifier: node.accessibility,
        });
      }

      this.parseClassPropertyAnnotation(node);
      return super.parseClassPrivateProperty(node);
    }

    parseClassAccessorProperty(
      node: N.ClassAccessorProperty,
    ): N.ClassAccessorProperty {
      this.parseClassPropertyAnnotation(node);
      if (node.optional) {
        this.raise(TSErrors.AccessorCannotBeOptional, node);
      }
      return super.parseClassAccessorProperty(node);
    }

    pushClassMethod(
      classBody: N.ClassBody,
      method: N.ClassMethod,
      isGenerator: boolean,
      isAsync: boolean,
      isConstructor: boolean,
      allowsDirectSuper: boolean,
    ): void {
      const typeParameters = this.tsTryParseTypeParameters(
        this.tsParseConstModifier,
      );
      if (typeParameters && isConstructor) {
        this.raise(TSErrors.ConstructorHasTypeParameters, typeParameters);
      }

      // @ts-expect-error declare does not exist in ClassMethod
      const { declare = false, kind } = method;

      if (declare && (kind === "get" || kind === "set")) {
        this.raise(TSErrors.DeclareAccessor, method, { kind });
      }
      if (typeParameters) method.typeParameters = typeParameters;
      super.pushClassMethod(
        classBody,
        method,
        isGenerator,
        isAsync,
        isConstructor,
        allowsDirectSuper,
      );
    }

    pushClassPrivateMethod(
      classBody: N.ClassBody,
      method: N.ClassPrivateMethod,
      isGenerator: boolean,
      isAsync: boolean,
    ): void {
      const typeParameters = this.tsTryParseTypeParameters(
        this.tsParseConstModifier,
      );
      if (typeParameters) method.typeParameters = typeParameters;
      super.pushClassPrivateMethod(classBody, method, isGenerator, isAsync);
    }

    declareClassPrivateMethodInScope(
      node: N.ClassPrivateMethod | N.TSDeclareMethod,
      kind: number,
    ) {
      if (node.type === "TSDeclareMethod") return;
      // This happens when using the "estree" plugin.
      if (
        (node as N.Node).type === "MethodDefinition" &&
        !Object.hasOwn(
          (node as unknown as N.EstreeMethodDefinition).value,
          "body",
        )
      ) {
        return;
      }

      super.declareClassPrivateMethodInScope(node, kind);
    }

    parseClassSuper(node: N.Class): void {
      super.parseClassSuper(node);
      // handle `extends f<<T>
      if (node.superClass && (this.match(tt.lt) || this.match(tt.bitShiftL))) {
        node.superTypeParameters = this.tsParseTypeArgumentsInExpression();
      }
      if (this.eatContextual(tt._implements)) {
        node.implements = this.tsParseHeritageClause("implements");
      }
    }

    parseObjPropValue<T extends N.ObjectMember>(
      prop: Undone<T>,
      startLoc: Position | undefined | null,
      isGenerator: boolean,
      isAsync: boolean,
      isPattern: boolean,
      isAccessor: boolean,
      refExpressionErrors?: ExpressionErrors | null,
    ): T {
      const typeParameters = this.tsTryParseTypeParameters(
        this.tsParseConstModifier,
      );
      if (typeParameters) prop.typeParameters = typeParameters;

      return super.parseObjPropValue(
        prop,

        startLoc,
        isGenerator,
        isAsync,
        isPattern,
        isAccessor,
        refExpressionErrors,
      );
    }

    parseFunctionParams(node: N.Function, isConstructor: boolean): void {
      const typeParameters = this.tsTryParseTypeParameters(
        this.tsParseConstModifier,
      );
      if (typeParameters) node.typeParameters = typeParameters;
      super.parseFunctionParams(node, isConstructor);
    }

    // `let x: number;`
    parseVarId(
      decl: N.VariableDeclarator,
      kind: "var" | "let" | "const" | "using",
    ): void {
      super.parseVarId(decl, kind);
      if (
        decl.id.type === "Identifier" &&
        !this.hasPrecedingLineBreak() &&
        this.eat(tt.bang)
      ) {
        decl.definite = true;
      }

      const type = this.tsTryParseTypeAnnotation();
      if (type) {
        decl.id.typeAnnotation = type;
        this.resetEndLocation(decl.id); // set end position to end of type
      }
    }

    // parse the return type of an async arrow function - let foo = (async (): number => {});
    parseAsyncArrowFromCallExpression(
      node: N.ArrowFunctionExpression,
      call: N.CallExpression,
    ): N.ArrowFunctionExpression {
      if (this.match(tt.colon)) {
        node.returnType = this.tsParseTypeAnnotation();
      }
      return super.parseAsyncArrowFromCallExpression(node, call);
    }

    parseMaybeAssign(
      refExpressionErrors?: ExpressionErrors | null,
      afterLeftParse?: Function,
    ): N.Expression {
      // Note: When the JSX plugin is on, type assertions (`<T> x`) aren't valid syntax.

      let state: State | undefined | null;
      let jsx;
      let typeCast;

      if (
        this.hasPlugin("jsx") &&
        (this.match(tt.jsxTagStart) || this.match(tt.lt))
      ) {
        // Prefer to parse JSX if possible. But may be an arrow fn.
        state = this.state.clone();

        jsx = this.tryParse(
          () => super.parseMaybeAssign(refExpressionErrors, afterLeftParse),
          state,
        );

        /*:: invariant(!jsx.aborted) */
        /*:: invariant(jsx.node != null) */
        if (!jsx.error) return jsx.node;

        // Remove `tc.j_expr` or `tc.j_oTag` from context added
        // by parsing `jsxTagStart` to stop the JSX plugin from
        // messing with the tokens
        const { context } = this.state;
        const currentContext = context[context.length - 1];
        if (currentContext === tc.j_oTag || currentContext === tc.j_expr) {
          context.pop();
        }
      }

      if (!jsx?.error && !this.match(tt.lt)) {
        return super.parseMaybeAssign(refExpressionErrors, afterLeftParse);
      }

      // Either way, we're looking at a '<': tt.jsxTagStart or relational.

      // If the state was cloned in the JSX parsing branch above but there
      // have been any error in the tryParse call, this.state is set to state
      // so we still need to clone it.
      if (!state || state === this.state) state = this.state.clone();

      let typeParameters: N.TsTypeParameterDeclaration | undefined | null;
      // We need to explicitly annotate 'abort' for microsoft/TypeScript#58170
      const arrow = this.tryParse((abort: () => never) => {
        // This is similar to TypeScript's `tryParseParenthesizedArrowFunctionExpression`.
        typeParameters = this.tsParseTypeParameters(this.tsParseConstModifier);
        const expr = super.parseMaybeAssign(
          refExpressionErrors,
          afterLeftParse,
        );

        if (
          expr.type !== "ArrowFunctionExpression" ||
          expr.extra?.parenthesized
        ) {
          abort();
        }

        // Correct TypeScript code should have at least 1 type parameter, but don't crash on bad code.
        if (typeParameters?.params.length !== 0) {
          this.resetStartLocationFromNode(expr, typeParameters);
        }
        expr.typeParameters = typeParameters;

        if (process.env.BABEL_8_BREAKING) {
          if (
            this.hasPlugin("jsx") &&
            expr.typeParameters.params.length === 1 &&
            !expr.typeParameters.extra?.trailingComma
          ) {
            // report error if single type parameter used without trailing comma.
            const parameter = expr.typeParameters
              .params[0] as N.TsTypeParameter;
            if (!parameter.constraint) {
              // A single type parameter must either have constraints
              // or a trailing comma, otherwise it's ambiguous with JSX.
              this.raise(
                TSErrors.SingleTypeParameterWithoutTrailingComma,
                createPositionWithColumnOffset(parameter.loc.end, 1),
                {
                  typeParameterName: process.env.BABEL_8_BREAKING
                    ? (parameter.name as N.Identifier).name
                    : (parameter.name as string),
                },
              );
            }
          }
        }

        return expr;
      }, state);

      /*:: invariant(arrow.node != null) */
      if (!arrow.error && !arrow.aborted) {
        // This error is reported outside of the this.tryParse call so that
        // in case of <T>(x) => 2, we don't consider <T>(x) as a type assertion
        // because of this error.
        if (typeParameters) this.reportReservedArrowTypeParam(typeParameters);
        return arrow.node;
      }

      if (!jsx) {
        // Try parsing a type cast instead of an arrow function.
        // This will never happen outside of JSX.
        // (Because in JSX the '<' should be a jsxTagStart and not a relational.
        assert(!this.hasPlugin("jsx"));

        // This will start with a type assertion (via parseMaybeUnary).
        // But don't directly call `this.tsParseTypeAssertion` because we want to handle any binary after it.
        typeCast = this.tryParse(
          () => super.parseMaybeAssign(refExpressionErrors, afterLeftParse),
          state,
        );
        /*:: invariant(!typeCast.aborted) */
        /*:: invariant(typeCast.node != null) */
        if (!typeCast.error) return typeCast.node;
      }

      if (jsx?.node) {
        /*:: invariant(jsx.failState) */
        this.state = jsx.failState;
        return jsx.node;
      }

      if (arrow.node) {
        /*:: invariant(arrow.failState) */
        this.state = arrow.failState;
        if (typeParameters) this.reportReservedArrowTypeParam(typeParameters);
        return arrow.node;
      }

      if (typeCast?.node) {
        /*:: invariant(typeCast.failState) */
        this.state = typeCast.failState;
        return typeCast.node;
      }

      throw jsx?.error || arrow.error || typeCast?.error;
    }

    reportReservedArrowTypeParam(node: any) {
      if (
        node.params.length === 1 &&
        !node.params[0].constraint &&
        !node.extra?.trailingComma &&
        this.getPluginOption("typescript", "disallowAmbiguousJSXLike")
      ) {
        this.raise(TSErrors.ReservedArrowTypeParam, node);
      }
    }

    // Handle type assertions
    parseMaybeUnary(
      refExpressionErrors?: ExpressionErrors | null,
      sawUnary?: boolean,
    ): N.Expression {
      if (!this.hasPlugin("jsx") && this.match(tt.lt)) {
        return this.tsParseTypeAssertion();
      }
      return super.parseMaybeUnary(refExpressionErrors, sawUnary);
    }

    parseArrow(
      node: Undone<N.ArrowFunctionExpression>,
    ): Undone<N.ArrowFunctionExpression> | undefined | null {
      if (this.match(tt.colon)) {
        // This is different from how the TS parser does it.
        // TS uses lookahead. The Babel Parser parses it as a parenthesized expression and converts.

        const result = this.tryParse(abort => {
          const returnType = this.tsParseTypeOrTypePredicateAnnotation(
            tt.colon,
          );
          if (this.canInsertSemicolon() || !this.match(tt.arrow)) abort();
          return returnType;
        });

        if (result.aborted) return;

        if (!result.thrown) {
          if (result.error) this.state = result.failState;
          // @ts-expect-error refine typings
          node.returnType = result.node;
        }
      }

      return super.parseArrow(node);
    }

    // Allow type annotations inside of a parameter list.
    parseAssignableListItemTypes(
      param: N.Pattern,
      flags: ParseBindingListFlags,
    ) {
      if (!(flags & ParseBindingListFlags.IS_FUNCTION_PARAMS)) return param;

      if (this.eat(tt.question)) {
        (param as any as N.Identifier).optional = true;
      }
      const type = this.tsTryParseTypeAnnotation();
      if (type) param.typeAnnotation = type;
      this.resetEndLocation(param);

      return param;
    }

    isAssignable(node: N.Node, isBinding?: boolean): boolean {
      switch (node.type) {
        case "TSTypeCastExpression":
          return this.isAssignable(node.expression, isBinding);
        case "TSParameterProperty":
          return true;
        default:
          return super.isAssignable(node, isBinding);
      }
    }

    toAssignable(node: N.Node, isLHS: boolean = false): void {
      switch (node.type) {
        case "ParenthesizedExpression":
          this.toAssignableParenthesizedExpression(node, isLHS);
          break;
        case "TSAsExpression":
        case "TSSatisfiesExpression":
        case "TSNonNullExpression":
        case "TSTypeAssertion":
          if (isLHS) {
            this.expressionScope.recordArrowParameterBindingError(
              TSErrors.UnexpectedTypeCastInParameter,
              node,
            );
          } else {
            this.raise(TSErrors.UnexpectedTypeCastInParameter, node);
          }
          this.toAssignable(node.expression, isLHS);
          break;
        case "AssignmentExpression":
          if (!isLHS && node.left.type === "TSTypeCastExpression") {
            node.left = this.typeCastToParameter(node.left) as N.Assignable;
          }
        /* fall through */
        default:
          super.toAssignable(node, isLHS);
      }
    }

    toAssignableParenthesizedExpression(
      node: N.ParenthesizedExpression,
      isLHS: boolean,
    ): void {
      switch (node.expression.type) {
        case "TSAsExpression":
        case "TSSatisfiesExpression":
        case "TSNonNullExpression":
        case "TSTypeAssertion":
        case "ParenthesizedExpression":
          this.toAssignable(node.expression, isLHS);
          break;
        default:
          super.toAssignable(node, isLHS);
      }
    }

    checkToRestConversion(node: N.Node, allowPattern: boolean): void {
      switch (node.type) {
        case "TSAsExpression":
        case "TSSatisfiesExpression":
        case "TSTypeAssertion":
        case "TSNonNullExpression":
          this.checkToRestConversion(node.expression, false);
          break;
        default:
          super.checkToRestConversion(node, allowPattern);
      }
    }

    // @ts-expect-error plugin overrides interfaces
    isValidLVal(
      type:
        | "TSTypeCastExpression"
        | "TSParameterProperty"
        | "TSNonNullExpression"
        | "TSAsExpression"
        | "TSSatisfiesExpression"
        | "TSTypeAssertion",
      isUnparenthesizedInAssign: boolean,
      binding: BindingFlag,
    ) {
<<<<<<< HEAD
      switch (type) {
        // Allow "typecasts" to appear on the left of assignment expressions,
        // because it may be in an arrow function.
        // e.g. `const f = (foo: number = 0) => foo;`
        case "TSTypeCastExpression":
          return true;
        case "TSParameterProperty":
          return "parameter";
        case "TSNonNullExpression":
          return "expression";
        case "TSAsExpression":
        case "TSSatisfiesExpression":
        case "TSTypeAssertion":
          return (
            (binding !== BindingFlag.TYPE_NONE ||
              !isUnparenthesizedInAssign) && ["expression", true]
          );
        default:
          return super.isValidLVal(type, isUnparenthesizedInAssign, binding);
      }
=======
      return (
        getOwn(
          {
            // Allow "typecasts" to appear on the left of assignment expressions,
            // because it may be in an arrow function.
            // e.g. `const f = (foo: number = 0) => foo;`
            TSTypeCastExpression: true,
            TSParameterProperty: "parameter",
            TSNonNullExpression: "expression",
            TSInstantiationExpression: "expression",
            TSAsExpression: (binding !== BindingFlag.TYPE_NONE ||
              !isUnparenthesizedInAssign) && ["expression", true],
            TSSatisfiesExpression: (binding !== BindingFlag.TYPE_NONE ||
              !isUnparenthesizedInAssign) && ["expression", true],
            TSTypeAssertion: (binding !== BindingFlag.TYPE_NONE ||
              !isUnparenthesizedInAssign) && ["expression", true],
          },
          type,
        ) || super.isValidLVal(type, isUnparenthesizedInAssign, binding)
      );
>>>>>>> 4bd1b2c2
    }

    parseBindingAtom(): N.Pattern {
      if (this.state.type === tt._this) {
        return this.parseIdentifier(/* liberal */ true);
      }
      return super.parseBindingAtom();
    }

    parseMaybeDecoratorArguments(expr: N.Expression): N.Expression {
      // handles `@f<<T>`
      if (this.match(tt.lt) || this.match(tt.bitShiftL)) {
        const typeArguments = this.tsParseTypeArgumentsInExpression();

        if (this.match(tt.parenL)) {
          const call = super.parseMaybeDecoratorArguments(
            expr,
          ) as N.CallExpression;
          call.typeParameters = typeArguments;
          return call;
        }

        this.unexpected(null, tt.parenL);
      }

      return super.parseMaybeDecoratorArguments(expr);
    }

    checkCommaAfterRest(
      close: (typeof charCodes)[keyof typeof charCodes],
    ): boolean {
      if (
        this.state.isAmbientContext &&
        this.match(tt.comma) &&
        this.lookaheadCharCode() === close
      ) {
        this.next();
        return false;
      }
      return super.checkCommaAfterRest(close);
    }

    // === === === === === === === === === === === === === === === ===
    // Note: All below methods are duplicates of something in flow.js.
    // Not sure what the best way to combine these is.
    // === === === === === === === === === === === === === === === ===

    isClassMethod(): boolean {
      return this.match(tt.lt) || super.isClassMethod();
    }

    isClassProperty(): boolean {
      return (
        this.match(tt.bang) || this.match(tt.colon) || super.isClassProperty()
      );
    }

    parseMaybeDefault(
      startLoc?: Position | null,
      left?: Pattern | null,
    ): N.Pattern {
      const node = super.parseMaybeDefault(startLoc, left);

      if (
        node.type === "AssignmentPattern" &&
        node.typeAnnotation &&
        node.right.start < node.typeAnnotation.start
      ) {
        this.raise(TSErrors.TypeAnnotationAfterAssign, node.typeAnnotation);
      }

      return node;
    }

    // ensure that inside types, we bypass the jsx parser plugin
    getTokenFromCode(code: number): void {
      if (this.state.inType) {
        if (code === charCodes.greaterThan) {
          this.finishOp(tt.gt, 1);
          return;
        }
        if (code === charCodes.lessThan) {
          this.finishOp(tt.lt, 1);
          return;
        }
      }
      super.getTokenFromCode(code);
    }

    // used after we have finished parsing types
    reScan_lt_gt() {
      const { type } = this.state;
      if (type === tt.lt) {
        this.state.pos -= 1;
        this.readToken_lt();
      } else if (type === tt.gt) {
        this.state.pos -= 1;
        this.readToken_gt();
      }
    }

    reScan_lt() {
      const { type } = this.state;
      if (type === tt.bitShiftL) {
        this.state.pos -= 2;
        this.finishOp(tt.lt, 1);
        return tt.lt;
      }
      return type;
    }

    toAssignableList(
      exprList: Expression[],
      trailingCommaLoc: Position | undefined | null,
      isLHS: boolean,
    ): void {
      for (let i = 0; i < exprList.length; i++) {
        const expr = exprList[i];
        if (expr?.type === "TSTypeCastExpression") {
          exprList[i] = this.typeCastToParameter(expr);
        }
      }
      super.toAssignableList(exprList, trailingCommaLoc, isLHS);
    }

    typeCastToParameter(node: N.TsTypeCastExpression): N.Expression {
      (node.expression as N.Identifier).typeAnnotation = node.typeAnnotation;

      this.resetEndLocation(node.expression, node.typeAnnotation.loc.end);

      return node.expression;
    }

    shouldParseArrow(params: Array<N.Node>) {
      if (this.match(tt.colon)) {
        return params.every(expr => this.isAssignable(expr, true));
      }
      return super.shouldParseArrow(params);
    }

    shouldParseAsyncArrow(): boolean {
      return this.match(tt.colon) || super.shouldParseAsyncArrow();
    }

    canHaveLeadingDecorator() {
      // Avoid unnecessary lookahead in checking for abstract class unless needed!
      return super.canHaveLeadingDecorator() || this.isAbstractClass();
    }

    jsxParseOpeningElementAfterName(
      node: N.JSXOpeningElement,
    ): N.JSXOpeningElement {
      // handles `<Component<<T>`
      if (this.match(tt.lt) || this.match(tt.bitShiftL)) {
        const typeArguments = this.tsTryParseAndCatch(() =>
          this.tsParseTypeArgumentsInExpression(),
        );
        if (typeArguments) node.typeParameters = typeArguments;
      }
      return super.jsxParseOpeningElementAfterName(node);
    }

    getGetterSetterExpectedParamCount(
      method: N.ObjectMethod | N.ClassMethod,
    ): number {
      const baseCount = super.getGetterSetterExpectedParamCount(method);
      const params = this.getObjectOrClassMethodParams(method);
      const firstParam = params[0];
      const hasContextParam = firstParam && this.isThisParam(firstParam);

      return hasContextParam ? baseCount + 1 : baseCount;
    }

    parseCatchClauseParam(): N.Pattern {
      const param = super.parseCatchClauseParam();
      const type = this.tsTryParseTypeAnnotation();

      if (type) {
        param.typeAnnotation = type;
        this.resetEndLocation(param);
      }

      return param;
    }

    tsInAmbientContext<T>(cb: () => T): T {
      const oldIsAmbientContext = this.state.isAmbientContext;
      this.state.isAmbientContext = true;
      try {
        return cb();
      } finally {
        this.state.isAmbientContext = oldIsAmbientContext;
      }
    }

    parseClass<T extends N.Class>(
      node: Undone<T>,
      isStatement: boolean,
      optionalId?: boolean,
    ): T {
      const oldInAbstractClass = this.state.inAbstractClass;
      this.state.inAbstractClass = !!(node as any).abstract;
      try {
        return super.parseClass(node, isStatement, optionalId);
      } finally {
        this.state.inAbstractClass = oldInAbstractClass;
      }
    }

    tsParseAbstractDeclaration(
      node: any,
      decorators: N.Decorator[] | null,
    ): N.ClassDeclaration | N.TsInterfaceDeclaration | undefined | null {
      if (this.match(tt._class)) {
        node.abstract = true;
        return this.maybeTakeDecorators(
          decorators,
          this.parseClass<N.ClassDeclaration>(
            node as N.ClassDeclaration,
            /* isStatement */ true,
            /* optionalId */ false,
          ),
        );
      } else if (this.isContextual(tt._interface)) {
        // for invalid abstract interface

        // To avoid
        //   abstract interface
        //   Foo {}
        if (!this.hasFollowingLineBreak()) {
          node.abstract = true;
          this.raise(TSErrors.NonClassMethodPropertyHasAbstractModifer, node);
          return this.tsParseInterfaceDeclaration(
            node as N.TsInterfaceDeclaration,
          );
        }
      } else {
        this.unexpected(null, tt._class);
      }
    }

    parseMethod<
      T extends N.ObjectMethod | N.ClassMethod | N.ClassPrivateMethod,
    >(
      node: Undone<T>,
      isGenerator: boolean,
      isAsync: boolean,
      isConstructor: boolean,
      allowDirectSuper: boolean,
      type: T["type"],
      inClassScope?: boolean,
    ) {
      const method = super.parseMethod<T>(
        node,
        isGenerator,
        isAsync,
        isConstructor,
        allowDirectSuper,
        type,
        inClassScope,
      );
      // @ts-expect-error todo(flow->ts) property not defined for all types in union
      if (method.abstract) {
        const hasBody = this.hasPlugin("estree")
          ? // @ts-expect-error estree typings
            !!method.value.body
          : !!method.body;
        if (hasBody) {
          const { key } = method;
          this.raise(TSErrors.AbstractMethodHasImplementation, method, {
            methodName:
              key.type === "Identifier" && !method.computed
                ? key.name
                : `[${this.input.slice(key.start, key.end)}]`,
          });
        }
      }
      return method;
    }

    tsParseTypeParameterName(): N.Identifier | string {
      const typeName: N.Identifier = this.parseIdentifier();
      return process.env.BABEL_8_BREAKING ? typeName : typeName.name;
    }

    shouldParseAsAmbientContext(): boolean {
      return !!this.getPluginOption("typescript", "dts");
    }

    parse() {
      if (this.shouldParseAsAmbientContext()) {
        this.state.isAmbientContext = true;
      }
      return super.parse();
    }

    getExpression() {
      if (this.shouldParseAsAmbientContext()) {
        this.state.isAmbientContext = true;
      }
      return super.getExpression();
    }

    parseExportSpecifier(
      node: Undone<N.ExportSpecifier>,
      isString: boolean,
      isInTypeExport: boolean,
      isMaybeTypeOnly: boolean,
    ) {
      if (!isString && isMaybeTypeOnly) {
        this.parseTypeOnlyImportExportSpecifier(
          node,
          /* isImport */ false,
          isInTypeExport,
        );
        return this.finishNode<N.ExportSpecifier>(node, "ExportSpecifier");
      }
      node.exportKind = "value";
      return super.parseExportSpecifier(
        node,
        isString,
        isInTypeExport,
        isMaybeTypeOnly,
      );
    }

    parseImportSpecifier(
      specifier: Undone<N.ImportSpecifier>,
      importedIsString: boolean,
      isInTypeOnlyImport: boolean,
      isMaybeTypeOnly: boolean,
      // eslint-disable-next-line @typescript-eslint/no-unused-vars
      bindingType: BindingFlag | undefined,
    ): N.ImportSpecifier {
      if (!importedIsString && isMaybeTypeOnly) {
        this.parseTypeOnlyImportExportSpecifier(
          specifier,
          /* isImport */ true,
          isInTypeOnlyImport,
        );
        return this.finishNode<N.ImportSpecifier>(specifier, "ImportSpecifier");
      }
      specifier.importKind = "value";
      return super.parseImportSpecifier(
        specifier,
        importedIsString,
        isInTypeOnlyImport,
        isMaybeTypeOnly,
        isInTypeOnlyImport
          ? BindingFlag.TYPE_TS_TYPE_IMPORT
          : BindingFlag.TYPE_TS_VALUE_IMPORT,
      );
    }

    parseTypeOnlyImportExportSpecifier(
      node: any,
      isImport: boolean,
      isInTypeOnlyImportExport: boolean,
    ): void {
      const leftOfAsKey = isImport ? "imported" : "local";
      const rightOfAsKey = isImport ? "local" : "exported";

      let leftOfAs = node[leftOfAsKey];
      let rightOfAs;

      let hasTypeSpecifier = false;
      let canParseAsKeyword = true;

      const loc = leftOfAs.loc.start;

      // https://github.com/microsoft/TypeScript/blob/fc4f9d83d5939047aa6bb2a43965c6e9bbfbc35b/src/compiler/parser.ts#L7411-L7456
      // import { type } from "mod";          - hasTypeSpecifier: false, leftOfAs: type
      // import { type as } from "mod";       - hasTypeSpecifier: true,  leftOfAs: as
      // import { type as as } from "mod";    - hasTypeSpecifier: false, leftOfAs: type, rightOfAs: as
      // import { type as as as } from "mod"; - hasTypeSpecifier: true,  leftOfAs: as,   rightOfAs: as
      if (this.isContextual(tt._as)) {
        // { type as ...? }
        const firstAs = this.parseIdentifier();
        if (this.isContextual(tt._as)) {
          // { type as as ...? }
          const secondAs = this.parseIdentifier();
          if (tokenIsKeywordOrIdentifier(this.state.type)) {
            // { type as as something }
            hasTypeSpecifier = true;
            leftOfAs = firstAs;
            rightOfAs = isImport
              ? this.parseIdentifier()
              : this.parseModuleExportName();
            canParseAsKeyword = false;
          } else {
            // { type as as }
            rightOfAs = secondAs;
            canParseAsKeyword = false;
          }
        } else if (tokenIsKeywordOrIdentifier(this.state.type)) {
          // { type as something }
          canParseAsKeyword = false;
          rightOfAs = isImport
            ? this.parseIdentifier()
            : this.parseModuleExportName();
        } else {
          // { type as }
          hasTypeSpecifier = true;
          leftOfAs = firstAs;
        }
      } else if (tokenIsKeywordOrIdentifier(this.state.type)) {
        // { type something ...? }
        hasTypeSpecifier = true;
        if (isImport) {
          leftOfAs = this.parseIdentifier(true);
          if (!this.isContextual(tt._as)) {
            this.checkReservedWord(
              leftOfAs.name,
              leftOfAs.loc.start,
              true,
              true,
            );
          }
        } else {
          leftOfAs = this.parseModuleExportName();
        }
      }
      if (hasTypeSpecifier && isInTypeOnlyImportExport) {
        this.raise(
          isImport
            ? TSErrors.TypeModifierIsUsedInTypeImports
            : TSErrors.TypeModifierIsUsedInTypeExports,
          loc,
        );
      }

      node[leftOfAsKey] = leftOfAs;
      node[rightOfAsKey] = rightOfAs;

      const kindKey = isImport ? "importKind" : "exportKind";
      node[kindKey] = hasTypeSpecifier ? "type" : "value";

      if (canParseAsKeyword && this.eatContextual(tt._as)) {
        node[rightOfAsKey] = isImport
          ? this.parseIdentifier()
          : this.parseModuleExportName();
      }
      if (!node[rightOfAsKey]) {
        node[rightOfAsKey] = cloneIdentifier(node[leftOfAsKey]);
      }
      if (isImport) {
        this.checkIdentifier(
          node[rightOfAsKey],
          hasTypeSpecifier
            ? BindingFlag.TYPE_TS_TYPE_IMPORT
            : BindingFlag.TYPE_TS_VALUE_IMPORT,
        );
      }
    }
  };

function isPossiblyLiteralEnum(expression: N.Expression): boolean {
  if (expression.type !== "MemberExpression") return false;

  const { computed, property } = expression;

  if (
    computed &&
    property.type !== "StringLiteral" &&
    (property.type !== "TemplateLiteral" || property.expressions.length > 0)
  ) {
    return false;
  }

  return isUncomputedMemberExpressionChain(expression.object);
}

// If a const declaration has no type annotation and is initialized to
// a string literal, numeric literal, or enum reference, then it is
// allowed. In an ideal world, we'd check whether init was *actually* an
// enum reference, but we allow anything that "could be" a literal enum
// in `isPossiblyLiteralEnum` since we don't have all the information
// that the typescript compiler has.
function isValidAmbientConstInitializer(
  expression: N.Expression,
  estree: boolean,
): boolean {
  const { type } = expression;
  if (expression.extra?.parenthesized) {
    return false;
  }
  if (estree) {
    if (type === "Literal") {
      const { value } = expression;
      if (typeof value === "string" || typeof value === "boolean") {
        return true;
      }
    }
  } else {
    if (type === "StringLiteral" || type === "BooleanLiteral") {
      return true;
    }
  }
  if (isNumber(expression, estree) || isNegativeNumber(expression, estree)) {
    return true;
  }
  if (type === "TemplateLiteral" && expression.expressions.length === 0) {
    return true;
  }
  if (isPossiblyLiteralEnum(expression)) {
    return true;
  }
  return false;
}

function isNumber(expression: N.Expression, estree: boolean): boolean {
  if (estree) {
    return (
      expression.type === "Literal" &&
      (typeof expression.value === "number" || "bigint" in expression)
    );
  }
  return (
    expression.type === "NumericLiteral" || expression.type === "BigIntLiteral"
  );
}

function isNegativeNumber(expression: N.Expression, estree: boolean): boolean {
  if (expression.type === "UnaryExpression") {
    const { operator, argument } = expression;
    if (operator === "-" && isNumber(argument, estree)) {
      return true;
    }
  }
  return false;
}

function isUncomputedMemberExpressionChain(expression: N.Expression): boolean {
  if (expression.type === "Identifier") return true;
  if (expression.type !== "MemberExpression" || expression.computed) {
    return false;
  }

  return isUncomputedMemberExpressionChain(expression.object);
}<|MERGE_RESOLUTION|>--- conflicted
+++ resolved
@@ -3693,7 +3693,6 @@
       isUnparenthesizedInAssign: boolean,
       binding: BindingFlag,
     ) {
-<<<<<<< HEAD
       switch (type) {
         // Allow "typecasts" to appear on the left of assignment expressions,
         // because it may be in an arrow function.
@@ -3703,6 +3702,7 @@
         case "TSParameterProperty":
           return "parameter";
         case "TSNonNullExpression":
+        case "TSInstantiationExpression":
           return "expression";
         case "TSAsExpression":
         case "TSSatisfiesExpression":
@@ -3714,28 +3714,6 @@
         default:
           return super.isValidLVal(type, isUnparenthesizedInAssign, binding);
       }
-=======
-      return (
-        getOwn(
-          {
-            // Allow "typecasts" to appear on the left of assignment expressions,
-            // because it may be in an arrow function.
-            // e.g. `const f = (foo: number = 0) => foo;`
-            TSTypeCastExpression: true,
-            TSParameterProperty: "parameter",
-            TSNonNullExpression: "expression",
-            TSInstantiationExpression: "expression",
-            TSAsExpression: (binding !== BindingFlag.TYPE_NONE ||
-              !isUnparenthesizedInAssign) && ["expression", true],
-            TSSatisfiesExpression: (binding !== BindingFlag.TYPE_NONE ||
-              !isUnparenthesizedInAssign) && ["expression", true],
-            TSTypeAssertion: (binding !== BindingFlag.TYPE_NONE ||
-              !isUnparenthesizedInAssign) && ["expression", true],
-          },
-          type,
-        ) || super.isValidLVal(type, isUnparenthesizedInAssign, binding)
-      );
->>>>>>> 4bd1b2c2
     }
 
     parseBindingAtom(): N.Pattern {
