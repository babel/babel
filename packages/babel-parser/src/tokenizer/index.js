// @flow

import type { Options } from "../options";
import type { Position } from "../util/location";
import * as charCodes from "charcodes";
import {
  isIdentifierStart,
  isIdentifierChar,
  isKeyword,
} from "../util/identifier";
import { types as tt, keywords as keywordTypes, type TokenType } from "./types";
import { type TokContext, types as ct } from "./context";
import LocationParser from "../parser/location";
import { SourceLocation } from "../util/location";
import {
  lineBreak,
  lineBreakG,
  isNewLine,
  isWhitespace,
} from "../util/whitespace";
import State from "./state";

const VALID_REGEX_FLAGS = "gmsiyu";

// The following character codes are forbidden from being
// an immediate sibling of NumericLiteralSeparator _

const forbiddenNumericSeparatorSiblings = {
  decBinOct: [
    charCodes.dot,
    charCodes.uppercaseB,
    charCodes.uppercaseE,
    charCodes.uppercaseO,
    charCodes.underscore, // multiple separators are not allowed
    charCodes.lowercaseB,
    charCodes.lowercaseE,
    charCodes.lowercaseO,
  ],
  hex: [
    charCodes.dot,
    charCodes.uppercaseX,
    charCodes.underscore, // multiple separators are not allowed
    charCodes.lowercaseX,
  ],
};

const allowedNumericSeparatorSiblings = {};
allowedNumericSeparatorSiblings.bin = [
  // 0 - 1
  charCodes.digit0,
  charCodes.digit1,
];
allowedNumericSeparatorSiblings.oct = [
  // 0 - 7
  ...allowedNumericSeparatorSiblings.bin,

  charCodes.digit2,
  charCodes.digit3,
  charCodes.digit4,
  charCodes.digit5,
  charCodes.digit6,
  charCodes.digit7,
];
allowedNumericSeparatorSiblings.dec = [
  // 0 - 9
  ...allowedNumericSeparatorSiblings.oct,

  charCodes.digit8,
  charCodes.digit9,
];

allowedNumericSeparatorSiblings.hex = [
  // 0 - 9, A - F, a - f,
  ...allowedNumericSeparatorSiblings.dec,

  charCodes.uppercaseA,
  charCodes.uppercaseB,
  charCodes.uppercaseC,
  charCodes.uppercaseD,
  charCodes.uppercaseE,
  charCodes.uppercaseF,

  charCodes.lowercaseA,
  charCodes.lowercaseB,
  charCodes.lowercaseC,
  charCodes.lowercaseD,
  charCodes.lowercaseE,
  charCodes.lowercaseF,
];

// Object type used to represent tokens. Note that normally, tokens
// simply exist as properties on the parser object. This is only
// used for the onToken callback and the external tokenizer.

export class Token {
  constructor(state: State) {
    this.type = state.type;
    this.value = state.value;
    this.start = state.start;
    this.end = state.end;
    this.loc = new SourceLocation(state.startLoc, state.endLoc);
  }

  type: TokenType;
  value: any;
  start: number;
  end: number;
  loc: SourceLocation;
}

// ## Tokenizer

export default class Tokenizer extends LocationParser {
  // Forward-declarations
  // parser/util.js
  +unexpected: (pos?: ?number, messageOrType?: string | TokenType) => empty;

  isLookahead: boolean;

  constructor(options: Options, input: string) {
    super();
    this.state = new State();
    this.state.init(options, input);
    this.isLookahead = false;
  }

  // Move to the next token

  next(): void {
    if (this.options.tokens && !this.isLookahead) {
      this.state.tokens.push(new Token(this.state));
    }

    this.state.lastTokEnd = this.state.end;
    this.state.lastTokStart = this.state.start;
    this.state.lastTokEndLoc = this.state.endLoc;
    this.state.lastTokStartLoc = this.state.startLoc;
    this.nextToken();
  }

  // TODO

  eat(type: TokenType): boolean {
    if (this.match(type)) {
      this.next();
      return true;
    } else {
      return false;
    }
  }

  // TODO

  match(type: TokenType): boolean {
    return this.state.type === type;
  }

  // TODO

  isKeyword(word: string): boolean {
    return isKeyword(word);
  }

  // TODO

  lookahead(): State {
    const old = this.state;
    this.state = old.clone(true);

    this.isLookahead = true;
    this.next();
    this.isLookahead = false;

    const curr = this.state;
    this.state = old;
    return curr;
  }

  // Toggle strict mode. Re-reads the next number or string to please
  // pedantic tests (`"use strict"; 010;` should fail).

  setStrict(strict: boolean): void {
    this.state.strict = strict;
    if (!this.match(tt.num) && !this.match(tt.string)) return;
    this.state.pos = this.state.start;
    while (this.state.pos < this.state.lineStart) {
      this.state.lineStart =
        this.input.lastIndexOf("\n", this.state.lineStart - 2) + 1;
      --this.state.curLine;
    }
    this.nextToken();
  }

  curContext(): TokContext {
    return this.state.context[this.state.context.length - 1];
  }

  // Read a single token, updating the parser object's token-related
  // properties.

  nextToken(): void {
    const curContext = this.curContext();
    if (!curContext || !curContext.preserveSpace) this.skipSpace();

    this.state.containsOctal = false;
    this.state.octalPosition = null;
    this.state.start = this.state.pos;
    this.state.startLoc = this.state.curPosition();
    if (this.state.pos >= this.input.length) {
      this.finishToken(tt.eof);
      return;
    }

    if (curContext.override) {
      curContext.override(this);
    } else {
      this.readToken(this.input.codePointAt(this.state.pos));
    }
  }

  readToken(code: number): void {
    // Identifier or keyword. '\uXXXX' sequences are allowed in
    // identifiers, so '\' also dispatches to that.
    if (isIdentifierStart(code) || code === charCodes.backslash) {
      this.readWord();
    } else {
      this.getTokenFromCode(code);
    }
  }

  pushComment(
    block: boolean,
    text: string,
    start: number,
    end: number,
    startLoc: Position,
    endLoc: Position,
  ): void {
    const comment = {
      type: block ? "CommentBlock" : "CommentLine",
      value: text,
      start: start,
      end: end,
      loc: new SourceLocation(startLoc, endLoc),
    };

    if (!this.isLookahead) {
      if (this.options.tokens) this.state.tokens.push(comment);
      this.state.comments.push(comment);
      this.addComment(comment);
    }
  }

  skipBlockComment(): void {
    const startLoc = this.state.curPosition();
    const start = this.state.pos;
    const end = this.input.indexOf("*/", (this.state.pos += 2));
    if (end === -1) this.raise(this.state.pos - 2, "Unterminated comment");

    this.state.pos = end + 2;
    lineBreakG.lastIndex = start;
    let match;
    while (
      (match = lineBreakG.exec(this.input)) &&
      match.index < this.state.pos
    ) {
      ++this.state.curLine;
      this.state.lineStart = match.index + match[0].length;
    }

    this.pushComment(
      true,
      this.input.slice(start + 2, end),
      start,
      this.state.pos,
      startLoc,
      this.state.curPosition(),
    );
  }

  skipLineComment(startSkip: number): void {
    const start = this.state.pos;
    const startLoc = this.state.curPosition();
    let ch = this.input.charCodeAt((this.state.pos += startSkip));
    if (this.state.pos < this.input.length) {
      while (
        ch !== charCodes.lineFeed &&
        ch !== charCodes.carriageReturn &&
        ch !== charCodes.lineSeparator &&
        ch !== charCodes.paragraphSeparator &&
        ++this.state.pos < this.input.length
      ) {
        ch = this.input.charCodeAt(this.state.pos);
      }
    }

    this.pushComment(
      false,
      this.input.slice(start + startSkip, this.state.pos),
      start,
      this.state.pos,
      startLoc,
      this.state.curPosition(),
    );
  }

  // Called at the start of the parse and after every token. Skips
  // whitespace and comments, and.

  skipSpace(): void {
    loop: while (this.state.pos < this.input.length) {
      const ch = this.input.charCodeAt(this.state.pos);
      switch (ch) {
        case charCodes.carriageReturn:
          if (
            this.input.charCodeAt(this.state.pos + 1) === charCodes.lineFeed
          ) {
            ++this.state.pos;
          }

        case charCodes.lineFeed:
        case charCodes.lineSeparator:
        case charCodes.paragraphSeparator:
          ++this.state.pos;
          ++this.state.curLine;
          this.state.lineStart = this.state.pos;
          break;

        case charCodes.slash:
          switch (this.input.charCodeAt(this.state.pos + 1)) {
            case charCodes.asterisk:
              this.skipBlockComment();
              break;

            case charCodes.slash:
              this.skipLineComment(2);
              break;

            default:
              break loop;
          }
          break;

        default:
          if (isWhitespace(ch)) {
            ++this.state.pos;
          } else {
            break loop;
          }
      }
    }
  }

  // Called at the end of every token. Sets `end`, `val`, and
  // maintains `context` and `exprAllowed`, and skips the space after
  // the token, so that the next one's `start` will point at the
  // right position.

  finishToken(type: TokenType, val: any): void {
    this.state.end = this.state.pos;
    this.state.endLoc = this.state.curPosition();
    const prevType = this.state.type;
    this.state.type = type;
    this.state.value = val;

    this.updateContext(prevType);
  }

  // ### Token reading

  // This is the function that is called to fetch the next token. It
  // is somewhat obscure, because it works in character codes rather
  // than characters, and because operator parsing has been inlined
  // into it.
  //
  // All in the name of speed.

  // number sign is "#"
  readToken_numberSign(code: number): void {
    if (this.state.pos === 0 && this.readToken_interpreter()) {
      return;
    }

    const nextPos = this.state.pos + 1;
    const next = this.input.charCodeAt(nextPos);
    if (next >= charCodes.digit0 && next <= charCodes.digit9) {
      this.raise(this.state.pos, "Unexpected digit after hash token");
    }

    if (
      (this.hasPlugin("classPrivateProperties") ||
        this.hasPlugin("classPrivateMethods")) &&
      this.state.classLevel > 0
    ) {
      ++this.state.pos;
      this.finishToken(tt.hash);
      return;
    } else if (
      this.getPluginOption("pipelineOperator", "proposal") === "smart"
    ) {
      this.finishOp(tt.hash, 1);
    } else {
      this.raise(
        this.state.pos,
        `Unexpected character '${codePointToString(code)}'`,
      );
    }
  }

  readToken_dot(): void {
    const next = this.input.charCodeAt(this.state.pos + 1);
    if (next >= charCodes.digit0 && next <= charCodes.digit9) {
      this.readNumber(true);
      return;
    }

    const next2 = this.input.charCodeAt(this.state.pos + 2);
    if (next === charCodes.dot && next2 === charCodes.dot) {
      this.state.pos += 3;
      this.finishToken(tt.ellipsis);
    } else {
      ++this.state.pos;
      this.finishToken(tt.dot);
    }
  }

  readToken_slash(): void {
    // '/'
    if (this.state.exprAllowed && !this.state.inType) {
      ++this.state.pos;
      this.readRegexp();
      return;
    }

    const next = this.input.charCodeAt(this.state.pos + 1);
    if (next === charCodes.equalsTo) {
      this.finishOp(tt.assign, 2);
    } else {
      this.finishOp(tt.slash, 1);
    }
  }

  readToken_interpreter(): boolean {
    if (this.state.pos !== 0 || this.state.input.length < 2) return false;

    const start = this.state.pos;
    this.state.pos += 1;

    let ch = this.input.charCodeAt(this.state.pos);
    if (ch !== charCodes.exclamationMark) return false;

    while (
      ch !== charCodes.lineFeed &&
      ch !== charCodes.carriageReturn &&
      ch !== charCodes.lineSeparator &&
      ch !== charCodes.paragraphSeparator &&
      ++this.state.pos < this.input.length
    ) {
      ch = this.input.charCodeAt(this.state.pos);
    }

    const value = this.input.slice(start + 2, this.state.pos);

    this.finishToken(tt.interpreterDirective, value);

    return true;
  }

  readToken_mult_modulo(code: number): void {
    // '%*'
    let type = code === charCodes.asterisk ? tt.star : tt.modulo;
    let width = 1;
    let next = this.input.charCodeAt(this.state.pos + 1);
    const exprAllowed = this.state.exprAllowed;

    // Exponentiation operator **
    if (code === charCodes.asterisk && next === charCodes.asterisk) {
      width++;
      next = this.input.charCodeAt(this.state.pos + 2);
      type = tt.exponent;
    }

    if (next === charCodes.equalsTo && !exprAllowed) {
      width++;
      type = tt.assign;
    }

    this.finishOp(type, width);
  }

  readToken_pipe_amp(code: number): void {
    // '|&'
    const next = this.input.charCodeAt(this.state.pos + 1);

    if (next === code) {
      if (this.input.charCodeAt(this.state.pos + 2) === charCodes.equalsTo) {
        this.finishOp(tt.assign, 3);
      } else {
        this.finishOp(
          code === charCodes.verticalBar ? tt.logicalOR : tt.logicalAND,
          2,
        );
      }
      return;
    }

    if (code === charCodes.verticalBar) {
      // '|>'
      if (next === charCodes.greaterThan) {
        this.finishOp(tt.pipeline, 2);
        return;
      } else if (next === charCodes.rightCurlyBrace && this.hasPlugin("flow")) {
        // '|}'
        this.finishOp(tt.braceBarR, 2);
        return;
      }
    }

    if (next === charCodes.equalsTo) {
      this.finishOp(tt.assign, 2);
      return;
    }

    this.finishOp(
      code === charCodes.verticalBar ? tt.bitwiseOR : tt.bitwiseAND,
      1,
    );
  }

  readToken_caret(): void {
    // '^'
    const next = this.input.charCodeAt(this.state.pos + 1);
    if (next === charCodes.equalsTo) {
      this.finishOp(tt.assign, 2);
    } else {
      this.finishOp(tt.bitwiseXOR, 1);
    }
  }

  readToken_plus_min(code: number): void {
    // '+-'
    const next = this.input.charCodeAt(this.state.pos + 1);

    if (next === code) {
      if (
        next === charCodes.dash &&
        !this.inModule &&
        this.input.charCodeAt(this.state.pos + 2) === charCodes.greaterThan &&
        lineBreak.test(this.input.slice(this.state.lastTokEnd, this.state.pos))
      ) {
        // A `-->` line comment
        this.skipLineComment(3);
        this.skipSpace();
        this.nextToken();
        return;
      }
      this.finishOp(tt.incDec, 2);
      return;
    }

    if (next === charCodes.equalsTo) {
      this.finishOp(tt.assign, 2);
    } else {
      this.finishOp(tt.plusMin, 1);
    }
  }

  readToken_lt_gt(code: number): void {
    // '<>'
    const next = this.input.charCodeAt(this.state.pos + 1);
    let size = 1;

    if (next === code) {
      size =
        code === charCodes.greaterThan &&
        this.input.charCodeAt(this.state.pos + 2) === charCodes.greaterThan
          ? 3
          : 2;
      if (this.input.charCodeAt(this.state.pos + size) === charCodes.equalsTo) {
        this.finishOp(tt.assign, size + 1);
        return;
      }
      this.finishOp(tt.bitShift, size);
      return;
    }

    if (
      next === charCodes.exclamationMark &&
      code === charCodes.lessThan &&
      !this.inModule &&
      this.input.charCodeAt(this.state.pos + 2) === charCodes.dash &&
      this.input.charCodeAt(this.state.pos + 3) === charCodes.dash
    ) {
      // `<!--`, an XML-style comment that should be interpreted as a line comment
      this.skipLineComment(4);
      this.skipSpace();
      this.nextToken();
      return;
    }

    if (next === charCodes.equalsTo) {
      // <= | >=
      size = 2;
    }

    this.finishOp(tt.relational, size);
  }

  readToken_eq_excl(code: number): void {
    // '=!'
    const next = this.input.charCodeAt(this.state.pos + 1);
    if (next === charCodes.equalsTo) {
      this.finishOp(
        tt.equality,
        this.input.charCodeAt(this.state.pos + 2) === charCodes.equalsTo
          ? 3
          : 2,
      );
      return;
    }
    if (code === charCodes.equalsTo && next === charCodes.greaterThan) {
      // '=>'
      this.state.pos += 2;
      this.finishToken(tt.arrow);
      return;
    }
    this.finishOp(code === charCodes.equalsTo ? tt.eq : tt.bang, 1);
  }

  readToken_question(): void {
    // '?'
    const next = this.input.charCodeAt(this.state.pos + 1);
    const next2 = this.input.charCodeAt(this.state.pos + 2);
    if (next === charCodes.questionMark && !this.state.inType) {
      if (next2 === charCodes.equalsTo) {
        // '??='
        this.finishOp(tt.assign, 3);
      } else {
        // '??'
        this.finishOp(tt.nullishCoalescing, 2);
      }
    } else if (
      next === charCodes.dot &&
      !(next2 >= charCodes.digit0 && next2 <= charCodes.digit9)
    ) {
      // '.' not followed by a number
      this.state.pos += 2;
      this.finishToken(tt.questionDot);
    } else {
      ++this.state.pos;
      this.finishToken(tt.question);
    }
  }

  getTokenFromCode(code: number): void {
    switch (code) {
      case charCodes.numberSign:
<<<<<<< HEAD
        this.readToken_numberSign(code);
        return;
=======
        if (this.state.pos === 0 && this.readToken_interpreter()) {
          return;
        }

        if (
          (this.hasPlugin("classPrivateProperties") ||
            this.hasPlugin("classPrivateMethods")) &&
          this.state.classLevel > 0
        ) {
          ++this.state.pos;
          this.finishToken(tt.hash);
          return;
        } else {
          this.raise(
            this.state.pos,
            `Unexpected character '${String.fromCodePoint(code)}'`,
          );
        }
>>>>>>> d35563ee

      // The interpretation of a dot depends on whether it is followed
      // by a digit or another two dots.

      case charCodes.dot:
        this.readToken_dot();
        return;

      // Punctuation tokens.
      case charCodes.leftParenthesis:
        ++this.state.pos;
        this.finishToken(tt.parenL);
        return;
      case charCodes.rightParenthesis:
        ++this.state.pos;
        this.finishToken(tt.parenR);
        return;
      case charCodes.semicolon:
        ++this.state.pos;
        this.finishToken(tt.semi);
        return;
      case charCodes.comma:
        ++this.state.pos;
        this.finishToken(tt.comma);
        return;
      case charCodes.leftSquareBracket:
        ++this.state.pos;
        this.finishToken(tt.bracketL);
        return;
      case charCodes.rightSquareBracket:
        ++this.state.pos;
        this.finishToken(tt.bracketR);
        return;

      case charCodes.leftCurlyBrace:
        if (
          this.hasPlugin("flow") &&
          this.input.charCodeAt(this.state.pos + 1) === charCodes.verticalBar
        ) {
          this.finishOp(tt.braceBarL, 2);
        } else {
          ++this.state.pos;
          this.finishToken(tt.braceL);
        }
        return;

      case charCodes.rightCurlyBrace:
        ++this.state.pos;
        this.finishToken(tt.braceR);
        return;

      case charCodes.colon:
        if (
          this.hasPlugin("functionBind") &&
          this.input.charCodeAt(this.state.pos + 1) === charCodes.colon
        ) {
          this.finishOp(tt.doubleColon, 2);
        } else {
          ++this.state.pos;
          this.finishToken(tt.colon);
        }
        return;

      case charCodes.questionMark:
        this.readToken_question();
        return;
      case charCodes.atSign:
        ++this.state.pos;
        this.finishToken(tt.at);
        return;

      case charCodes.graveAccent:
        ++this.state.pos;
        this.finishToken(tt.backQuote);
        return;

      case charCodes.digit0: {
        const next = this.input.charCodeAt(this.state.pos + 1);
        // '0x', '0X' - hex number
        if (next === charCodes.lowercaseX || next === charCodes.uppercaseX) {
          this.readRadixNumber(16);
          return;
        }
        // '0o', '0O' - octal number
        if (next === charCodes.lowercaseO || next === charCodes.uppercaseO) {
          this.readRadixNumber(8);
          return;
        }
        // '0b', '0B' - binary number
        if (next === charCodes.lowercaseB || next === charCodes.uppercaseB) {
          this.readRadixNumber(2);
          return;
        }
      }
      // Anything else beginning with a digit is an integer, octal
      // number, or float.
      case charCodes.digit1:
      case charCodes.digit2:
      case charCodes.digit3:
      case charCodes.digit4:
      case charCodes.digit5:
      case charCodes.digit6:
      case charCodes.digit7:
      case charCodes.digit8:
      case charCodes.digit9:
        this.readNumber(false);
        return;

      // Quotes produce strings.
      case charCodes.quotationMark:
      case charCodes.apostrophe:
        this.readString(code);
        return;

      // Operators are parsed inline in tiny state machines. '=' (charCodes.equalsTo) is
      // often referred to. `finishOp` simply skips the amount of
      // characters it is given as second argument, and returns a token
      // of the type given by its first argument.

      case charCodes.slash:
        this.readToken_slash();
        return;

      case charCodes.percentSign:
      case charCodes.asterisk:
        this.readToken_mult_modulo(code);
        return;

      case charCodes.verticalBar:
      case charCodes.ampersand:
        this.readToken_pipe_amp(code);
        return;

      case charCodes.caret:
        this.readToken_caret();
        return;

      case charCodes.plusSign:
      case charCodes.dash:
        this.readToken_plus_min(code);
        return;

      case charCodes.lessThan:
      case charCodes.greaterThan:
        this.readToken_lt_gt(code);
        return;

      case charCodes.equalsTo:
      case charCodes.exclamationMark:
        this.readToken_eq_excl(code);
        return;

      case charCodes.tilde:
        this.finishOp(tt.tilde, 1);
        return;
    }

    this.raise(
      this.state.pos,
      `Unexpected character '${String.fromCodePoint(code)}'`,
    );
  }

  finishOp(type: TokenType, size: number): void {
    const str = this.input.slice(this.state.pos, this.state.pos + size);
    this.state.pos += size;
    this.finishToken(type, str);
  }

  readRegexp(): void {
    const start = this.state.pos;
    let escaped, inClass;
    for (;;) {
      if (this.state.pos >= this.input.length) {
        this.raise(start, "Unterminated regular expression");
      }
      const ch = this.input.charAt(this.state.pos);
      if (lineBreak.test(ch)) {
        this.raise(start, "Unterminated regular expression");
      }
      if (escaped) {
        escaped = false;
      } else {
        if (ch === "[") {
          inClass = true;
        } else if (ch === "]" && inClass) {
          inClass = false;
        } else if (ch === "/" && !inClass) {
          break;
        }
        escaped = ch === "\\";
      }
      ++this.state.pos;
    }
    const content = this.input.slice(start, this.state.pos);
    ++this.state.pos;

    let mods = "";

    while (this.state.pos < this.input.length) {
      const char = this.input[this.state.pos];
      const charCode = this.input.codePointAt(this.state.pos);

      if (VALID_REGEX_FLAGS.indexOf(char) > -1) {
        if (mods.indexOf(char) > -1) {
          this.raise(this.state.pos + 1, "Duplicate regular expression flag");
        }

        ++this.state.pos;
        mods += char;
      } else if (
        isIdentifierChar(charCode) ||
        charCode === charCodes.backslash
      ) {
        this.raise(this.state.pos + 1, "Invalid regular expression flag");
      } else {
        break;
      }
    }

    this.finishToken(tt.regexp, {
      pattern: content,
      flags: mods,
    });
  }

  // Read an integer in the given radix. Return null if zero digits
  // were read, the integer value otherwise. When `len` is given, this
  // will return `null` unless the integer has exactly `len` digits.

  readInt(radix: number, len?: number): number | null {
    const start = this.state.pos;
    const forbiddenSiblings =
      radix === 16
        ? forbiddenNumericSeparatorSiblings.hex
        : forbiddenNumericSeparatorSiblings.decBinOct;
    const allowedSiblings =
      radix === 16
        ? allowedNumericSeparatorSiblings.hex
        : radix === 10
          ? allowedNumericSeparatorSiblings.dec
          : radix === 8
            ? allowedNumericSeparatorSiblings.oct
            : allowedNumericSeparatorSiblings.bin;

    let total = 0;

    for (let i = 0, e = len == null ? Infinity : len; i < e; ++i) {
      const code = this.input.charCodeAt(this.state.pos);
      let val;

      if (this.hasPlugin("numericSeparator")) {
        const prev = this.input.charCodeAt(this.state.pos - 1);
        const next = this.input.charCodeAt(this.state.pos + 1);
        if (code === charCodes.underscore) {
          if (allowedSiblings.indexOf(next) === -1) {
            this.raise(this.state.pos, "Invalid or unexpected token");
          }

          if (
            forbiddenSiblings.indexOf(prev) > -1 ||
            forbiddenSiblings.indexOf(next) > -1 ||
            Number.isNaN(next)
          ) {
            this.raise(this.state.pos, "Invalid or unexpected token");
          }

          // Ignore this _ character
          ++this.state.pos;
          continue;
        }
      }

      if (code >= charCodes.lowercaseA) {
        val = code - charCodes.lowercaseA + charCodes.lineFeed;
      } else if (code >= charCodes.uppercaseA) {
        val = code - charCodes.uppercaseA + charCodes.lineFeed;
      } else if (charCodes.isDigit(code)) {
        val = code - charCodes.digit0; // 0-9
      } else {
        val = Infinity;
      }
      if (val >= radix) break;
      ++this.state.pos;
      total = total * radix + val;
    }
    if (
      this.state.pos === start ||
      (len != null && this.state.pos - start !== len)
    ) {
      return null;
    }

    return total;
  }

  readRadixNumber(radix: number): void {
    const start = this.state.pos;
    let isBigInt = false;

    this.state.pos += 2; // 0x
    const val = this.readInt(radix);
    if (val == null) {
      this.raise(this.state.start + 2, "Expected number in radix " + radix);
    }

    if (this.hasPlugin("bigInt")) {
      if (this.input.charCodeAt(this.state.pos) === charCodes.lowercaseN) {
        ++this.state.pos;
        isBigInt = true;
      }
    }

    if (isIdentifierStart(this.input.codePointAt(this.state.pos))) {
      this.raise(this.state.pos, "Identifier directly after number");
    }

    if (isBigInt) {
      const str = this.input.slice(start, this.state.pos).replace(/[_n]/g, "");
      this.finishToken(tt.bigint, str);
      return;
    }

    this.finishToken(tt.num, val);
  }

  // Read an integer, octal integer, or floating-point number.

  readNumber(startsWithDot: boolean): void {
    const start = this.state.pos;
    let octal = this.input.charCodeAt(start) === charCodes.digit0;
    let isFloat = false;
    let isBigInt = false;

    if (!startsWithDot && this.readInt(10) === null) {
      this.raise(start, "Invalid number");
    }
    if (octal && this.state.pos == start + 1) octal = false; // number === 0

    let next = this.input.charCodeAt(this.state.pos);
    if (next === charCodes.dot && !octal) {
      ++this.state.pos;
      this.readInt(10);
      isFloat = true;
      next = this.input.charCodeAt(this.state.pos);
    }

    if (
      (next === charCodes.uppercaseE || next === charCodes.lowercaseE) &&
      !octal
    ) {
      next = this.input.charCodeAt(++this.state.pos);
      if (next === charCodes.plusSign || next === charCodes.dash) {
        ++this.state.pos;
      }
      if (this.readInt(10) === null) this.raise(start, "Invalid number");
      isFloat = true;
      next = this.input.charCodeAt(this.state.pos);
    }

    if (this.hasPlugin("bigInt")) {
      if (next === charCodes.lowercaseN) {
        // disallow floats and legacy octal syntax, new style octal ("0o") is handled in this.readRadixNumber
        if (isFloat || octal) this.raise(start, "Invalid BigIntLiteral");
        ++this.state.pos;
        isBigInt = true;
      }
    }

    if (isIdentifierStart(this.input.codePointAt(this.state.pos))) {
      this.raise(this.state.pos, "Identifier directly after number");
    }

    // remove "_" for numeric literal separator, and "n" for BigInts
    const str = this.input.slice(start, this.state.pos).replace(/[_n]/g, "");

    if (isBigInt) {
      this.finishToken(tt.bigint, str);
      return;
    }

    let val;
    if (isFloat) {
      val = parseFloat(str);
    } else if (!octal || str.length === 1) {
      val = parseInt(str, 10);
    } else if (this.state.strict) {
      this.raise(start, "Invalid number");
    } else if (/[89]/.test(str)) {
      val = parseInt(str, 10);
    } else {
      val = parseInt(str, 8);
    }
    this.finishToken(tt.num, val);
  }

  // Read a string value, interpreting backslash-escapes.

  readCodePoint(throwOnInvalid: boolean): number | null {
    const ch = this.input.charCodeAt(this.state.pos);
    let code;

    if (ch === charCodes.leftCurlyBrace) {
      const codePos = ++this.state.pos;
      code = this.readHexChar(
        this.input.indexOf("}", this.state.pos) - this.state.pos,
        throwOnInvalid,
      );
      ++this.state.pos;
      if (code === null) {
        // $FlowFixMe (is this always non-null?)
        --this.state.invalidTemplateEscapePosition; // to point to the '\'' instead of the 'u'
      } else if (code > 0x10ffff) {
        if (throwOnInvalid) {
          this.raise(codePos, "Code point out of bounds");
        } else {
          this.state.invalidTemplateEscapePosition = codePos - 2;
          return null;
        }
      }
    } else {
      code = this.readHexChar(4, throwOnInvalid);
    }
    return code;
  }

  readString(quote: number): void {
    let out = "",
      chunkStart = ++this.state.pos;
    const hasJsonStrings = this.hasPlugin("jsonStrings");
    for (;;) {
      if (this.state.pos >= this.input.length) {
        this.raise(this.state.start, "Unterminated string constant");
      }
      const ch = this.input.charCodeAt(this.state.pos);
      if (ch === quote) break;
      if (ch === charCodes.backslash) {
        out += this.input.slice(chunkStart, this.state.pos);
        // $FlowFixMe
        out += this.readEscapedChar(false);
        chunkStart = this.state.pos;
      } else if (
        hasJsonStrings &&
        (ch === charCodes.lineSeparator || ch === charCodes.paragraphSeparator)
      ) {
        ++this.state.pos;
        ++this.state.curLine;
      } else if (isNewLine(ch)) {
        this.raise(this.state.start, "Unterminated string constant");
      } else {
        ++this.state.pos;
      }
    }
    out += this.input.slice(chunkStart, this.state.pos++);
    this.finishToken(tt.string, out);
  }

  // Reads template string tokens.

  readTmplToken(): void {
    let out = "",
      chunkStart = this.state.pos,
      containsInvalid = false;
    for (;;) {
      if (this.state.pos >= this.input.length) {
        this.raise(this.state.start, "Unterminated template");
      }
      const ch = this.input.charCodeAt(this.state.pos);
      if (
        ch === charCodes.graveAccent ||
        (ch === charCodes.dollarSign &&
          this.input.charCodeAt(this.state.pos + 1) ===
            charCodes.leftCurlyBrace)
      ) {
        if (this.state.pos === this.state.start && this.match(tt.template)) {
          if (ch === charCodes.dollarSign) {
            this.state.pos += 2;
            this.finishToken(tt.dollarBraceL);
            return;
          } else {
            ++this.state.pos;
            this.finishToken(tt.backQuote);
            return;
          }
        }
        out += this.input.slice(chunkStart, this.state.pos);
        this.finishToken(tt.template, containsInvalid ? null : out);
        return;
      }
      if (ch === charCodes.backslash) {
        out += this.input.slice(chunkStart, this.state.pos);
        const escaped = this.readEscapedChar(true);
        if (escaped === null) {
          containsInvalid = true;
        } else {
          out += escaped;
        }
        chunkStart = this.state.pos;
      } else if (isNewLine(ch)) {
        out += this.input.slice(chunkStart, this.state.pos);
        ++this.state.pos;
        switch (ch) {
          case charCodes.carriageReturn:
            if (this.input.charCodeAt(this.state.pos) === charCodes.lineFeed) {
              ++this.state.pos;
            }
          case charCodes.lineFeed:
            out += "\n";
            break;
          default:
            out += String.fromCharCode(ch);
            break;
        }
        ++this.state.curLine;
        this.state.lineStart = this.state.pos;
        chunkStart = this.state.pos;
      } else {
        ++this.state.pos;
      }
    }
  }

  // Used to read escaped characters

  readEscapedChar(inTemplate: boolean): string | null {
    const throwOnInvalid = !inTemplate;
    const ch = this.input.charCodeAt(++this.state.pos);
    ++this.state.pos;
    switch (ch) {
      case charCodes.lowercaseN:
        return "\n";
      case charCodes.lowercaseR:
        return "\r";
      case charCodes.lowercaseX: {
        const code = this.readHexChar(2, throwOnInvalid);
        return code === null ? null : String.fromCharCode(code);
      }
      case charCodes.lowercaseU: {
        const code = this.readCodePoint(throwOnInvalid);
        return code === null ? null : String.fromCodePoint(code);
      }
      case charCodes.lowercaseT:
        return "\t";
      case charCodes.lowercaseB:
        return "\b";
      case charCodes.lowercaseV:
        return "\u000b";
      case charCodes.lowercaseF:
        return "\f";
      case charCodes.carriageReturn:
        if (this.input.charCodeAt(this.state.pos) === charCodes.lineFeed) {
          ++this.state.pos;
        }
      case charCodes.lineFeed:
        this.state.lineStart = this.state.pos;
        ++this.state.curLine;
        return "";
      default:
        if (ch >= charCodes.digit0 && ch <= charCodes.digit7) {
          const codePos = this.state.pos - 1;
          // $FlowFixMe
          let octalStr = this.input
            .substr(this.state.pos - 1, 3)
            .match(/^[0-7]+/)[0];
          let octal = parseInt(octalStr, 8);
          if (octal > 255) {
            octalStr = octalStr.slice(0, -1);
            octal = parseInt(octalStr, 8);
          }
          if (octal > 0) {
            if (inTemplate) {
              this.state.invalidTemplateEscapePosition = codePos;
              return null;
            } else if (this.state.strict) {
              this.raise(codePos, "Octal literal in strict mode");
            } else if (!this.state.containsOctal) {
              // These properties are only used to throw an error for an octal which occurs
              // in a directive which occurs prior to a "use strict" directive.
              this.state.containsOctal = true;
              this.state.octalPosition = codePos;
            }
          }
          this.state.pos += octalStr.length - 1;
          return String.fromCharCode(octal);
        }
        return String.fromCharCode(ch);
    }
  }

  // Used to read character escape sequences ('\x', '\u').

  readHexChar(len: number, throwOnInvalid: boolean): number | null {
    const codePos = this.state.pos;
    const n = this.readInt(16, len);
    if (n === null) {
      if (throwOnInvalid) {
        this.raise(codePos, "Bad character escape sequence");
      } else {
        this.state.pos = codePos - 1;
        this.state.invalidTemplateEscapePosition = codePos - 1;
      }
    }
    return n;
  }

  // Read an identifier, and return it as a string. Sets `this.state.containsEsc`
  // to whether the word contained a '\u' escape.
  //
  // Incrementally adds only escaped chars, adding other chunks as-is
  // as a micro-optimization.

  readWord1(): string {
    this.state.containsEsc = false;
    let word = "",
      first = true,
      chunkStart = this.state.pos;
    while (this.state.pos < this.input.length) {
      const ch = this.input.codePointAt(this.state.pos);
      if (isIdentifierChar(ch)) {
        this.state.pos += ch <= 0xffff ? 1 : 2;
      } else if (this.state.isIterator && ch === charCodes.atSign) {
        this.state.pos += 1;
      } else if (ch === charCodes.backslash) {
        this.state.containsEsc = true;

        word += this.input.slice(chunkStart, this.state.pos);
        const escStart = this.state.pos;

        if (this.input.charCodeAt(++this.state.pos) !== charCodes.lowercaseU) {
          this.raise(
            this.state.pos,
            "Expecting Unicode escape sequence \\uXXXX",
          );
        }

        ++this.state.pos;
        const esc = this.readCodePoint(true);
        // $FlowFixMe (thinks esc may be null, but throwOnInvalid is true)
        if (!(first ? isIdentifierStart : isIdentifierChar)(esc, true)) {
          this.raise(escStart, "Invalid Unicode escape");
        }

        // $FlowFixMe
        word += String.fromCodePoint(esc);
        chunkStart = this.state.pos;
      } else {
        break;
      }
      first = false;
    }
    return word + this.input.slice(chunkStart, this.state.pos);
  }

  isIterator(word: string): boolean {
    return word === "@@iterator" || word === "@@asyncIterator";
  }

  // Read an identifier or keyword token. Will check for reserved
  // words when necessary.

  readWord(): void {
    const word = this.readWord1();
    let type = tt.name;

    if (this.isKeyword(word)) {
      if (this.state.containsEsc) {
        this.raise(this.state.pos, `Escape sequence in keyword ${word}`);
      }

      type = keywordTypes[word];
    }

    // Allow @@iterator and @@asyncIterator as a identifier only inside type
    if (
      this.state.isIterator &&
      (!this.isIterator(word) || !this.state.inType)
    ) {
      this.raise(this.state.pos, `Invalid identifier ${word}`);
    }

    this.finishToken(type, word);
  }

  braceIsBlock(prevType: TokenType): boolean {
    if (prevType === tt.colon) {
      const parent = this.curContext();
      if (parent === ct.braceStatement || parent === ct.braceExpression) {
        return !parent.isExpr;
      }
    }

    if (prevType === tt._return) {
      return lineBreak.test(
        this.input.slice(this.state.lastTokEnd, this.state.start),
      );
    }

    if (
      prevType === tt._else ||
      prevType === tt.semi ||
      prevType === tt.eof ||
      prevType === tt.parenR
    ) {
      return true;
    }

    if (prevType === tt.braceL) {
      return this.curContext() === ct.braceStatement;
    }

    if (prevType === tt.relational) {
      // `class C<T> { ... }`
      return true;
    }

    return !this.state.exprAllowed;
  }

  updateContext(prevType: TokenType): void {
    const type = this.state.type;
    let update;

    if (type.keyword && (prevType === tt.dot || prevType === tt.questionDot)) {
      this.state.exprAllowed = false;
    } else if ((update = type.updateContext)) {
      update.call(this, prevType);
    } else {
      this.state.exprAllowed = type.beforeExpr;
    }
  }
}<|MERGE_RESOLUTION|>--- conflicted
+++ resolved
@@ -655,29 +655,8 @@
   getTokenFromCode(code: number): void {
     switch (code) {
       case charCodes.numberSign:
-<<<<<<< HEAD
         this.readToken_numberSign(code);
         return;
-=======
-        if (this.state.pos === 0 && this.readToken_interpreter()) {
-          return;
-        }
-
-        if (
-          (this.hasPlugin("classPrivateProperties") ||
-            this.hasPlugin("classPrivateMethods")) &&
-          this.state.classLevel > 0
-        ) {
-          ++this.state.pos;
-          this.finishToken(tt.hash);
-          return;
-        } else {
-          this.raise(
-            this.state.pos,
-            `Unexpected character '${String.fromCodePoint(code)}'`,
-          );
-        }
->>>>>>> d35563ee
 
       // The interpretation of a dot depends on whether it is followed
       // by a digit or another two dots.
