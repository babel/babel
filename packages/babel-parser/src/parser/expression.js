// @flow

// A recursive descent parser operates by defining functions for all
// syntactic elements, and recursively calling those, each function
// advancing the input stream and returning an AST node. Precedence
// of constructs (for example, the fact that `!x[1]` means `!(x[1])`
// instead of `(!x)[1]` is handled by the fact that the parser
// function that parses unary prefix operators is called first, and
// in turn calls the function that parses `[]` subscripts — that
// way, it'll receive the node for `x[1]` already parsed, and wraps
// *that* in the unary operator node.
//
// Acorn uses an [operator precedence parser][opp] to handle binary
// operator precedence, because it is much more compact than using
// the technique outlined above, which uses different, nesting
// functions to specify precedence, for all of the ten binary
// precedence levels that JavaScript defines.
//
// [opp]: http://en.wikipedia.org/wiki/Operator-precedence_parser

import { types as tt, type TokenType } from "../tokenizer/types";
import { types as ct } from "../tokenizer/context";
import * as N from "../types";
import LValParser from "./lval";
import {
  isKeyword,
  isReservedWord,
  isStrictReservedWord,
  isStrictBindReservedWord,
} from "../util/identifier";
import type { Pos, Position } from "../util/location";
import * as charCodes from "charcodes";
import {
  BIND_OUTSIDE,
  BIND_VAR,
  SCOPE_ARROW,
  SCOPE_CLASS,
  SCOPE_DIRECT_SUPER,
  SCOPE_FUNCTION,
  SCOPE_SUPER,
  SCOPE_PROGRAM,
} from "../util/scopeflags";
import { ExpressionErrors } from "./util";
import {
  PARAM_AWAIT,
  PARAM_RETURN,
  PARAM,
  functionFlags,
} from "../util/production-parameter";
import { Errors } from "./location";

export default class ExpressionParser extends LValParser {
  // Forward-declaration: defined in statement.js
  /*::
  +parseBlock: (
    allowDirectives?: boolean,
    createNewLexicalScope?: boolean,
    afterBlockParse?: (hasStrictModeDirective: boolean) => void,
  ) => N.BlockStatement;
  +parseClass: (
    node: N.Class,
    isStatement: boolean,
    optionalId?: boolean,
  ) => N.Class;
  +parseDecorators: (allowExport?: boolean) => void;
  +parseFunction: <T: N.NormalFunction>(
    node: T,
    statement?: number,
    allowExpressionBody?: boolean,
    isAsync?: boolean,
  ) => T;
  +parseFunctionParams: (node: N.Function, allowModifiers?: boolean) => void;
  +takeDecorators: (node: N.HasDecorators) => void;
  */

  // Check if property __proto__ has been used more than once.
  // If the expression is a destructuring assignment, then __proto__ may appear
  // multiple times. Otherwise, __proto__ is a duplicated key.

  checkDuplicatedProto(
    prop: N.ObjectMember | N.SpreadElement,
    protoRef: { used: boolean },
    refExpressionErrors: ?ExpressionErrors,
  ): void {
    if (
      prop.type === "SpreadElement" ||
      prop.computed ||
      prop.kind ||
      // $FlowIgnore
      prop.shorthand
    ) {
      return;
    }

    const key = prop.key;
    // It is either an Identifier or a String/NumericLiteral
    const name = key.type === "Identifier" ? key.name : String(key.value);

    if (name === "__proto__") {
      if (protoRef.used) {
        if (refExpressionErrors) {
          // Store the first redefinition's position, otherwise ignore because
          // we are parsing ambiguous pattern
          if (refExpressionErrors.doubleProto === -1) {
            refExpressionErrors.doubleProto = key.start;
          }
        } else {
          this.raise(key.start, Errors.DuplicateProto);
        }
      }

      protoRef.used = true;
    }
  }

  // Convenience method to parse an Expression only
  getExpression(): N.Expression {
    let paramFlags = PARAM;
    if (this.hasPlugin("topLevelAwait") && this.inModule) {
      paramFlags |= PARAM_AWAIT;
    }
    this.scope.enter(SCOPE_PROGRAM);
    this.prodParam.enter(paramFlags);
    this.nextToken();
    const expr = this.parseExpression();
    if (!this.match(tt.eof)) {
      this.unexpected();
    }
    expr.comments = this.state.comments;
    expr.errors = this.state.errors;
    return expr;
  }

  // ### Expression parsing

  // These nest, from the most general expression type at the top to
  // 'atomic', nondivisible expression types at the bottom. Most of
  // the functions will simply let the function (s) below them parse,
  // and, *if* the syntactic construct they handle is present, wrap
  // the AST node that the inner parser gave them in another node.

  // Parse a full expression.
  // - `noIn`
  //   is used to forbid the `in` operator (in for loops initialization expressions)
  //   When `noIn` is true, the production parameter [In] is not present.
  //   Whenever [?In] appears in the right-hand sides of a production, we pass
  //   `noIn` to the subroutine calls.

  // - `refExpressionErrors `
  //   provides reference for storing '=' operator inside shorthand
  //   property assignment in contexts where both object expression
  //   and object pattern might appear (so it's possible to raise
  //   delayed syntax error at correct position).

  parseExpression(
    noIn?: boolean,
    refExpressionErrors?: ExpressionErrors,
  ): N.Expression {
    const startPos = this.state.start;
    const startLoc = this.state.startLoc;
    const expr = this.parseMaybeAssign(noIn, refExpressionErrors);
    if (this.match(tt.comma)) {
      const node = this.startNodeAt(startPos, startLoc);
      node.expressions = [expr];
      while (this.eat(tt.comma)) {
        node.expressions.push(this.parseMaybeAssign(noIn, refExpressionErrors));
      }
      this.toReferencedList(node.expressions);
      return this.finishNode(node, "SequenceExpression");
    }
    return expr;
  }

  // Parse an assignment expression. This includes applications of
  // operators like `+=`.

  parseMaybeAssign(
    noIn?: ?boolean,
    refExpressionErrors?: ?ExpressionErrors,
    afterLeftParse?: Function,
    refNeedsArrowPos?: ?Pos,
  ): N.Expression {
    const startPos = this.state.start;
    const startLoc = this.state.startLoc;
    if (this.isContextual("yield")) {
      if (this.prodParam.hasYield) {
        let left = this.parseYield(noIn);
        if (afterLeftParse) {
          left = afterLeftParse.call(this, left, startPos, startLoc);
        }
        return left;
      } else {
        // The tokenizer will assume an expression is allowed after
        // `yield`, but this isn't that kind of yield
        this.state.exprAllowed = false;
      }
    }

    let ownExpressionErrors;
    if (refExpressionErrors) {
      ownExpressionErrors = false;
    } else {
      refExpressionErrors = new ExpressionErrors();
      ownExpressionErrors = true;
    }

    if (this.match(tt.parenL) || this.match(tt.name)) {
      this.state.potentialArrowAt = this.state.start;
    }

    let left = this.parseMaybeConditional(
      noIn,
      refExpressionErrors,
      refNeedsArrowPos,
    );
    if (afterLeftParse) {
      left = afterLeftParse.call(this, left, startPos, startLoc);
    }
    if (this.state.type.isAssign) {
      const node = this.startNodeAt(startPos, startLoc);
      const operator = this.state.value;
      node.operator = operator;

      if (operator === "??=") {
        this.expectPlugin("logicalAssignment");
      }
      if (operator === "||=" || operator === "&&=") {
        this.expectPlugin("logicalAssignment");
      }
      if (this.match(tt.eq)) {
        node.left = this.toAssignable(left);
        refExpressionErrors.doubleProto = -1; // reset because double __proto__ is valid in assignment expression
      } else {
        node.left = left;
      }

      if (refExpressionErrors.shorthandAssign >= node.left.start) {
        refExpressionErrors.shorthandAssign = -1; // reset because shorthand default was used correctly
      }

      this.checkLVal(left, undefined, undefined, "assignment expression");

      this.next();
      node.right = this.parseMaybeAssign(noIn);
      return this.finishNode(node, "AssignmentExpression");
    } else if (ownExpressionErrors) {
      this.checkExpressionErrors(refExpressionErrors, true);
    }

    return left;
  }

  // Parse a ternary conditional (`?:`) operator.

  parseMaybeConditional(
    noIn: ?boolean,
    refExpressionErrors: ExpressionErrors,
    refNeedsArrowPos?: ?Pos,
  ): N.Expression {
    const startPos = this.state.start;
    const startLoc = this.state.startLoc;
    const potentialArrowAt = this.state.potentialArrowAt;
    const expr = this.parseExprOps(noIn, refExpressionErrors);

    if (
      expr.type === "ArrowFunctionExpression" &&
      expr.start === potentialArrowAt
    ) {
      return expr;
    }
    if (this.checkExpressionErrors(refExpressionErrors, false)) return expr;

    return this.parseConditional(
      expr,
      noIn,
      startPos,
      startLoc,
      refNeedsArrowPos,
    );
  }

  parseConditional(
    expr: N.Expression,
    noIn: ?boolean,
    startPos: number,
    startLoc: Position,
    // FIXME: Disabling this for now since can't seem to get it to play nicely
    // eslint-disable-next-line no-unused-vars
    refNeedsArrowPos?: ?Pos,
  ): N.Expression {
    if (this.eat(tt.question)) {
      const node = this.startNodeAt(startPos, startLoc);
      node.test = expr;
      node.consequent = this.parseMaybeAssign();
      this.expect(tt.colon);
      node.alternate = this.parseMaybeAssign(noIn);
      return this.finishNode(node, "ConditionalExpression");
    }
    return expr;
  }

  // Start the precedence parser.

  parseExprOps(
    noIn: ?boolean,
    refExpressionErrors: ExpressionErrors,
  ): N.Expression {
    const startPos = this.state.start;
    const startLoc = this.state.startLoc;
    const potentialArrowAt = this.state.potentialArrowAt;
    const expr = this.parseMaybeUnary(refExpressionErrors);

    if (
      expr.type === "ArrowFunctionExpression" &&
      expr.start === potentialArrowAt
    ) {
      return expr;
    }
    if (this.checkExpressionErrors(refExpressionErrors, false)) {
      return expr;
    }

    return this.parseExprOp(expr, startPos, startLoc, -1, noIn);
  }

  // Parse binary operators with the operator precedence parsing
  // algorithm. `left` is the left-hand side of the operator.
  // `minPrec` provides context that allows the function to stop and
  // defer further parser to one of its callers when it encounters an
  // operator that has a lower precedence than the set it is parsing.

  parseExprOp(
    left: N.Expression,
    leftStartPos: number,
    leftStartLoc: Position,
    minPrec: number,
    noIn: ?boolean,
  ): N.Expression {
    let prec = this.state.type.binop;
    if (prec != null && (!noIn || !this.match(tt._in))) {
      if (prec > minPrec) {
        const operator = this.state.value;
        if (operator === "|>" && this.state.inFSharpPipelineDirectBody) {
          return left;
        }
        const node = this.startNodeAt(leftStartPos, leftStartLoc);
        node.left = left;
        node.operator = operator;
        if (
          operator === "**" &&
          left.type === "UnaryExpression" &&
          (this.options.createParenthesizedExpressions ||
            !(left.extra && left.extra.parenthesized))
        ) {
          this.raise(
            left.argument.start,
            Errors.UnexpectedTokenUnaryExponentiation,
          );
        }

        const op = this.state.type;
        const logical = op === tt.logicalOR || op === tt.logicalAND;
        const coalesce = op === tt.nullishCoalescing;

        if (op === tt.pipeline) {
          this.expectPlugin("pipelineOperator");
          this.state.inPipeline = true;
          this.checkPipelineAtInfixOperator(left, leftStartPos);
        } else if (coalesce) {
          // Handle the precedence of `tt.coalesce` as equal to the range of logical expressions.
          // In other words, `node.right` shouldn't contain logical expressions in order to check the mixed error.
          prec = ((tt.logicalAND: any): { binop: number }).binop;
        }

        this.next();

        if (
          op === tt.pipeline &&
          this.getPluginOption("pipelineOperator", "proposal") === "minimal"
        ) {
          if (
            this.match(tt.name) &&
            this.state.value === "await" &&
            this.prodParam.hasAwait
          ) {
            throw this.raise(
              this.state.start,
              Errors.UnexpectedAwaitAfterPipelineBody,
            );
          }
        }

        node.right = this.parseExprOpRightExpr(op, prec, noIn);
        this.finishNode(
          node,
          logical || coalesce ? "LogicalExpression" : "BinaryExpression",
        );
        /* this check is for all ?? operators
         * a ?? b && c for this example
         * when op is coalesce and nextOp is logical (&&), throw at the pos of nextOp that it can not be mixed.
         * Symmetrically it also throws when op is logical and nextOp is coalesce
         */
        const nextOp = this.state.type;
        if (
          (coalesce && (nextOp === tt.logicalOR || nextOp === tt.logicalAND)) ||
          (logical && nextOp === tt.nullishCoalescing)
        ) {
          throw this.raise(this.state.start, Errors.MixingCoalesceWithLogical);
        }

        return this.parseExprOp(
          node,
          leftStartPos,
          leftStartLoc,
          minPrec,
          noIn,
        );
      }
    }
    return left;
  }

  // Helper function for `parseExprOp`. Parse the right-hand side of binary-
  // operator expressions, then apply any operator-specific functions.

  parseExprOpRightExpr(
    op: TokenType,
    prec: number,
    noIn: ?boolean,
  ): N.Expression {
    const startPos = this.state.start;
    const startLoc = this.state.startLoc;
    switch (op) {
      case tt.pipeline:
        switch (this.getPluginOption("pipelineOperator", "proposal")) {
          case "smart":
            return this.withTopicPermittingContext(() => {
              return this.parseSmartPipelineBody(
                this.parseExprOpBaseRightExpr(op, prec, noIn),
                startPos,
                startLoc,
              );
            });
          case "fsharp":
            return this.withSoloAwaitPermittingContext(() => {
              return this.parseFSharpPipelineBody(prec, noIn);
            });
        }
      // falls through

      default:
        return this.parseExprOpBaseRightExpr(op, prec, noIn);
    }
  }

  // Helper function for `parseExprOpRightExpr`. Parse the right-hand side of
  // binary-operator expressions without applying any operator-specific functions.

  parseExprOpBaseRightExpr(
    op: TokenType,
    prec: number,
    noIn: ?boolean,
  ): N.Expression {
    const startPos = this.state.start;
    const startLoc = this.state.startLoc;

    return this.parseExprOp(
      this.parseMaybeUnary(),
      startPos,
      startLoc,
      op.rightAssociative ? prec - 1 : prec,
      noIn,
    );
  }

  // Parse unary operators, both prefix and postfix.

  parseMaybeUnary(refExpressionErrors: ?ExpressionErrors): N.Expression {
    if (this.isContextual("await") && this.isAwaitAllowed()) {
      return this.parseAwait();
    } else if (this.state.type.prefix) {
      const node = this.startNode();
      const update = this.match(tt.incDec);
      node.operator = this.state.value;
      node.prefix = true;

      if (node.operator === "throw") {
        this.expectPlugin("throwExpressions");
      }
      this.next();

      node.argument = this.parseMaybeUnary();

      this.checkExpressionErrors(refExpressionErrors, true);

      if (update) {
        this.checkLVal(node.argument, undefined, undefined, "prefix operation");
      } else if (this.state.strict && node.operator === "delete") {
        const arg = node.argument;

        if (arg.type === "Identifier") {
          this.raise(node.start, Errors.StrictDelete);
        } else if (
          arg.type === "MemberExpression" &&
          arg.property.type === "PrivateName"
        ) {
          this.raise(node.start, Errors.DeletePrivateField);
        }
      }

      return this.finishNode(
        node,
        update ? "UpdateExpression" : "UnaryExpression",
      );
    }

    const startPos = this.state.start;
    const startLoc = this.state.startLoc;
    let expr = this.parseExprSubscripts(refExpressionErrors);
    if (this.checkExpressionErrors(refExpressionErrors, false)) return expr;
    while (this.state.type.postfix && !this.canInsertSemicolon()) {
      const node = this.startNodeAt(startPos, startLoc);
      node.operator = this.state.value;
      node.prefix = false;
      node.argument = expr;
      this.checkLVal(expr, undefined, undefined, "postfix operation");
      this.next();
      expr = this.finishNode(node, "UpdateExpression");
    }
    return expr;
  }

  // Parse call, dot, and `[]`-subscript expressions.

  parseExprSubscripts(refExpressionErrors: ?ExpressionErrors): N.Expression {
    const startPos = this.state.start;
    const startLoc = this.state.startLoc;
    const potentialArrowAt = this.state.potentialArrowAt;
    const expr = this.parseExprAtom(refExpressionErrors);

    if (
      expr.type === "ArrowFunctionExpression" &&
      expr.start === potentialArrowAt
    ) {
      return expr;
    }

    return this.parseSubscripts(expr, startPos, startLoc);
  }

  parseSubscripts(
    base: N.Expression,
    startPos: number,
    startLoc: Position,
    noCalls?: ?boolean,
  ): N.Expression {
    const state = {
      optionalChainMember: false,
      maybeAsyncArrow: this.atPossibleAsyncArrow(base),
      stop: false,
    };
    do {
      const oldMaybeInAsyncArrowHead = this.state.maybeInAsyncArrowHead;
      if (state.maybeAsyncArrow) {
        this.state.maybeInAsyncArrowHead = true;
      }
      base = this.parseSubscript(base, startPos, startLoc, noCalls, state);

      // After parsing a subscript, this isn't "async" for sure.
      state.maybeAsyncArrow = false;
      this.state.maybeInAsyncArrowHead = oldMaybeInAsyncArrowHead;
    } while (!state.stop);
    return base;
  }

  /**
   * @param state Set 'state.stop = true' to indicate that we should stop parsing subscripts.
   *   state.optionalChainMember to indicate that the member is currently in OptionalChain
   */
  parseSubscript(
    base: N.Expression,
    startPos: number,
    startLoc: Position,
    noCalls: ?boolean,
    state: N.ParseSubscriptState,
  ): N.Expression {
    if (!noCalls && this.eat(tt.doubleColon)) {
      const node = this.startNodeAt(startPos, startLoc);
      node.object = base;
      node.callee = this.parseNoCallExpr();
      state.stop = true;
      return this.parseSubscripts(
        this.finishNode(node, "BindExpression"),
        startPos,
        startLoc,
        noCalls,
      );
    }
    let optional = false;
    if (this.match(tt.questionDot)) {
      state.optionalChainMember = optional = true;
      if (noCalls && this.lookaheadCharCode() === charCodes.leftParenthesis) {
        state.stop = true;
        return base;
      }
      this.next();
    }
    const computed = this.eat(tt.bracketL);
    if (
      (optional && !this.match(tt.parenL) && !this.match(tt.backQuote)) ||
      computed ||
      this.eat(tt.dot)
    ) {
      const node = this.startNodeAt(startPos, startLoc);
      node.object = base;
      node.property = computed
        ? this.parseExpression()
        : optional
        ? this.parseIdentifier(true)
        : this.parseMaybePrivateName(true);
      node.computed = computed;

      if (node.property.type === "PrivateName") {
        if (node.object.type === "Super") {
          this.raise(startPos, Errors.SuperPrivateField);
        }
        this.classScope.usePrivateName(
          node.property.id.name,
          node.property.start,
        );
      }

      if (computed) {
        this.expect(tt.bracketR);
      }

      if (state.optionalChainMember) {
        node.optional = optional;
        return this.finishNode(node, "OptionalMemberExpression");
      } else {
        return this.finishNode(node, "MemberExpression");
      }
    } else if (!noCalls && this.match(tt.parenL)) {
      const oldMaybeInArrowParameters = this.state.maybeInArrowParameters;
      const oldYieldPos = this.state.yieldPos;
      const oldAwaitPos = this.state.awaitPos;
      this.state.maybeInArrowParameters = true;
      this.state.yieldPos = -1;
      this.state.awaitPos = -1;

      this.next();

      let node = this.startNodeAt(startPos, startLoc);
      node.callee = base;

      if (optional) {
        node.optional = true;
        node.arguments = this.parseCallExpressionArguments(tt.parenR, false);
      } else {
        node.arguments = this.parseCallExpressionArguments(
          tt.parenR,
          state.maybeAsyncArrow,
          base.type === "Import",
          base.type !== "Super",
          node,
        );
      }
      this.finishCallExpression(node, state.optionalChainMember);

      if (state.maybeAsyncArrow && this.shouldParseAsyncArrow() && !optional) {
        state.stop = true;

        node = this.parseAsyncArrowFromCallExpression(
          this.startNodeAt(startPos, startLoc),
          node,
        );
        this.checkYieldAwaitInDefaultParams();
        this.state.yieldPos = oldYieldPos;
        this.state.awaitPos = oldAwaitPos;
      } else {
        this.toReferencedListDeep(node.arguments);

        // We keep the old value if it isn't null, for cases like
        //   (x = async(yield)) => {}
        //
        // Hi developer of the future :) If you are implementing generator
        // arrow functions, please read the note below about "await" and
        // verify if the same logic is needed for yield.
        if (oldYieldPos !== -1) this.state.yieldPos = oldYieldPos;

        // Await is trickier than yield. When parsing a possible arrow function
        // (e.g. something starting with `async(`) we don't know if its possible
        // parameters will actually be inside an async arrow function or if it is
        // a normal call expression.
        // If it ended up being a call expression, if we are in a context where
        // await expression are disallowed (and thus "await" is an identifier)
        // we must be careful not to leak this.state.awaitPos to an even outer
        // context, where "await" could not be an identifier.
        // For example, this code is valid because "await" isn't directly inside
        // an async function:
        //
        //     async function a() {
        //       function b(param = async (await)) {
        //       }
        //     }
        //
        if (
          (!this.isAwaitAllowed() && !oldMaybeInArrowParameters) ||
          oldAwaitPos !== -1
        ) {
          this.state.awaitPos = oldAwaitPos;
        }
      }

      this.state.maybeInArrowParameters = oldMaybeInArrowParameters;

      return node;
    } else if (this.match(tt.backQuote)) {
      return this.parseTaggedTemplateExpression(
        startPos,
        startLoc,
        base,
        state,
      );
    } else {
      state.stop = true;
      return base;
    }
  }

  parseTaggedTemplateExpression(
    startPos: number,
    startLoc: Position,
    base: N.Expression,
    state: N.ParseSubscriptState,
    typeArguments?: ?N.TsTypeParameterInstantiation,
  ): N.TaggedTemplateExpression {
    const node: N.TaggedTemplateExpression = this.startNodeAt(
      startPos,
      startLoc,
    );
    node.tag = base;
    node.quasi = this.parseTemplate(true);
    if (typeArguments) node.typeParameters = typeArguments;
    if (state.optionalChainMember) {
      this.raise(startPos, Errors.OptionalChainingNoTemplate);
    }
    return this.finishNode(node, "TaggedTemplateExpression");
  }

  atPossibleAsyncArrow(base: N.Expression): boolean {
    return (
      base.type === "Identifier" &&
      base.name === "async" &&
      this.state.lastTokEnd === base.end &&
      !this.canInsertSemicolon() &&
      // check there are no escape sequences, such as \u{61}sync
      base.end - base.start === 5 &&
      base.start === this.state.potentialArrowAt
    );
  }

  finishCallExpression<T: N.CallExpression | N.OptionalCallExpression>(
    node: T,
    optional: boolean,
  ): N.Expression {
    if (node.callee.type === "Import") {
      if (node.arguments.length === 2) {
        this.expectPlugin("moduleAttributes");
      }
      if (node.arguments.length === 0 || node.arguments.length > 2) {
        this.raise(
          node.start,
          Errors.ImportCallArity,
          this.hasPlugin("moduleAttributes")
            ? "one or two arguments"
            : "one argument",
        );
      } else {
<<<<<<< HEAD
        const importArgSpreadElement = node.arguments.find(
          arg => arg.type === "SpreadElement",
        );
        if (importArgSpreadElement) {
          this.raise(
            importArgSpreadElement.start,
            Errors.ImportCallSpreadArgument,
          );
=======
        const importArg = node.arguments[0];
        if (importArg?.type === "SpreadElement") {
          this.raise(importArg.start, Errors.ImportCallSpreadArgument);
>>>>>>> 73ab27c1
        }
      }
    }
    return this.finishNode(
      node,
      optional ? "OptionalCallExpression" : "CallExpression",
    );
  }

  parseCallExpressionArguments(
    close: TokenType,
    possibleAsyncArrow: boolean,
    dynamicImport?: boolean,
    allowPlaceholder?: boolean,
    nodeForExtra?: ?N.Node,
  ): $ReadOnlyArray<?N.Expression> {
    const elts = [];
    let innerParenStart;
    let first = true;
    const oldInFSharpPipelineDirectBody = this.state.inFSharpPipelineDirectBody;
    this.state.inFSharpPipelineDirectBody = false;

    while (!this.eat(close)) {
      if (first) {
        first = false;
      } else {
        this.expect(tt.comma);
        if (this.match(close)) {
          if (dynamicImport && !this.hasPlugin("moduleAttributes")) {
            this.raise(
              this.state.lastTokStart,
              Errors.ImportCallArgumentTrailingComma,
            );
          }
          if (nodeForExtra) {
            this.addExtra(
              nodeForExtra,
              "trailingComma",
              this.state.lastTokStart,
            );
          }
          this.next();
          break;
        }
      }

      // we need to make sure that if this is an async arrow functions,
      // that we don't allow inner parens inside the params
      if (this.match(tt.parenL) && !innerParenStart) {
        innerParenStart = this.state.start;
      }

      elts.push(
        this.parseExprListItem(
          false,
          possibleAsyncArrow ? new ExpressionErrors() : undefined,
          possibleAsyncArrow ? { start: 0 } : undefined,
          allowPlaceholder,
        ),
      );
    }

    // we found an async arrow function so let's not allow any inner parens
    if (possibleAsyncArrow && innerParenStart && this.shouldParseAsyncArrow()) {
      this.unexpected();
    }

    this.state.inFSharpPipelineDirectBody = oldInFSharpPipelineDirectBody;

    return elts;
  }

  shouldParseAsyncArrow(): boolean {
    return this.match(tt.arrow) && !this.canInsertSemicolon();
  }

  parseAsyncArrowFromCallExpression(
    node: N.ArrowFunctionExpression,
    call: N.CallExpression,
  ): N.ArrowFunctionExpression {
    this.expect(tt.arrow);
    this.parseArrowExpression(
      node,
      call.arguments,
      true,
      call.extra?.trailingComma,
    );
    return node;
  }

  // Parse a no-call expression (like argument of `new` or `::` operators).

  parseNoCallExpr(): N.Expression {
    const startPos = this.state.start;
    const startLoc = this.state.startLoc;
    return this.parseSubscripts(this.parseExprAtom(), startPos, startLoc, true);
  }

  // Parse an atomic expression — either a single token that is an
  // expression, an expression started by a keyword like `function` or
  // `new`, or an expression wrapped in punctuation like `()`, `[]`,
  // or `{}`.

  parseExprAtom(refExpressionErrors?: ?ExpressionErrors): N.Expression {
    // If a division operator appears in an expression position, the
    // tokenizer got confused, and we force it to read a regexp instead.
    if (this.state.type === tt.slash) this.readRegexp();

    const canBeArrow = this.state.potentialArrowAt === this.state.start;
    let node;

    switch (this.state.type) {
      case tt._super:
        node = this.startNode();
        this.next();
        if (
          this.match(tt.parenL) &&
          !this.scope.allowDirectSuper &&
          !this.options.allowSuperOutsideMethod
        ) {
          this.raise(node.start, Errors.SuperNotAllowed);
        } else if (
          !this.scope.allowSuper &&
          !this.options.allowSuperOutsideMethod
        ) {
          this.raise(node.start, Errors.UnexpectedSuper);
        }

        if (
          !this.match(tt.parenL) &&
          !this.match(tt.bracketL) &&
          !this.match(tt.dot)
        ) {
          this.raise(node.start, Errors.UnsupportedSuper);
        }

        return this.finishNode(node, "Super");

      case tt._import:
        node = this.startNode();
        this.next();

        if (this.match(tt.dot)) {
          return this.parseImportMetaProperty(node);
        }

        if (!this.match(tt.parenL)) {
          this.raise(this.state.lastTokStart, Errors.UnsupportedImport);
        }
        return this.finishNode(node, "Import");
      case tt._this:
        node = this.startNode();
        this.next();
        return this.finishNode(node, "ThisExpression");

      case tt.name: {
        node = this.startNode();
        const containsEsc = this.state.containsEsc;
        const id = this.parseIdentifier();

        if (
          !containsEsc &&
          id.name === "async" &&
          this.match(tt._function) &&
          !this.canInsertSemicolon()
        ) {
          const last = this.state.context.length - 1;
          if (this.state.context[last] !== ct.functionStatement) {
            // Since "async" is an identifier and normally identifiers
            // can't be followed by expression, the tokenizer assumes
            // that "function" starts a statement.
            // Fixing it in the tokenizer would mean tracking not only the
            // previous token ("async"), but also the one before to know
            // its beforeExpr value.
            // It's easier and more efficient to adjust the context here.
            throw new Error("Internal error");
          }
          this.state.context[last] = ct.functionExpression;

          this.next();
          return this.parseFunction(node, undefined, true);
        } else if (
          canBeArrow &&
          !containsEsc &&
          id.name === "async" &&
          this.match(tt.name) &&
          !this.canInsertSemicolon()
        ) {
          const oldMaybeInArrowParameters = this.state.maybeInArrowParameters;
          const oldMaybeInAsyncArrowHead = this.state.maybeInAsyncArrowHead;
          const oldYieldPos = this.state.yieldPos;
          const oldAwaitPos = this.state.awaitPos;
          this.state.maybeInArrowParameters = true;
          this.state.maybeInAsyncArrowHead = true;
          this.state.yieldPos = -1;
          this.state.awaitPos = -1;
          const params = [this.parseIdentifier()];
          this.expect(tt.arrow);
          this.checkYieldAwaitInDefaultParams();
          this.state.maybeInArrowParameters = oldMaybeInArrowParameters;
          this.state.maybeInAsyncArrowHead = oldMaybeInAsyncArrowHead;
          this.state.yieldPos = oldYieldPos;
          this.state.awaitPos = oldAwaitPos;
          // let foo = async bar => {};
          this.parseArrowExpression(node, params, true);
          return node;
        }

        if (canBeArrow && this.match(tt.arrow) && !this.canInsertSemicolon()) {
          this.next();
          this.parseArrowExpression(node, [id], false);
          return node;
        }

        return id;
      }

      case tt._do: {
        this.expectPlugin("doExpressions");
        const node = this.startNode();
        this.next();
        const oldLabels = this.state.labels;
        this.state.labels = [];
        node.body = this.parseBlock();
        this.state.labels = oldLabels;
        return this.finishNode(node, "DoExpression");
      }

      case tt.regexp: {
        const value = this.state.value;
        node = this.parseLiteral(value.value, "RegExpLiteral");
        node.pattern = value.pattern;
        node.flags = value.flags;
        return node;
      }

      case tt.num:
        return this.parseLiteral(this.state.value, "NumericLiteral");

      case tt.bigint:
        return this.parseLiteral(this.state.value, "BigIntLiteral");

      case tt.string:
        return this.parseLiteral(this.state.value, "StringLiteral");

      case tt._null:
        node = this.startNode();
        this.next();
        return this.finishNode(node, "NullLiteral");

      case tt._true:
      case tt._false:
        return this.parseBooleanLiteral();

      case tt.parenL:
        return this.parseParenAndDistinguishExpression(canBeArrow);

      case tt.bracketBarL:
      case tt.bracketHashL: {
        this.expectPlugin("recordAndTuple");
        const oldInFSharpPipelineDirectBody = this.state
          .inFSharpPipelineDirectBody;
        const close =
          this.state.type === tt.bracketBarL ? tt.bracketBarR : tt.bracketR;
        this.state.inFSharpPipelineDirectBody = false;
        node = this.startNode();
        this.next();
        node.elements = this.parseExprList(
          close,
          true,
          refExpressionErrors,
          node,
        );
        this.state.inFSharpPipelineDirectBody = oldInFSharpPipelineDirectBody;
        return this.finishNode(node, "TupleExpression");
      }
      case tt.bracketL: {
        const oldInFSharpPipelineDirectBody = this.state
          .inFSharpPipelineDirectBody;
        this.state.inFSharpPipelineDirectBody = false;
        node = this.startNode();
        this.next();
        node.elements = this.parseExprList(
          tt.bracketR,
          true,
          refExpressionErrors,
          node,
        );
        if (!this.state.maybeInArrowParameters) {
          // This could be an array pattern:
          //   ([a: string, b: string]) => {}
          // In this case, we don't have to call toReferencedList. We will
          // call it, if needed, when we are sure that it is a parenthesized
          // expression by calling toReferencedListDeep.
          this.toReferencedList(node.elements);
        }
        this.state.inFSharpPipelineDirectBody = oldInFSharpPipelineDirectBody;
        return this.finishNode(node, "ArrayExpression");
      }
      case tt.braceBarL:
      case tt.braceHashL: {
        this.expectPlugin("recordAndTuple");
        const oldInFSharpPipelineDirectBody = this.state
          .inFSharpPipelineDirectBody;
        const close =
          this.state.type === tt.braceBarL ? tt.braceBarR : tt.braceR;
        this.state.inFSharpPipelineDirectBody = false;
        const ret = this.parseObj(close, false, true, refExpressionErrors);
        this.state.inFSharpPipelineDirectBody = oldInFSharpPipelineDirectBody;
        return ret;
      }
      case tt.braceL: {
        const oldInFSharpPipelineDirectBody = this.state
          .inFSharpPipelineDirectBody;
        this.state.inFSharpPipelineDirectBody = false;
        const ret = this.parseObj(tt.braceR, false, false, refExpressionErrors);
        this.state.inFSharpPipelineDirectBody = oldInFSharpPipelineDirectBody;
        return ret;
      }
      case tt._function:
        return this.parseFunctionExpression();

      case tt.at:
        this.parseDecorators();
      // fall through
      case tt._class:
        node = this.startNode();
        this.takeDecorators(node);
        return this.parseClass(node, false);

      case tt._new:
        return this.parseNew();

      case tt.backQuote:
        return this.parseTemplate(false);

      case tt.doubleColon: {
        node = this.startNode();
        this.next();
        node.object = null;
        const callee = (node.callee = this.parseNoCallExpr());
        if (callee.type === "MemberExpression") {
          return this.finishNode(node, "BindExpression");
        } else {
          throw this.raise(callee.start, Errors.UnsupportedBind);
        }
      }

      case tt.hash: {
        if (this.state.inPipeline) {
          node = this.startNode();

          if (
            this.getPluginOption("pipelineOperator", "proposal") !== "smart"
          ) {
            this.raise(node.start, Errors.PrimaryTopicRequiresSmartPipeline);
          }

          this.next();

          if (!this.primaryTopicReferenceIsAllowedInCurrentTopicContext()) {
            this.raise(node.start, Errors.PrimaryTopicNotAllowed);
          }

          this.registerTopicReference();
          return this.finishNode(node, "PipelinePrimaryTopicReference");
        }
      }
      // fall through
      default:
        throw this.unexpected();
    }
  }

  parseBooleanLiteral(): N.BooleanLiteral {
    const node = this.startNode();
    node.value = this.match(tt._true);
    this.next();
    return this.finishNode(node, "BooleanLiteral");
  }

  parseMaybePrivateName(
    isPrivateNameAllowed: boolean,
  ): N.PrivateName | N.Identifier {
    const isPrivate = this.match(tt.hash);

    if (isPrivate) {
      this.expectOnePlugin(["classPrivateProperties", "classPrivateMethods"]);
      if (!isPrivateNameAllowed) {
        this.raise(this.state.pos, Errors.UnexpectedPrivateField);
      }
      const node = this.startNode();
      this.next();
      this.assertNoSpace("Unexpected space between # and identifier");
      node.id = this.parseIdentifier(true);
      return this.finishNode(node, "PrivateName");
    } else {
      return this.parseIdentifier(true);
    }
  }

  parseFunctionExpression(): N.FunctionExpression | N.MetaProperty {
    const node = this.startNode();

    // We do not do parseIdentifier here because when parseFunctionExpression
    // is called we already know that the current token is a "name" with the value "function"
    // This will improve perf a tiny little bit as we do not do validation but more importantly
    // here is that parseIdentifier will remove an item from the expression stack
    // if "function" or "class" is parsed as identifier (in objects e.g.), which should not happen here.
    let meta = this.startNode();
    this.next();
    meta = this.createIdentifier(meta, "function");

    if (this.prodParam.hasYield && this.eat(tt.dot)) {
      return this.parseMetaProperty(node, meta, "sent");
    }
    return this.parseFunction(node);
  }

  parseMetaProperty(
    node: N.MetaProperty,
    meta: N.Identifier,
    propertyName: string,
  ): N.MetaProperty {
    node.meta = meta;

    if (meta.name === "function" && propertyName === "sent") {
      if (this.isContextual(propertyName)) {
        this.expectPlugin("functionSent");
      } else if (!this.hasPlugin("functionSent")) {
        // The code wasn't `function.sent` but just `function.`, so a simple error is less confusing.
        this.unexpected();
      }
    }

    const containsEsc = this.state.containsEsc;

    node.property = this.parseIdentifier(true);

    if (node.property.name !== propertyName || containsEsc) {
      this.raise(
        node.property.start,
        Errors.UnsupportedMetaProperty,
        meta.name,
        propertyName,
      );
    }

    return this.finishNode(node, "MetaProperty");
  }

  parseImportMetaProperty(node: N.MetaProperty): N.MetaProperty {
    const id = this.createIdentifier(this.startNodeAtNode(node), "import");
    this.expect(tt.dot);

    if (this.isContextual("meta")) {
      this.expectPlugin("importMeta");

      if (!this.inModule) {
        this.raiseWithData(
          id.start,
          { code: "BABEL_PARSER_SOURCETYPE_MODULE_REQUIRED" },
          Errors.ImportMetaOutsideModule,
        );
      }
      this.sawUnambiguousESM = true;
    } else if (!this.hasPlugin("importMeta")) {
      this.raise(id.start, Errors.ImportCallArityLtOne);
    }

    return this.parseMetaProperty(node, id, "meta");
  }

  parseLiteral<T: N.Literal>(
    value: any,
    type: /*T["kind"]*/ string,
    startPos?: number,
    startLoc?: Position,
  ): T {
    startPos = startPos || this.state.start;
    startLoc = startLoc || this.state.startLoc;

    const node = this.startNodeAt(startPos, startLoc);
    this.addExtra(node, "rawValue", value);
    this.addExtra(node, "raw", this.input.slice(startPos, this.state.end));
    node.value = value;
    this.next();
    return this.finishNode(node, type);
  }

  parseParenAndDistinguishExpression(canBeArrow: boolean): N.Expression {
    const startPos = this.state.start;
    const startLoc = this.state.startLoc;

    let val;
    this.expect(tt.parenL);

    const oldMaybeInArrowParameters = this.state.maybeInArrowParameters;
    const oldYieldPos = this.state.yieldPos;
    const oldAwaitPos = this.state.awaitPos;
    const oldInFSharpPipelineDirectBody = this.state.inFSharpPipelineDirectBody;
    this.state.maybeInArrowParameters = true;
    this.state.yieldPos = -1;
    this.state.awaitPos = -1;
    this.state.inFSharpPipelineDirectBody = false;

    const innerStartPos = this.state.start;
    const innerStartLoc = this.state.startLoc;
    const exprList = [];
    const refExpressionErrors = new ExpressionErrors();
    const refNeedsArrowPos = { start: 0 };
    let first = true;
    let spreadStart;
    let optionalCommaStart;

    while (!this.match(tt.parenR)) {
      if (first) {
        first = false;
      } else {
        this.expect(tt.comma, refNeedsArrowPos.start || null);
        if (this.match(tt.parenR)) {
          optionalCommaStart = this.state.start;
          break;
        }
      }

      if (this.match(tt.ellipsis)) {
        const spreadNodeStartPos = this.state.start;
        const spreadNodeStartLoc = this.state.startLoc;
        spreadStart = this.state.start;
        exprList.push(
          this.parseParenItem(
            this.parseRestBinding(),
            spreadNodeStartPos,
            spreadNodeStartLoc,
          ),
        );

        this.checkCommaAfterRest(charCodes.rightParenthesis);

        break;
      } else {
        exprList.push(
          this.parseMaybeAssign(
            false,
            refExpressionErrors,
            this.parseParenItem,
            refNeedsArrowPos,
          ),
        );
      }
    }

    const innerEndPos = this.state.start;
    const innerEndLoc = this.state.startLoc;
    this.expect(tt.parenR);

    this.state.maybeInArrowParameters = oldMaybeInArrowParameters;
    this.state.inFSharpPipelineDirectBody = oldInFSharpPipelineDirectBody;

    let arrowNode = this.startNodeAt(startPos, startLoc);
    if (
      canBeArrow &&
      this.shouldParseArrow() &&
      (arrowNode = this.parseArrow(arrowNode))
    ) {
      if (!this.isAwaitAllowed() && !this.state.maybeInAsyncArrowHead) {
        this.state.awaitPos = oldAwaitPos;
      }
      this.checkYieldAwaitInDefaultParams();
      this.state.yieldPos = oldYieldPos;
      this.state.awaitPos = oldAwaitPos;
      for (const param of exprList) {
        if (param.extra && param.extra.parenthesized) {
          this.unexpected(param.extra.parenStart);
        }
      }

      this.parseArrowExpression(arrowNode, exprList, false);
      return arrowNode;
    }

    // We keep the old value if it isn't null, for cases like
    //   (x = (yield)) => {}
    if (oldYieldPos !== -1) this.state.yieldPos = oldYieldPos;
    if (oldAwaitPos !== -1) this.state.awaitPos = oldAwaitPos;

    if (!exprList.length) {
      this.unexpected(this.state.lastTokStart);
    }
    if (optionalCommaStart) this.unexpected(optionalCommaStart);
    if (spreadStart) this.unexpected(spreadStart);
    this.checkExpressionErrors(refExpressionErrors, true);
    if (refNeedsArrowPos.start) this.unexpected(refNeedsArrowPos.start);

    this.toReferencedListDeep(exprList, /* isParenthesizedExpr */ true);
    if (exprList.length > 1) {
      val = this.startNodeAt(innerStartPos, innerStartLoc);
      val.expressions = exprList;
      this.finishNodeAt(val, "SequenceExpression", innerEndPos, innerEndLoc);
    } else {
      val = exprList[0];
    }

    if (!this.options.createParenthesizedExpressions) {
      this.addExtra(val, "parenthesized", true);
      this.addExtra(val, "parenStart", startPos);
      return val;
    }

    const parenExpression = this.startNodeAt(startPos, startLoc);
    parenExpression.expression = val;
    this.finishNode(parenExpression, "ParenthesizedExpression");
    return parenExpression;
  }

  shouldParseArrow(): boolean {
    return !this.canInsertSemicolon();
  }

  parseArrow(node: N.ArrowFunctionExpression): ?N.ArrowFunctionExpression {
    if (this.eat(tt.arrow)) {
      return node;
    }
  }

  parseParenItem(
    node: N.Expression,
    startPos: number, // eslint-disable-line no-unused-vars
    startLoc: Position, // eslint-disable-line no-unused-vars
  ): N.Expression {
    return node;
  }

  // New's precedence is slightly tricky. It must allow its argument to
  // be a `[]` or dot subscript expression, but not a call — at least,
  // not without wrapping it in parentheses. Thus, it uses the noCalls
  // argument to parseSubscripts to prevent it from consuming the
  // argument list.

  parseNew(): N.NewExpression | N.MetaProperty {
    const node = this.startNode();

    let meta = this.startNode();
    this.next();
    meta = this.createIdentifier(meta, "new");

    if (this.eat(tt.dot)) {
      const metaProp = this.parseMetaProperty(node, meta, "target");

      if (!this.scope.inNonArrowFunction && !this.scope.inClass) {
        let error = Errors.UnexpectedNewTarget;

        if (this.hasPlugin("classProperties")) {
          error += " or class properties";
        }

        this.raise(metaProp.start, error);
      }

      return metaProp;
    }

    node.callee = this.parseNoCallExpr();

    if (node.callee.type === "Import") {
      this.raise(node.callee.start, Errors.ImportCallNotNewExpression);
    } else if (
      node.callee.type === "OptionalMemberExpression" ||
      node.callee.type === "OptionalCallExpression"
    ) {
      this.raise(this.state.lastTokEnd, Errors.OptionalChainingNoNew);
    } else if (this.eat(tt.questionDot)) {
      this.raise(this.state.start, Errors.OptionalChainingNoNew);
    }

    this.parseNewArguments(node);
    return this.finishNode(node, "NewExpression");
  }

  parseNewArguments(node: N.NewExpression): void {
    if (this.eat(tt.parenL)) {
      const args = this.parseExprList(tt.parenR);
      this.toReferencedList(args);
      // $FlowFixMe (parseExprList should be all non-null in this case)
      node.arguments = args;
    } else {
      node.arguments = [];
    }
  }

  // Parse template expression.

  parseTemplateElement(isTagged: boolean): N.TemplateElement {
    const elem = this.startNode();
    if (this.state.value === null) {
      if (!isTagged) {
        this.raise(this.state.start + 1, Errors.InvalidEscapeSequenceTemplate);
      }
    }
    elem.value = {
      raw: this.input
        .slice(this.state.start, this.state.end)
        .replace(/\r\n?/g, "\n"),
      cooked: this.state.value,
    };
    this.next();
    elem.tail = this.match(tt.backQuote);
    return this.finishNode(elem, "TemplateElement");
  }

  parseTemplate(isTagged: boolean): N.TemplateLiteral {
    const node = this.startNode();
    this.next();
    node.expressions = [];
    let curElt = this.parseTemplateElement(isTagged);
    node.quasis = [curElt];
    while (!curElt.tail) {
      this.expect(tt.dollarBraceL);
      node.expressions.push(this.parseExpression());
      this.expect(tt.braceR);
      node.quasis.push((curElt = this.parseTemplateElement(isTagged)));
    }
    this.next();
    return this.finishNode(node, "TemplateLiteral");
  }

  // Parse an object literal, binding pattern, or record.

  parseObj<T: N.ObjectPattern | N.ObjectExpression>(
    close: TokenType,
    isPattern: boolean,
    isRecord?: ?boolean,
    refExpressionErrors?: ?ExpressionErrors,
  ): T {
    const propHash: any = Object.create(null);
    let first = true;
    const node = this.startNode();

    node.properties = [];
    this.next();

    while (!this.eat(close)) {
      if (first) {
        first = false;
      } else {
        this.expect(tt.comma);
        if (this.match(close)) {
          this.addExtra(node, "trailingComma", this.state.lastTokStart);
          this.next();
          break;
        }
      }

      const prop = this.parseObjectMember(isPattern, refExpressionErrors);
      if (!isPattern) {
        // $FlowIgnore RestElement will never be returned if !isPattern
        this.checkDuplicatedProto(prop, propHash, refExpressionErrors);
      }

      // $FlowIgnore
      if (prop.shorthand) {
        this.addExtra(prop, "shorthand", true);
      }

      node.properties.push(prop);
    }

    let type = "ObjectExpression";
    if (isPattern) {
      type = "ObjectPattern";
    } else if (isRecord) {
      type = "RecordExpression";
    }
    return this.finishNode(node, type);
  }

  isAsyncProp(prop: N.ObjectProperty): boolean {
    return (
      !prop.computed &&
      prop.key.type === "Identifier" &&
      prop.key.name === "async" &&
      (this.isLiteralPropertyName() ||
        this.match(tt.bracketL) ||
        this.match(tt.star)) &&
      !this.hasPrecedingLineBreak()
    );
  }

  parseObjectMember(
    isPattern: boolean,
    refExpressionErrors?: ?ExpressionErrors,
  ): N.ObjectMember | N.SpreadElement | N.RestElement {
    let decorators = [];
    if (this.match(tt.at)) {
      if (this.hasPlugin("decorators")) {
        this.raise(this.state.start, Errors.UnsupportedPropertyDecorator);
      }

      // we needn't check if decorators (stage 0) plugin is enabled since it's checked by
      // the call to this.parseDecorator
      while (this.match(tt.at)) {
        decorators.push(this.parseDecorator());
      }
    }

    const prop = this.startNode();
    let isGenerator = false;
    let isAsync = false;
    let startPos;
    let startLoc;

    if (this.match(tt.ellipsis)) {
      if (decorators.length) this.unexpected();
      if (isPattern) {
        this.next();
        // Don't use parseRestBinding() as we only allow Identifier here.
        prop.argument = this.parseIdentifier();
        this.checkCommaAfterRest(charCodes.rightCurlyBrace);
        return this.finishNode(prop, "RestElement");
      }

      return this.parseSpread();
    }

    if (decorators.length) {
      prop.decorators = decorators;
      decorators = [];
    }

    prop.method = false;

    if (isPattern || refExpressionErrors) {
      startPos = this.state.start;
      startLoc = this.state.startLoc;
    }

    if (!isPattern) {
      isGenerator = this.eat(tt.star);
    }

    const containsEsc = this.state.containsEsc;
    this.parsePropertyName(prop, /* isPrivateNameAllowed */ false);

    if (!isPattern && !containsEsc && !isGenerator && this.isAsyncProp(prop)) {
      isAsync = true;
      isGenerator = this.eat(tt.star);
      this.parsePropertyName(prop, /* isPrivateNameAllowed */ false);
    } else {
      isAsync = false;
    }

    this.parseObjPropValue(
      prop,
      startPos,
      startLoc,
      isGenerator,
      isAsync,
      isPattern,
      refExpressionErrors,
      containsEsc,
    );

    return prop;
  }

  isGetterOrSetterMethod(prop: N.ObjectMethod, isPattern: boolean): boolean {
    return (
      !isPattern &&
      !prop.computed &&
      prop.key.type === "Identifier" &&
      (prop.key.name === "get" || prop.key.name === "set") &&
      (this.isLiteralPropertyName() || // get foo() {}
        this.match(tt.bracketL)) // get ["string"]() {}
    );
  }

  getGetterSetterExpectedParamCount(
    method: N.ObjectMethod | N.ClassMethod,
  ): number {
    return method.kind === "get" ? 0 : 1;
  }

  // get methods aren't allowed to have any parameters
  // set methods must have exactly 1 parameter which is not a rest parameter
  checkGetterSetterParams(method: N.ObjectMethod | N.ClassMethod): void {
    const paramCount = this.getGetterSetterExpectedParamCount(method);
    const start = method.start;
    if (method.params.length !== paramCount) {
      if (method.kind === "get") {
        this.raise(start, Errors.BadGetterArity);
      } else {
        this.raise(start, Errors.BadSetterArity);
      }
    }

    if (
      method.kind === "set" &&
      method.params[method.params.length - 1].type === "RestElement"
    ) {
      this.raise(start, Errors.BadSetterRestParameter);
    }
  }

  parseObjectMethod(
    prop: N.ObjectMethod,
    isGenerator: boolean,
    isAsync: boolean,
    isPattern: boolean,
    containsEsc: boolean,
  ): ?N.ObjectMethod {
    if (isAsync || isGenerator || this.match(tt.parenL)) {
      if (isPattern) this.unexpected();
      prop.kind = "method";
      prop.method = true;
      return this.parseMethod(
        prop,
        isGenerator,
        isAsync,
        /* isConstructor */ false,
        false,
        "ObjectMethod",
      );
    }

    if (!containsEsc && this.isGetterOrSetterMethod(prop, isPattern)) {
      if (isGenerator || isAsync) this.unexpected();
      prop.kind = prop.key.name;
      this.parsePropertyName(prop, /* isPrivateNameAllowed */ false);
      this.parseMethod(
        prop,
        /* isGenerator */ false,
        /* isAsync */ false,
        /* isConstructor */ false,
        false,
        "ObjectMethod",
      );
      this.checkGetterSetterParams(prop);
      return prop;
    }
  }

  parseObjectProperty(
    prop: N.ObjectProperty,
    startPos: ?number,
    startLoc: ?Position,
    isPattern: boolean,
    refExpressionErrors: ?ExpressionErrors,
  ): ?N.ObjectProperty {
    prop.shorthand = false;

    if (this.eat(tt.colon)) {
      prop.value = isPattern
        ? this.parseMaybeDefault(this.state.start, this.state.startLoc)
        : this.parseMaybeAssign(false, refExpressionErrors);

      return this.finishNode(prop, "ObjectProperty");
    }

    if (!prop.computed && prop.key.type === "Identifier") {
      this.checkReservedWord(prop.key.name, prop.key.start, true, true);

      if (isPattern) {
        prop.value = this.parseMaybeDefault(
          startPos,
          startLoc,
          prop.key.__clone(),
        );
      } else if (this.match(tt.eq) && refExpressionErrors) {
        if (refExpressionErrors.shorthandAssign === -1) {
          refExpressionErrors.shorthandAssign = this.state.start;
        }
        prop.value = this.parseMaybeDefault(
          startPos,
          startLoc,
          prop.key.__clone(),
        );
      } else {
        prop.value = prop.key.__clone();
      }
      prop.shorthand = true;

      return this.finishNode(prop, "ObjectProperty");
    }
  }

  parseObjPropValue(
    prop: any,
    startPos: ?number,
    startLoc: ?Position,
    isGenerator: boolean,
    isAsync: boolean,
    isPattern: boolean,
    refExpressionErrors?: ?ExpressionErrors,
    containsEsc: boolean,
  ): void {
    const node =
      this.parseObjectMethod(
        prop,
        isGenerator,
        isAsync,
        isPattern,
        containsEsc,
      ) ||
      this.parseObjectProperty(
        prop,
        startPos,
        startLoc,
        isPattern,
        refExpressionErrors,
      );

    if (!node) this.unexpected();

    // $FlowFixMe
    return node;
  }

  parsePropertyName(
    prop: N.ObjectOrClassMember | N.ClassMember | N.TsNamedTypeElementBase,
    isPrivateNameAllowed: boolean,
  ): N.Expression | N.Identifier {
    if (this.eat(tt.bracketL)) {
      (prop: $FlowSubtype<N.ObjectOrClassMember>).computed = true;
      prop.key = this.parseMaybeAssign();
      this.expect(tt.bracketR);
    } else {
      const oldInPropertyName = this.state.inPropertyName;
      this.state.inPropertyName = true;
      // We check if it's valid for it to be a private name when we push it.
      (prop: $FlowFixMe).key =
        this.match(tt.num) || this.match(tt.string) || this.match(tt.bigint)
          ? this.parseExprAtom()
          : this.parseMaybePrivateName(isPrivateNameAllowed);

      if (prop.key.type !== "PrivateName") {
        // ClassPrivateProperty is never computed, so we don't assign in that case.
        prop.computed = false;
      }

      this.state.inPropertyName = oldInPropertyName;
    }

    return prop.key;
  }

  // Initialize empty function node.

  initFunction(node: N.BodilessFunctionOrMethodBase, isAsync: ?boolean): void {
    node.id = null;
    node.generator = false;
    node.async = !!isAsync;
  }

  // Parse object or class method.

  parseMethod<T: N.MethodLike>(
    node: T,
    isGenerator: boolean,
    isAsync: boolean,
    isConstructor: boolean,
    allowDirectSuper: boolean,
    type: string,
    inClassScope: boolean = false,
  ): T {
    const oldYieldPos = this.state.yieldPos;
    const oldAwaitPos = this.state.awaitPos;
    this.state.yieldPos = -1;
    this.state.awaitPos = -1;

    this.initFunction(node, isAsync);
    node.generator = !!isGenerator;
    const allowModifiers = isConstructor; // For TypeScript parameter properties
    this.scope.enter(
      SCOPE_FUNCTION |
        SCOPE_SUPER |
        (inClassScope ? SCOPE_CLASS : 0) |
        (allowDirectSuper ? SCOPE_DIRECT_SUPER : 0),
    );
    this.prodParam.enter(functionFlags(isAsync, node.generator));
    this.parseFunctionParams((node: any), allowModifiers);
    this.parseFunctionBodyAndFinish(node, type, true);
    this.prodParam.exit();
    this.scope.exit();

    this.state.yieldPos = oldYieldPos;
    this.state.awaitPos = oldAwaitPos;

    return node;
  }

  // Parse arrow function expression.
  // If the parameters are provided, they will be converted to an
  // assignable list.
  parseArrowExpression(
    node: N.ArrowFunctionExpression,
    params: ?(N.Expression[]),
    isAsync: boolean,
    trailingCommaPos: ?number,
  ): N.ArrowFunctionExpression {
    this.scope.enter(SCOPE_FUNCTION | SCOPE_ARROW);
    this.prodParam.enter(functionFlags(isAsync, false));
    this.initFunction(node, isAsync);
    const oldMaybeInArrowParameters = this.state.maybeInArrowParameters;
    const oldYieldPos = this.state.yieldPos;
    const oldAwaitPos = this.state.awaitPos;

    if (params) {
      this.state.maybeInArrowParameters = true;
      this.setArrowFunctionParameters(node, params, trailingCommaPos);
    }
    this.state.maybeInArrowParameters = false;
    this.state.yieldPos = -1;
    this.state.awaitPos = -1;
    this.parseFunctionBody(node, true);

    this.prodParam.exit();
    this.scope.exit();
    this.state.maybeInArrowParameters = oldMaybeInArrowParameters;
    this.state.yieldPos = oldYieldPos;
    this.state.awaitPos = oldAwaitPos;

    return this.finishNode(node, "ArrowFunctionExpression");
  }

  setArrowFunctionParameters(
    node: N.ArrowFunctionExpression,
    params: N.Expression[],
    trailingCommaPos: ?number,
  ): void {
    node.params = this.toAssignableList(params, trailingCommaPos);
  }

  parseFunctionBodyAndFinish(
    node: N.BodilessFunctionOrMethodBase,
    type: string,
    isMethod?: boolean = false,
  ): void {
    // $FlowIgnore (node is not bodiless if we get here)
    this.parseFunctionBody(node, false, isMethod);
    this.finishNode(node, type);
  }

  // Parse function body and check parameters.
  parseFunctionBody(
    node: N.Function,
    allowExpression: ?boolean,
    isMethod?: boolean = false,
  ): void {
    const isExpression = allowExpression && !this.match(tt.braceL);
    const oldInParameters = this.state.inParameters;
    this.state.inParameters = false;

    if (isExpression) {
      node.body = this.parseMaybeAssign();
      this.checkParams(node, false, allowExpression, false);
    } else {
      const oldStrict = this.state.strict;
      // Start a new scope with regard to labels
      // flag (restore them to their old value afterwards).
      const oldLabels = this.state.labels;
      this.state.labels = [];

      // FunctionBody[Yield, Await]:
      //   StatementList[?Yield, ?Await, +Return] opt
      this.prodParam.enter(this.prodParam.currentFlags() | PARAM_RETURN);
      node.body = this.parseBlock(
        true,
        false,
        // Strict mode function checks after we parse the statements in the function body.
        (hasStrictModeDirective: boolean) => {
          const nonSimple = !this.isSimpleParamList(node.params);

          if (hasStrictModeDirective && nonSimple) {
            // This logic is here to align the error location with the ESTree plugin.
            const errorPos =
              // $FlowIgnore
              (node.kind === "method" || node.kind === "constructor") &&
              // $FlowIgnore
              !!node.key
                ? node.key.end
                : node.start;
            this.raise(errorPos, Errors.IllegalLanguageModeDirective);
          }

          const strictModeChanged = !oldStrict && this.state.strict;

          // Add the params to varDeclaredNames to ensure that an error is thrown
          // if a let/const declaration in the function clashes with one of the params.
          this.checkParams(
            node,
            !this.state.strict && !allowExpression && !isMethod && !nonSimple,
            allowExpression,
            strictModeChanged,
          );

          // Ensure the function name isn't a forbidden identifier in strict mode, e.g. 'eval'
          if (this.state.strict && node.id) {
            this.checkLVal(
              node.id,
              BIND_OUTSIDE,
              undefined,
              "function name",
              undefined,
              strictModeChanged,
            );
          }
        },
      );
      this.prodParam.exit();
      this.state.labels = oldLabels;
    }

    this.state.inParameters = oldInParameters;
  }

  isSimpleParamList(
    params: $ReadOnlyArray<N.Pattern | N.TSParameterProperty>,
  ): boolean {
    for (let i = 0, len = params.length; i < len; i++) {
      if (params[i].type !== "Identifier") return false;
    }
    return true;
  }

  checkParams(
    node: N.Function,
    allowDuplicates: boolean,
    // eslint-disable-next-line no-unused-vars
    isArrowFunction: ?boolean,
    strictModeChanged?: boolean = true,
  ): void {
    // $FlowIssue
    const nameHash: {} = Object.create(null);
    for (let i = 0; i < node.params.length; i++) {
      this.checkLVal(
        node.params[i],
        BIND_VAR,
        allowDuplicates ? null : nameHash,
        "function parameter list",
        undefined,
        strictModeChanged,
      );
    }
  }

  // Parses a comma-separated list of expressions, and returns them as
  // an array. `close` is the token type that ends the list, and
  // `allowEmpty` can be turned on to allow subsequent commas with
  // nothing in between them to be parsed as `null` (which is needed
  // for array literals).

  parseExprList(
    close: TokenType,
    allowEmpty?: boolean,
    refExpressionErrors?: ?ExpressionErrors,
    nodeForExtra?: ?N.Node,
  ): $ReadOnlyArray<?N.Expression> {
    const elts = [];
    let first = true;

    while (!this.eat(close)) {
      if (first) {
        first = false;
      } else {
        this.expect(tt.comma);
        if (this.match(close)) {
          if (nodeForExtra) {
            this.addExtra(
              nodeForExtra,
              "trailingComma",
              this.state.lastTokStart,
            );
          }
          this.next();
          break;
        }
      }

      elts.push(this.parseExprListItem(allowEmpty, refExpressionErrors));
    }
    return elts;
  }

  parseExprListItem(
    allowEmpty: ?boolean,
    refExpressionErrors?: ?ExpressionErrors,
    refNeedsArrowPos: ?Pos,
    allowPlaceholder: ?boolean,
  ): ?N.Expression {
    let elt;
    if (allowEmpty && this.match(tt.comma)) {
      elt = null;
    } else if (this.match(tt.ellipsis)) {
      const spreadNodeStartPos = this.state.start;
      const spreadNodeStartLoc = this.state.startLoc;
      elt = this.parseParenItem(
        this.parseSpread(refExpressionErrors, refNeedsArrowPos),
        spreadNodeStartPos,
        spreadNodeStartLoc,
      );
    } else if (this.match(tt.question)) {
      this.expectPlugin("partialApplication");
      if (!allowPlaceholder) {
        this.raise(this.state.start, Errors.UnexpectedArgumentPlaceholder);
      }
      const node = this.startNode();
      this.next();
      elt = this.finishNode(node, "ArgumentPlaceholder");
    } else {
      elt = this.parseMaybeAssign(
        false,
        refExpressionErrors,
        this.parseParenItem,
        refNeedsArrowPos,
      );
    }
    return elt;
  }

  // Parse the next token as an identifier. If `liberal` is true (used
  // when parsing properties), it will also convert keywords into
  // identifiers.
  // This shouldn't be used to parse the keywords of meta properties, since they
  // are not identifiers and cannot contain escape sequences.

  parseIdentifier(liberal?: boolean): N.Identifier {
    const node = this.startNode();
    const name = this.parseIdentifierName(node.start, liberal);

    return this.createIdentifier(node, name);
  }

  createIdentifier(node: N.Identifier, name: string): N.Identifier {
    node.name = name;
    node.loc.identifierName = name;

    return this.finishNode(node, "Identifier");
  }

  parseIdentifierName(pos: number, liberal?: boolean): string {
    let name: string;

    if (this.match(tt.name)) {
      name = this.state.value;
    } else if (this.state.type.keyword) {
      name = this.state.type.keyword;

      // `class` and `function` keywords push function-type token context into this.context.
      // But there is no chance to pop the context if the keyword is consumed
      // as an identifier such as a property name.
      const context = this.state.context;
      if (
        (name === "class" || name === "function") &&
        context[context.length - 1].token === "function"
      ) {
        context.pop();
      }
    } else {
      throw this.unexpected();
    }

    if (liberal) {
      // If the current token is not used as a keyword, set its type to "tt.name".
      // This will prevent this.next() from throwing about unexpected escapes.
      this.state.type = tt.name;
    } else {
      this.checkReservedWord(
        name,
        this.state.start,
        !!this.state.type.keyword,
        false,
      );
    }

    this.next();

    return name;
  }

  checkReservedWord(
    word: string,
    startLoc: number,
    checkKeywords: boolean,
    isBinding: boolean,
  ): void {
    if (this.prodParam.hasYield && word === "yield") {
      this.raise(startLoc, Errors.YieldBindingIdentifier);
      return;
    }

    if (word === "await") {
      if (this.prodParam.hasAwait) {
        this.raise(startLoc, Errors.AwaitBindingIdentifier);
        return;
      }
      if (
        this.state.awaitPos === -1 &&
        (this.state.maybeInAsyncArrowHead || this.isAwaitAllowed())
      ) {
        this.state.awaitPos = this.state.start;
      }
    }

    if (
      this.scope.inClass &&
      !this.scope.inNonArrowFunction &&
      word === "arguments"
    ) {
      this.raise(startLoc, Errors.ArgumentsDisallowedInInitializer);
      return;
    }
    if (checkKeywords && isKeyword(word)) {
      this.raise(startLoc, Errors.UnexpectedKeyword, word);
      return;
    }

    const reservedTest = !this.state.strict
      ? isReservedWord
      : isBinding
      ? isStrictBindReservedWord
      : isStrictReservedWord;

    if (reservedTest(word, this.inModule)) {
      if (!this.prodParam.hasAwait && word === "await") {
        this.raise(startLoc, Errors.AwaitNotInAsyncFunction);
      } else {
        this.raise(startLoc, Errors.UnexpectedReservedWord, word);
      }
    }
  }

  isAwaitAllowed(): boolean {
    if (this.scope.inFunction) return this.prodParam.hasAwait;
    if (this.options.allowAwaitOutsideFunction) return true;
    if (this.hasPlugin("topLevelAwait")) {
      return this.inModule && this.prodParam.hasAwait;
    }
    return false;
  }

  // Parses await expression inside async function.

  parseAwait(): N.AwaitExpression {
    const node = this.startNode();

    this.next();

    if (this.state.inParameters) {
      this.raise(node.start, Errors.AwaitExpressionFormalParameter);
    } else if (this.state.awaitPos === -1) {
      this.state.awaitPos = node.start;
    }
    if (this.eat(tt.star)) {
      this.raise(node.start, Errors.ObsoleteAwaitStar);
    }

    if (!this.scope.inFunction && !this.options.allowAwaitOutsideFunction) {
      if (
        this.hasPrecedingLineBreak() ||
        // All the following expressions are ambiguous:
        //   await + 0, await - 0, await ( 0 ), await [ 0 ], await / 0 /u, await ``
        this.match(tt.plusMin) ||
        this.match(tt.parenL) ||
        this.match(tt.bracketL) ||
        this.match(tt.backQuote) ||
        // Sometimes the tokenizer generates tt.slash for regexps, and this is
        // handler by parseExprAtom
        this.match(tt.regexp) ||
        this.match(tt.slash) ||
        // This code could be parsed both as a modulo operator or as an intrinsic:
        //   await %x(0)
        (this.hasPlugin("v8intrinsic") && this.match(tt.modulo))
      ) {
        this.ambiguousScriptDifferentAst = true;
      } else {
        this.sawUnambiguousESM = true;
      }
    }

    if (!this.state.soloAwait) {
      node.argument = this.parseMaybeUnary();
    }

    return this.finishNode(node, "AwaitExpression");
  }

  // Parses yield expression inside generator.

  parseYield(noIn?: ?boolean): N.YieldExpression {
    const node = this.startNode();

    if (this.state.inParameters) {
      this.raise(node.start, Errors.YieldInParameter);
    } else if (this.state.yieldPos === -1) {
      this.state.yieldPos = node.start;
    }

    this.next();
    if (
      this.match(tt.semi) ||
      (!this.match(tt.star) && !this.state.type.startsExpr) ||
      this.hasPrecedingLineBreak()
    ) {
      node.delegate = false;
      node.argument = null;
    } else {
      node.delegate = this.eat(tt.star);
      node.argument = this.parseMaybeAssign(noIn);
    }
    return this.finishNode(node, "YieldExpression");
  }

  // Validates a pipeline (for any of the pipeline Babylon plugins) at the point
  // of the infix operator `|>`.

  checkPipelineAtInfixOperator(left: N.Expression, leftStartPos: number) {
    if (this.getPluginOption("pipelineOperator", "proposal") === "smart") {
      if (left.type === "SequenceExpression") {
        // Ensure that the pipeline head is not a comma-delimited
        // sequence expression.
        this.raise(leftStartPos, Errors.PipelineHeadSequenceExpression);
      }
    }
  }

  parseSmartPipelineBody(
    childExpression: N.Expression,
    startPos: number,
    startLoc: Position,
  ): N.PipelineBody {
    const pipelineStyle = this.checkSmartPipelineBodyStyle(childExpression);

    this.checkSmartPipelineBodyEarlyErrors(
      childExpression,
      pipelineStyle,
      startPos,
    );

    return this.parseSmartPipelineBodyInStyle(
      childExpression,
      pipelineStyle,
      startPos,
      startLoc,
    );
  }

  checkSmartPipelineBodyEarlyErrors(
    childExpression: N.Expression,
    pipelineStyle: N.PipelineStyle,
    startPos: number,
  ): void {
    if (this.match(tt.arrow)) {
      // If the following token is invalidly `=>`, then throw a human-friendly error
      // instead of something like 'Unexpected token, expected ";"'.
      throw this.raise(this.state.start, Errors.PipelineBodyNoArrow);
    } else if (
      pipelineStyle === "PipelineTopicExpression" &&
      childExpression.type === "SequenceExpression"
    ) {
      this.raise(startPos, Errors.PipelineBodySequenceExpression);
    }
  }

  parseSmartPipelineBodyInStyle(
    childExpression: N.Expression,
    pipelineStyle: N.PipelineStyle,
    startPos: number,
    startLoc: Position,
  ): N.PipelineBody {
    const bodyNode = this.startNodeAt(startPos, startLoc);
    switch (pipelineStyle) {
      case "PipelineBareFunction":
        bodyNode.callee = childExpression;
        break;
      case "PipelineBareConstructor":
        bodyNode.callee = childExpression.callee;
        break;
      case "PipelineBareAwaitedFunction":
        bodyNode.callee = childExpression.argument;
        break;
      case "PipelineTopicExpression":
        if (!this.topicReferenceWasUsedInCurrentTopicContext()) {
          this.raise(startPos, Errors.PipelineTopicUnused);
        }
        bodyNode.expression = childExpression;
        break;
      default:
        throw new Error(
          `Internal @babel/parser error: Unknown pipeline style (${pipelineStyle})`,
        );
    }
    return this.finishNode(bodyNode, pipelineStyle);
  }

  checkSmartPipelineBodyStyle(expression: N.Expression): N.PipelineStyle {
    switch (expression.type) {
      default:
        return this.isSimpleReference(expression)
          ? "PipelineBareFunction"
          : "PipelineTopicExpression";
    }
  }

  isSimpleReference(expression: N.Expression): boolean {
    switch (expression.type) {
      case "MemberExpression":
        return (
          !expression.computed && this.isSimpleReference(expression.object)
        );
      case "Identifier":
        return true;
      default:
        return false;
    }
  }

  // Enable topic references from outer contexts within smart pipeline bodies.
  // The function modifies the parser's topic-context state to enable or disable
  // the use of topic references with the smartPipelines plugin. They then run a
  // callback, then they reset the parser to the old topic-context state that it
  // had before the function was called.

  withTopicPermittingContext<T>(callback: () => T): T {
    const outerContextTopicState = this.state.topicContext;
    this.state.topicContext = {
      // Enable the use of the primary topic reference.
      maxNumOfResolvableTopics: 1,
      // Hide the use of any topic references from outer contexts.
      maxTopicIndex: null,
    };

    try {
      return callback();
    } finally {
      this.state.topicContext = outerContextTopicState;
    }
  }

  // Disable topic references from outer contexts within syntax constructs
  // such as the bodies of iteration statements.
  // The function modifies the parser's topic-context state to enable or disable
  // the use of topic references with the smartPipelines plugin. They then run a
  // callback, then they reset the parser to the old topic-context state that it
  // had before the function was called.

  withTopicForbiddingContext<T>(callback: () => T): T {
    const outerContextTopicState = this.state.topicContext;
    this.state.topicContext = {
      // Disable the use of the primary topic reference.
      maxNumOfResolvableTopics: 0,
      // Hide the use of any topic references from outer contexts.
      maxTopicIndex: null,
    };

    try {
      return callback();
    } finally {
      this.state.topicContext = outerContextTopicState;
    }
  }

  withSoloAwaitPermittingContext<T>(callback: () => T): T {
    const outerContextSoloAwaitState = this.state.soloAwait;
    this.state.soloAwait = true;

    try {
      return callback();
    } finally {
      this.state.soloAwait = outerContextSoloAwaitState;
    }
  }

  // Register the use of a primary topic reference (`#`) within the current
  // topic context.
  registerTopicReference(): void {
    this.state.topicContext.maxTopicIndex = 0;
  }

  primaryTopicReferenceIsAllowedInCurrentTopicContext(): boolean {
    return this.state.topicContext.maxNumOfResolvableTopics >= 1;
  }

  topicReferenceWasUsedInCurrentTopicContext(): boolean {
    return (
      this.state.topicContext.maxTopicIndex != null &&
      this.state.topicContext.maxTopicIndex >= 0
    );
  }

  parseFSharpPipelineBody(prec: number, noIn: ?boolean): N.Expression {
    const startPos = this.state.start;
    const startLoc = this.state.startLoc;

    this.state.potentialArrowAt = this.state.start;
    const oldInFSharpPipelineDirectBody = this.state.inFSharpPipelineDirectBody;
    this.state.inFSharpPipelineDirectBody = true;

    const ret = this.parseExprOp(
      this.parseMaybeUnary(),
      startPos,
      startLoc,
      prec,
      noIn,
    );

    this.state.inFSharpPipelineDirectBody = oldInFSharpPipelineDirectBody;

    return ret;
  }
}<|MERGE_RESOLUTION|>--- conflicted
+++ resolved
@@ -777,7 +777,6 @@
             : "one argument",
         );
       } else {
-<<<<<<< HEAD
         const importArgSpreadElement = node.arguments.find(
           arg => arg.type === "SpreadElement",
         );
@@ -786,11 +785,6 @@
             importArgSpreadElement.start,
             Errors.ImportCallSpreadArgument,
           );
-=======
-        const importArg = node.arguments[0];
-        if (importArg?.type === "SpreadElement") {
-          this.raise(importArg.start, Errors.ImportCallSpreadArgument);
->>>>>>> 73ab27c1
         }
       }
     }
