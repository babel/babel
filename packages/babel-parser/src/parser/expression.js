// @flow

// A recursive descent parser operates by defining functions for all
// syntactic elements, and recursively calling those, each function
// advancing the input stream and returning an AST node. Precedence
// of constructs (for example, the fact that `!x[1]` means `!(x[1])`
// instead of `(!x)[1]` is handled by the fact that the parser
// function that parses unary prefix operators is called first, and
// in turn calls the function that parses `[]` subscripts — that
// way, it'll receive the node for `x[1]` already parsed, and wraps
// *that* in the unary operator node.
//
// Acorn uses an [operator precedence parser][opp] to handle binary
// operator precedence, because it is much more compact than using
// the technique outlined above, which uses different, nesting
// functions to specify precedence, for all of the ten binary
// precedence levels that JavaScript defines.
//
// [opp]: http://en.wikipedia.org/wiki/Operator-precedence_parser

import {
  tokenCanStartExpression,
  tokenIsAssignment,
  tokenIsIdentifier,
  tokenIsKeywordOrIdentifier,
  tokenIsOperator,
  tokenIsPostfix,
  tokenIsPrefix,
  tokenIsRightAssociative,
  tokenIsTemplate,
  tokenKeywordOrIdentifierIsKeyword,
  tokenLabelName,
  tokenOperatorPrecedence,
  tt,
  type TokenType,
} from "../tokenizer/types";
import * as N from "../types";
import LValParser from "./lval";
import {
  isKeyword,
  isReservedWord,
  isStrictReservedWord,
  isStrictBindReservedWord,
  isIdentifierStart,
  canBeReservedWord,
} from "../util/identifier";
import { Position, createPositionWithColumnOffset } from "../util/location";
import * as charCodes from "charcodes";
import {
  BIND_OUTSIDE,
  BIND_VAR,
  SCOPE_ARROW,
  SCOPE_CLASS,
  SCOPE_DIRECT_SUPER,
  SCOPE_FUNCTION,
  SCOPE_SUPER,
} from "../util/scopeflags";
import { ExpressionErrors } from "./util";
import {
  PARAM_AWAIT,
  PARAM_IN,
  PARAM_RETURN,
  functionFlags,
} from "../util/production-parameter";
import {
  newArrowHeadScope,
  newAsyncArrowScope,
  newExpressionScope,
} from "../util/expression-scope";
import { Errors, type ParseError } from "../parse-error";
import { UnparenthesizedPipeBodyDescriptions } from "../parse-error/pipeline-operator-errors";
import { setInnerComments } from "./comments";
import { cloneIdentifier } from "./node";

/*::
import type { SourceType } from "../options";
declare var invariant;
*/

export default class ExpressionParser extends LValParser {
  // Forward-declaration: defined in statement.js
  /*::
  +parseBlock: (
    allowDirectives?: boolean,
    createNewLexicalScope?: boolean,
    afterBlockParse?: (hasStrictModeDirective: boolean) => void,
  ) => N.BlockStatement;
  +parseClass: (
    node: N.Class,
    isStatement: boolean,
    optionalId?: boolean,
  ) => N.Class;
  +parseDecorators: (allowExport?: boolean) => void;
  +parseFunction: <T: N.NormalFunction>(
    node: T,
    statement?: number,
    allowExpressionBody?: boolean,
    isAsync?: boolean,
  ) => T;
  +parseFunctionParams: (node: N.Function, allowModifiers?: boolean) => void;
  +takeDecorators: (node: N.HasDecorators) => void;
  +parseBlockOrModuleBlockBody: (
    body: N.Statement[],
    directives: ?(N.Directive[]),
    topLevel: boolean,
    end: TokenType,
    afterBlockParse?: (hasStrictModeDirective: boolean) => void
  ) => void
  +parseProgram: (
    program: N.Program, end: TokenType, sourceType?: SourceType
  ) => N.Program
  */

  // For object literal, check if property __proto__ has been used more than once.
  // If the expression is a destructuring assignment, then __proto__ may appear
  // multiple times. Otherwise, __proto__ is a duplicated key.

  // For record expression, check if property __proto__ exists

  checkProto(
    prop: N.ObjectMember | N.SpreadElement,
    isRecord: ?boolean,
    protoRef: { used: boolean },
    refExpressionErrors: ?ExpressionErrors,
  ): void {
    if (
      prop.type === "SpreadElement" ||
      this.isObjectMethod(prop) ||
      prop.computed ||
      // $FlowIgnore
      prop.shorthand
    ) {
      return;
    }

    const key = prop.key;
    // It is either an Identifier or a String/NumericLiteral
    const name = key.type === "Identifier" ? key.name : key.value;

    if (name === "__proto__") {
      if (isRecord) {
        this.raise(Errors.RecordNoProto, { at: key });
        return;
      }
      if (protoRef.used) {
        if (refExpressionErrors) {
          // Store the first redefinition's position, otherwise ignore because
          // we are parsing ambiguous pattern
          if (refExpressionErrors.doubleProtoLoc === null) {
            refExpressionErrors.doubleProtoLoc = key.loc.start;
          }
        } else {
          this.raise(Errors.DuplicateProto, { at: key });
        }
      }

      protoRef.used = true;
    }
  }

  shouldExitDescending(expr: N.Expression, potentialArrowAt: number): boolean {
    return (
      expr.type === "ArrowFunctionExpression" && expr.start === potentialArrowAt
    );
  }

  // Convenience method to parse an Expression only
  getExpression(): N.Expression & N.ParserOutput {
    this.enterInitialScopes();
    this.nextToken();
    const expr = this.parseExpression();
    if (!this.match(tt.eof)) {
      this.unexpected();
    }
    // Unlike parseTopLevel, we need to drain remaining commentStacks
    // because the top level node is _not_ Program.
    this.finalizeRemainingComments();
    expr.comments = this.state.comments;
    expr.errors = this.state.errors;
    if (this.options.tokens) {
      expr.tokens = this.tokens;
    }
    return expr;
  }

  // ### Expression parsing

  // These nest, from the most general expression type at the top to
  // 'atomic', nondivisible expression types at the bottom. Most of
  // the functions will simply let the function (s) below them parse,
  // and, *if* the syntactic construct they handle is present, wrap
  // the AST node that the inner parser gave them in another node.

  // Parse a full expression.
  // - `disallowIn`
  //   is used to forbid the `in` operator (in for loops initialization expressions)
  //   When `disallowIn` is true, the production parameter [In] is not present.

  // - `refExpressionErrors `
  //   provides reference for storing '=' operator inside shorthand
  //   property assignment in contexts where both object expression
  //   and object pattern might appear (so it's possible to raise
  //   delayed syntax error at correct position).

  parseExpression(
    disallowIn?: boolean,
    refExpressionErrors?: ExpressionErrors,
  ): N.Expression {
    if (disallowIn) {
      return this.disallowInAnd(() =>
        this.parseExpressionBase(refExpressionErrors),
      );
    }
    return this.allowInAnd(() => this.parseExpressionBase(refExpressionErrors));
  }

  // https://tc39.es/ecma262/#prod-Expression
  parseExpressionBase(refExpressionErrors?: ExpressionErrors): N.Expression {
    const startPos = this.state.start;
    const startLoc = this.state.startLoc;
    const expr = this.parseMaybeAssign(refExpressionErrors);
    if (this.match(tt.comma)) {
      const node = this.startNodeAt(startPos, startLoc);
      node.expressions = [expr];
      while (this.eat(tt.comma)) {
        node.expressions.push(this.parseMaybeAssign(refExpressionErrors));
      }
      this.toReferencedList(node.expressions);
      return this.finishNode(node, "SequenceExpression");
    }
    return expr;
  }

  // Set [~In] parameter for assignment expression
  parseMaybeAssignDisallowIn(
    refExpressionErrors?: ?ExpressionErrors,
    afterLeftParse?: Function,
  ) {
    return this.disallowInAnd(() =>
      this.parseMaybeAssign(refExpressionErrors, afterLeftParse),
    );
  }

  // Set [+In] parameter for assignment expression
  parseMaybeAssignAllowIn(
    refExpressionErrors?: ?ExpressionErrors,
    afterLeftParse?: Function,
  ) {
    return this.allowInAnd(() =>
      this.parseMaybeAssign(refExpressionErrors, afterLeftParse),
    );
  }

  // This method is only used by
  // the typescript and flow plugins.
  setOptionalParametersError(
    refExpressionErrors: ExpressionErrors,
    resultError?: ParseError<any>,
  ) {
    refExpressionErrors.optionalParametersLoc =
      resultError?.loc ?? this.state.startLoc;
  }

  // Parse an assignment expression. This includes applications of
  // operators like `+=`.
  // https://tc39.es/ecma262/#prod-AssignmentExpression
  parseMaybeAssign(
    refExpressionErrors?: ?ExpressionErrors,
    afterLeftParse?: Function,
  ): N.Expression {
    const startPos = this.state.start;
    const startLoc = this.state.startLoc;
    if (this.isContextual(tt._yield)) {
      if (this.prodParam.hasYield) {
        let left = this.parseYield();
        if (afterLeftParse) {
          left = afterLeftParse.call(this, left, startPos, startLoc);
        }
        return left;
      }
    }

    let ownExpressionErrors;
    if (refExpressionErrors) {
      ownExpressionErrors = false;
    } else {
      refExpressionErrors = new ExpressionErrors();
      ownExpressionErrors = true;
    }
    const { type } = this.state;

    if (type === tt.parenL || tokenIsIdentifier(type)) {
      this.state.potentialArrowAt = this.state.start;
    }

    let left = this.parseMaybeConditional(refExpressionErrors);
    if (afterLeftParse) {
      left = afterLeftParse.call(this, left, startPos, startLoc);
    }
    if (tokenIsAssignment(this.state.type)) {
      const node = this.startNodeAt(startPos, startLoc);
      const operator = this.state.value;
      node.operator = operator;

      if (this.match(tt.eq)) {
        node.left = this.toAssignable(left, /* isLHS */ true);

        if (
          refExpressionErrors.doubleProtoLoc != null &&
          refExpressionErrors.doubleProtoLoc.index >= startPos
        ) {
          refExpressionErrors.doubleProtoLoc = null; // reset because double __proto__ is valid in assignment expression
        }
        if (
          refExpressionErrors.shorthandAssignLoc != null &&
          refExpressionErrors.shorthandAssignLoc.index >= startPos
        ) {
          refExpressionErrors.shorthandAssignLoc = null; // reset because shorthand default was used correctly
        }
        if (
          refExpressionErrors.privateKeyLoc != null &&
          refExpressionErrors.privateKeyLoc.index >= startPos
        ) {
          this.checkDestructuringPrivate(refExpressionErrors);
          refExpressionErrors.privateKeyLoc = null; // reset because `({ #x: x })` is an assignable pattern
        }
      } else {
        node.left = left;
      }

      this.next();
      node.right = this.parseMaybeAssign();
      this.checkLVal(left, {
        in: this.finishNode(node, "AssignmentExpression"),
      });
      return node;
    } else if (ownExpressionErrors) {
      this.checkExpressionErrors(refExpressionErrors, true);
    }

    return left;
  }

  // Parse a ternary conditional (`?:`) operator.
  // https://tc39.es/ecma262/#prod-ConditionalExpression

  parseMaybeConditional(refExpressionErrors: ExpressionErrors): N.Expression {
    const startPos = this.state.start;
    const startLoc = this.state.startLoc;
    const potentialArrowAt = this.state.potentialArrowAt;
    const expr = this.parseExprOps(refExpressionErrors);

    if (this.shouldExitDescending(expr, potentialArrowAt)) {
      return expr;
    }

    return this.parseConditional(expr, startPos, startLoc, refExpressionErrors);
  }

  parseConditional(
    expr: N.Expression,
    startPos: number,
    startLoc: Position,
    // eslint-disable-next-line no-unused-vars
    refExpressionErrors?: ?ExpressionErrors,
  ): N.Expression {
    if (this.eat(tt.question)) {
      const node = this.startNodeAt(startPos, startLoc);
      node.test = expr;
      node.consequent = this.parseMaybeAssignAllowIn();
      this.expect(tt.colon);
      node.alternate = this.parseMaybeAssign();
      return this.finishNode(node, "ConditionalExpression");
    }
    return expr;
  }

  parseMaybeUnaryOrPrivate(
    refExpressionErrors?: ExpressionErrors,
  ): N.Expression | N.PrivateName {
    return this.match(tt.privateName)
      ? this.parsePrivateName()
      : this.parseMaybeUnary(refExpressionErrors);
  }

  // Start the precedence parser.
  // https://tc39.es/ecma262/#prod-ShortCircuitExpression

  parseExprOps(refExpressionErrors: ExpressionErrors): N.Expression {
    const startPos = this.state.start;
    const startLoc = this.state.startLoc;
    const potentialArrowAt = this.state.potentialArrowAt;
    const expr = this.parseMaybeUnaryOrPrivate(refExpressionErrors);

    if (this.shouldExitDescending(expr, potentialArrowAt)) {
      return expr;
    }

    return this.parseExprOp(expr, startPos, startLoc, -1);
  }

  // Parse binary operators with the operator precedence parsing
  // algorithm. `left` is the left-hand side of the operator.
  // `minPrec` provides context that allows the function to stop and
  // defer further parser to one of its callers when it encounters an
  // operator that has a lower precedence than the set it is parsing.

  parseExprOp(
    left: N.Expression | N.PrivateName,
    leftStartPos: number,
    leftStartLoc: Position,
    minPrec: number,
  ): N.Expression {
    if (this.isPrivateName(left)) {
      // https://tc39.es/ecma262/#prod-RelationalExpression
      // RelationalExpression [In, Yield, Await]
      //   [+In] PrivateIdentifier in ShiftExpression[?Yield, ?Await]

      const value = this.getPrivateNameSV(left);

      if (
        minPrec >= tokenOperatorPrecedence(tt._in) ||
        !this.prodParam.hasIn ||
        !this.match(tt._in)
      ) {
        this.raise(Errors.PrivateInExpectedIn, {
          at: left,
          identifierName: value,
        });
      }

      this.classScope.usePrivateName(value, left.loc.start);
    }

    const op = this.state.type;
    if (tokenIsOperator(op) && (this.prodParam.hasIn || !this.match(tt._in))) {
      let prec = tokenOperatorPrecedence(op);
      if (prec > minPrec) {
        if (op === tt.pipeline) {
          this.expectPlugin("pipelineOperator");
          if (this.state.inFSharpPipelineDirectBody) {
            return left;
          }
          this.checkPipelineAtInfixOperator(left, leftStartLoc);
        }
        const node = this.startNodeAt(leftStartPos, leftStartLoc);
        node.left = left;
        node.operator = this.state.value;

        const logical = op === tt.logicalOR || op === tt.logicalAND;
        const coalesce = op === tt.nullishCoalescing;

        if (coalesce) {
          // Handle the precedence of `tt.coalesce` as equal to the range of logical expressions.
          // In other words, `node.right` shouldn't contain logical expressions in order to check the mixed error.
          prec = tokenOperatorPrecedence(tt.logicalAND);
        }

        this.next();

        if (
          op === tt.pipeline &&
          this.hasPlugin(["pipelineOperator", { proposal: "minimal" }])
        ) {
          if (this.state.type === tt._await && this.prodParam.hasAwait) {
            throw this.raise(Errors.UnexpectedAwaitAfterPipelineBody, {
              at: this.state.startLoc,
            });
          }
        }

        node.right = this.parseExprOpRightExpr(op, prec);
        this.finishNode(
          node,
          logical || coalesce ? "LogicalExpression" : "BinaryExpression",
        );
        /* this check is for all ?? operators
         * a ?? b && c for this example
         * when op is coalesce and nextOp is logical (&&), throw at the pos of nextOp that it can not be mixed.
         * Symmetrically it also throws when op is logical and nextOp is coalesce
         */
        const nextOp = this.state.type;
        if (
          (coalesce && (nextOp === tt.logicalOR || nextOp === tt.logicalAND)) ||
          (logical && nextOp === tt.nullishCoalescing)
        ) {
          throw this.raise(Errors.MixingCoalesceWithLogical, {
            at: this.state.startLoc,
          });
        }

        return this.parseExprOp(node, leftStartPos, leftStartLoc, minPrec);
      }
    }
    return left;
  }

  // Helper function for `parseExprOp`. Parse the right-hand side of binary-
  // operator expressions, then apply any operator-specific functions.

  parseExprOpRightExpr(op: TokenType, prec: number): N.Expression {
    const startPos = this.state.start;
    const startLoc = this.state.startLoc;
    switch (op) {
      case tt.pipeline:
        switch (this.getPluginOption("pipelineOperator", "proposal")) {
          case "hack":
            return this.withTopicBindingContext(() => {
              return this.parseHackPipeBody();
            });

          case "smart":
            return this.withTopicBindingContext(() => {
              if (this.prodParam.hasYield && this.isContextual(tt._yield)) {
                throw this.raise(Errors.PipeBodyIsTighter, {
                  at: this.state.startLoc,
                });
              }
              return this.parseSmartPipelineBodyInStyle(
                this.parseExprOpBaseRightExpr(op, prec),
                startPos,
                startLoc,
              );
            });

          case "fsharp":
            return this.withSoloAwaitPermittingContext(() => {
              return this.parseFSharpPipelineBody(prec);
            });
        }

      // Falls through.
      default:
        return this.parseExprOpBaseRightExpr(op, prec);
    }
  }

  // Helper function for `parseExprOpRightExpr`. Parse the right-hand side of
  // binary-operator expressions without applying any operator-specific functions.

  parseExprOpBaseRightExpr(op: TokenType, prec: number): N.Expression {
    const startPos = this.state.start;
    const startLoc = this.state.startLoc;

    return this.parseExprOp(
      this.parseMaybeUnaryOrPrivate(),
      startPos,
      startLoc,
      tokenIsRightAssociative(op) ? prec - 1 : prec,
    );
  }

  parseHackPipeBody(): N.Expression {
    const { startLoc } = this.state;
    const body = this.parseMaybeAssign();
    const requiredParentheses = UnparenthesizedPipeBodyDescriptions.has(
      body.type,
    );

    // TODO: Check how to handle type casts in Flow and TS once they are supported
    if (requiredParentheses && !body.extra?.parenthesized) {
      this.raise(Errors.PipeUnparenthesizedBody, {
        at: startLoc,
        type: body.type,
      });
    }
    if (!this.topicReferenceWasUsedInCurrentContext()) {
      // A Hack pipe body must use the topic reference at least once.
      this.raise(Errors.PipeTopicUnused, { at: startLoc });
    }

    return body;
  }

  checkExponentialAfterUnary(node: N.AwaitExpression | N.UnaryExpression) {
    if (this.match(tt.exponent)) {
      this.raise(Errors.UnexpectedTokenUnaryExponentiation, {
        at: node.argument,
      });
    }
  }

  // Parse unary operators, both prefix and postfix.
  // https://tc39.es/ecma262/#prod-UnaryExpression
  parseMaybeUnary(
    refExpressionErrors: ?ExpressionErrors,
    sawUnary?: boolean,
  ): N.Expression {
    const startPos = this.state.start;
    const startLoc = this.state.startLoc;
    const isAwait = this.isContextual(tt._await);

    if (isAwait && this.isAwaitAllowed()) {
      this.next();
      const expr = this.parseAwait(startPos, startLoc);
      if (!sawUnary) this.checkExponentialAfterUnary(expr);
      return expr;
    }
    const update = this.match(tt.incDec);
    const node = this.startNode();
    if (tokenIsPrefix(this.state.type)) {
      node.operator = this.state.value;
      node.prefix = true;

      if (this.match(tt._throw)) {
        this.expectPlugin("throwExpressions");
      }
      const isDelete = this.match(tt._delete);
      this.next();

      node.argument = this.parseMaybeUnary(null, true);

      this.checkExpressionErrors(refExpressionErrors, true);

      if (this.state.strict && isDelete) {
        const arg = node.argument;

        if (arg.type === "Identifier") {
          this.raise(Errors.StrictDelete, { at: node });
        } else if (this.hasPropertyAsPrivateName(arg)) {
          this.raise(Errors.DeletePrivateField, { at: node });
        }
      }

      if (!update) {
        if (!sawUnary) this.checkExponentialAfterUnary(node);
        return this.finishNode(node, "UnaryExpression");
      }
    }

    const expr = this.parseUpdate(node, update, refExpressionErrors);

    if (isAwait) {
      const { type } = this.state;
      const startsExpr = this.hasPlugin("v8intrinsic")
        ? tokenCanStartExpression(type)
        : tokenCanStartExpression(type) && !this.match(tt.modulo);
      if (startsExpr && !this.isAmbiguousAwait()) {
        this.raiseOverwrite(Errors.AwaitNotInAsyncContext, { at: startLoc });
        return this.parseAwait(startPos, startLoc);
      }
    }

    return expr;
  }

  // https://tc39.es/ecma262/#prod-UpdateExpression
  parseUpdate(
    node: N.Expression,
    update: boolean,
    refExpressionErrors: ?ExpressionErrors,
  ): N.Expression {
    if (update) {
      this.checkLVal(node.argument, {
        in: this.finishNode(node, "UpdateExpression"),
      });
      return node;
    }

    const startPos = this.state.start;
    const startLoc = this.state.startLoc;
    let expr = this.parseExprSubscripts(refExpressionErrors);
    if (this.checkExpressionErrors(refExpressionErrors, false)) return expr;
    while (tokenIsPostfix(this.state.type) && !this.canInsertSemicolon()) {
      const node = this.startNodeAt(startPos, startLoc);
      node.operator = this.state.value;
      node.prefix = false;
      node.argument = expr;
      this.next();
      this.checkLVal(expr, {
        in: (expr = this.finishNode(node, "UpdateExpression")),
      });
    }
    return expr;
  }

  // Parse call, dot, and `[]`-subscript expressions.
  // https://tc39.es/ecma262/#prod-LeftHandSideExpression
  parseExprSubscripts(refExpressionErrors: ?ExpressionErrors): N.Expression {
    const startPos = this.state.start;
    const startLoc = this.state.startLoc;
    const potentialArrowAt = this.state.potentialArrowAt;
    const expr = this.parseExprAtom(refExpressionErrors);

    if (this.shouldExitDescending(expr, potentialArrowAt)) {
      return expr;
    }

    return this.parseSubscripts(expr, startPos, startLoc);
  }

  parseSubscripts(
    base: N.Expression,
    startPos: number,
    startLoc: Position,
    noCalls?: ?boolean,
  ): N.Expression {
    const state = {
      optionalChainMember: false,
      maybeAsyncArrow: this.atPossibleAsyncArrow(base),
      stop: false,
    };
    do {
      base = this.parseSubscript(base, startPos, startLoc, noCalls, state);

      // After parsing a subscript, this isn't "async" for sure.
      state.maybeAsyncArrow = false;
    } while (!state.stop);
    return base;
  }

  /**
   * @param state Set 'state.stop = true' to indicate that we should stop parsing subscripts.
   *   state.optionalChainMember to indicate that the member is currently in OptionalChain
   */
  parseSubscript(
    base: N.Expression,
    startPos: number,
    startLoc: Position,
    noCalls: ?boolean,
    state: N.ParseSubscriptState,
  ): N.Expression {
    const { type } = this.state;
    if (!noCalls && type === tt.doubleColon) {
      return this.parseBind(base, startPos, startLoc, noCalls, state);
    } else if (tokenIsTemplate(type)) {
      return this.parseTaggedTemplateExpression(
        base,
        startPos,
        startLoc,
        state,
      );
    }

    let optional = false;

    if (type === tt.questionDot) {
      if (noCalls && this.lookaheadCharCode() === charCodes.leftParenthesis) {
        // stop at `?.` when parsing `new a?.()`
        state.stop = true;
        return base;
      }
      state.optionalChainMember = optional = true;
      this.next();
    }

    if (!noCalls && this.match(tt.parenL)) {
      if (base.name === "hasInstance") {
        return this.parseClassHasInstanceExpression(
          base,
          startPos,
          startLoc,
          state,
        );
      }
      return this.parseCoverCallAndAsyncArrowHead(
        base,
        startPos,
        startLoc,
        state,
        optional,
      );
    } else {
      const computed = this.eat(tt.bracketL);
      if (computed || optional || this.eat(tt.dot)) {
        return this.parseMember(
          base,
          startPos,
          startLoc,
          state,
          computed,
          optional,
        );
      } else {
        state.stop = true;
        return base;
      }
    }
  }

  // base[?Yield, ?Await] [ Expression[+In, ?Yield, ?Await] ]
  // base[?Yield, ?Await] . IdentifierName
  // base[?Yield, ?Await] . PrivateIdentifier
  //   where `base` is one of CallExpression, MemberExpression and OptionalChain
  parseMember(
    base: N.Expression,
    startPos: number,
    startLoc: Position,
    state: N.ParseSubscriptState,
    computed: boolean,
    optional: boolean,
  ): N.OptionalMemberExpression | N.MemberExpression {
    const node = this.startNodeAt(startPos, startLoc);
    node.object = base;
    node.computed = computed;
    if (computed) {
      node.property = this.parseExpression();
      this.expect(tt.bracketR);
    } else if (this.match(tt.privateName)) {
      if (base.type === "Super") {
        this.raise(Errors.SuperPrivateField, { at: startLoc });
      }
      this.classScope.usePrivateName(this.state.value, this.state.startLoc);
      node.property = this.parsePrivateName();
    } else {
      node.property = this.parseIdentifier(true);
    }

    if (state.optionalChainMember) {
      node.optional = optional;
      return this.finishNode(node, "OptionalMemberExpression");
    } else {
      return this.finishNode(node, "MemberExpression");
    }
  }

  // https://github.com/tc39/proposal-bind-operator#syntax
  parseBind(
    base: N.Expression,
    startPos: number,
    startLoc: Position,
    noCalls: ?boolean,
    state: N.ParseSubscriptState,
  ): N.Expression {
    const node = this.startNodeAt(startPos, startLoc);
    node.object = base;
    this.next(); // eat '::'
    node.callee = this.parseNoCallExpr();
    state.stop = true;
    return this.parseSubscripts(
      this.finishNode(node, "BindExpression"),
      startPos,
      startLoc,
      noCalls,
    );
  }

  // https://tc39.es/ecma262/#prod-CoverCallExpressionAndAsyncArrowHead
  // CoverCallExpressionAndAsyncArrowHead
  // CallExpression[?Yield, ?Await] Arguments[?Yield, ?Await]
  // OptionalChain[?Yield, ?Await] Arguments[?Yield, ?Await]
  parseCoverCallAndAsyncArrowHead(
    base: N.Expression,
    startPos: number,
    startLoc: Position,
    state: N.ParseSubscriptState,
    optional: boolean,
  ): N.Expression {
    const oldMaybeInArrowParameters = this.state.maybeInArrowParameters;
    let refExpressionErrors = null;

    this.state.maybeInArrowParameters = true;
    this.next(); // eat `(`

    let node = this.startNodeAt(startPos, startLoc);
    node.callee = base;
    const { maybeAsyncArrow, optionalChainMember } = state;

    if (maybeAsyncArrow) {
      this.expressionScope.enter(newAsyncArrowScope());
      refExpressionErrors = new ExpressionErrors();
    }

    if (optionalChainMember) {
      node.optional = optional;
    }

    if (optional) {
      node.arguments = this.parseCallExpressionArguments(tt.parenR);
    } else {
      node.arguments = this.parseCallExpressionArguments(
        tt.parenR,
        base.type === "Import",
        base.type !== "Super",
        node,
        refExpressionErrors,
      );
    }
<<<<<<< HEAD
    this.finishCallExpression(node, state.optionalChainMember);
    if (state.maybeAsyncArrow && this.shouldParseAsyncArrow() && !optional) {
=======
    this.finishCallExpression(node, optionalChainMember);

    if (maybeAsyncArrow && this.shouldParseAsyncArrow() && !optional) {
      /*:: invariant(refExpressionErrors != null) */
>>>>>>> 4820ea0f
      state.stop = true;
      this.checkDestructuringPrivate(refExpressionErrors);
      this.expressionScope.validateAsPattern();
      this.expressionScope.exit();
      node = this.parseAsyncArrowFromCallExpression(
        this.startNodeAt(startPos, startLoc),
        node,
      );
    } else {
      if (maybeAsyncArrow) {
        this.checkExpressionErrors(refExpressionErrors, true);
        this.expressionScope.exit();
      }
      this.toReferencedArguments(node);
    }

    this.state.maybeInArrowParameters = oldMaybeInArrowParameters;

    return node;
  }

  parseClassHasInstanceExpression(base, startPos, startLoc, state) {
    this.next(); // eat `class`

    const node = this.startNodeAt(startPos, startLoc);
    node.instance = this.parseCallExpressionArguments(tt.parenR);
    state.stop = true;

    return this.finishNode(node, "ClassHasInstanceExpression");
  }

  toReferencedArguments(
    node: N.CallExpression | N.OptionalCallExpression,
    isParenthesizedExpr?: boolean,
  ) {
    this.toReferencedListDeep(node.arguments, isParenthesizedExpr);
  }

  // MemberExpression [?Yield, ?Await] TemplateLiteral[?Yield, ?Await, +Tagged]
  // CallExpression [?Yield, ?Await] TemplateLiteral[?Yield, ?Await, +Tagged]
  parseTaggedTemplateExpression(
    base: N.Expression,
    startPos: number,
    startLoc: Position,
    state: N.ParseSubscriptState,
  ): N.TaggedTemplateExpression {
    const node: N.TaggedTemplateExpression = this.startNodeAt(
      startPos,
      startLoc,
    );
    node.tag = base;
    node.quasi = this.parseTemplate(true);
    if (state.optionalChainMember) {
      this.raise(Errors.OptionalChainingNoTemplate, { at: startLoc });
    }
    return this.finishNode(node, "TaggedTemplateExpression");
  }

  atPossibleAsyncArrow(base: N.Expression): boolean {
    return (
      base.type === "Identifier" &&
      base.name === "async" &&
      this.state.lastTokEndLoc.index === base.end &&
      !this.canInsertSemicolon() &&
      // check there are no escape sequences, such as \u{61}sync
      base.end - base.start === 5 &&
      base.start === this.state.potentialArrowAt
    );
  }

  finishCallExpression<T: N.CallExpression | N.OptionalCallExpression>(
    node: T,
    optional: boolean,
  ): N.Expression {
    if (node.callee.type === "Import") {
      if (node.arguments.length === 2) {
        if (process.env.BABEL_8_BREAKING) {
          this.expectPlugin("importAssertions");
        } else {
          if (!this.hasPlugin("moduleAttributes")) {
            this.expectPlugin("importAssertions");
          }
        }
      }
      if (node.arguments.length === 0 || node.arguments.length > 2) {
        this.raise(Errors.ImportCallArity, {
          at: node,
          maxArgumentCount:
            this.hasPlugin("importAssertions") ||
            this.hasPlugin("moduleAttributes")
              ? 2
              : 1,
        });
      } else {
        for (const arg of node.arguments) {
          if (arg.type === "SpreadElement") {
            this.raise(Errors.ImportCallSpreadArgument, { at: arg });
          }
        }
      }
    }
    return this.finishNode(
      node,
      optional ? "OptionalCallExpression" : "CallExpression",
    );
  }

  parseCallExpressionArguments(
    close: TokenType,
    dynamicImport?: boolean,
    allowPlaceholder?: boolean,
    nodeForExtra?: ?N.Node,
    refExpressionErrors?: ?ExpressionErrors,
  ): $ReadOnlyArray<?N.Expression> {
    const elts = [];
    let first = true;
    const oldInFSharpPipelineDirectBody = this.state.inFSharpPipelineDirectBody;
    this.state.inFSharpPipelineDirectBody = false;

    while (!this.eat(close)) {
      if (first) {
        first = false;
      } else {
        this.expect(tt.comma);
        if (this.match(close)) {
          if (
            dynamicImport &&
            !this.hasPlugin("importAssertions") &&
            !this.hasPlugin("moduleAttributes")
          ) {
            this.raise(Errors.ImportCallArgumentTrailingComma, {
              at: this.state.lastTokStartLoc,
            });
          }
          if (nodeForExtra) {
            this.addTrailingCommaExtraToNode(nodeForExtra);
          }
          this.next();
          break;
        }
      }

      elts.push(
        this.parseExprListItem(false, refExpressionErrors, allowPlaceholder),
      );
    }

    this.state.inFSharpPipelineDirectBody = oldInFSharpPipelineDirectBody;

    return elts;
  }

  shouldParseAsyncArrow(): boolean {
    return this.match(tt.arrow) && !this.canInsertSemicolon();
  }

  parseAsyncArrowFromCallExpression(
    node: N.ArrowFunctionExpression,
    call: N.CallExpression,
  ): N.ArrowFunctionExpression {
    this.resetPreviousNodeTrailingComments(call);
    this.expect(tt.arrow);
    this.parseArrowExpression(
      node,
      call.arguments,
      true,
      call.extra?.trailingCommaLoc,
    );
    // mark inner comments of `async()` as inner comments of `async () =>`
    if (call.innerComments) {
      setInnerComments(node, call.innerComments);
    }
    // mark trailing comments of `async` to be inner comments
    if (call.callee.trailingComments) {
      setInnerComments(node, call.callee.trailingComments);
    }
    return node;
  }

  // Parse a no-call expression (like argument of `new` or `::` operators).
  // https://tc39.es/ecma262/#prod-MemberExpression
  parseNoCallExpr(): N.Expression {
    const startPos = this.state.start;
    const startLoc = this.state.startLoc;
    return this.parseSubscripts(this.parseExprAtom(), startPos, startLoc, true);
  }

  // Parse an atomic expression — either a single token that is an
  // expression, an expression started by a keyword like `function` or
  // `new`, or an expression wrapped in punctuation like `()`, `[]`,
  // or `{}`.

  // https://tc39.es/ecma262/#prod-PrimaryExpression
  // https://tc39.es/ecma262/#prod-AsyncArrowFunction
  // PrimaryExpression
  // Super
  // Import
  // AsyncArrowFunction

  parseExprAtom(refExpressionErrors?: ?ExpressionErrors): N.Expression {
    let node;

    const { type } = this.state;
    switch (type) {
      case tt._super:
        return this.parseSuper();

      case tt._import:
        node = this.startNode();
        this.next();

        if (this.match(tt.dot)) {
          return this.parseImportMetaProperty(node);
        }

        if (!this.match(tt.parenL)) {
          this.raise(Errors.UnsupportedImport, {
            at: this.state.lastTokStartLoc,
          });
        }
        return this.finishNode(node, "Import");
      case tt._this:
        node = this.startNode();
        this.next();
        return this.finishNode(node, "ThisExpression");

      case tt._do: {
        return this.parseDo(this.startNode(), false);
      }

      case tt.slash:
      case tt.slashAssign: {
        this.readRegexp();
        return this.parseRegExpLiteral(this.state.value);
      }

      case tt.num:
        return this.parseNumericLiteral(this.state.value);

      case tt.bigint:
        return this.parseBigIntLiteral(this.state.value);

      case tt.decimal:
        return this.parseDecimalLiteral(this.state.value);

      case tt.string:
        return this.parseStringLiteral(this.state.value);

      case tt._null:
        return this.parseNullLiteral();

      case tt._true:
        return this.parseBooleanLiteral(true);
      case tt._false:
        return this.parseBooleanLiteral(false);

      case tt.parenL: {
        const canBeArrow = this.state.potentialArrowAt === this.state.start;
        return this.parseParenAndDistinguishExpression(canBeArrow);
      }

      case tt.bracketBarL:
      case tt.bracketHashL: {
        return this.parseArrayLike(
          this.state.type === tt.bracketBarL ? tt.bracketBarR : tt.bracketR,
          /* canBePattern */ false,
          /* isTuple */ true,
        );
      }
      case tt.bracketL: {
        return this.parseArrayLike(
          tt.bracketR,
          /* canBePattern */ true,
          /* isTuple */ false,
          refExpressionErrors,
        );
      }
      case tt.braceBarL:
      case tt.braceHashL: {
        return this.parseObjectLike(
          this.state.type === tt.braceBarL ? tt.braceBarR : tt.braceR,
          /* isPattern */ false,
          /* isRecord */ true,
        );
      }
      case tt.braceL: {
        return this.parseObjectLike(
          tt.braceR,
          /* isPattern */ false,
          /* isRecord */ false,
          refExpressionErrors,
        );
      }
      case tt._function:
        return this.parseFunctionOrFunctionSent();

      case tt.at:
        this.parseDecorators();
      // fall through
      case tt._class:
        node = this.startNode();
        this.takeDecorators(node);
        if (this.lookahead().type === tt.dot) {
          this.next(); // eat `class`
          this.next(); // eat `.`
          if (this.state.value === "hasInstance") {
            return this.parseIdentifier();
          }
        }
        return this.parseClass(node, false);

      case tt._new:
        return this.parseNewOrNewTarget();

      case tt.templateNonTail:
      case tt.templateTail:
        return this.parseTemplate(false);

      // BindExpression[Yield]
      //   :: MemberExpression[?Yield]
      case tt.doubleColon: {
        node = this.startNode();
        this.next();
        node.object = null;
        const callee = (node.callee = this.parseNoCallExpr());
        if (callee.type === "MemberExpression") {
          return this.finishNode(node, "BindExpression");
        } else {
          throw this.raise(Errors.UnsupportedBind, { at: callee });
        }
      }

      case tt.privateName: {
        // Standalone private names are only allowed in "#x in obj"
        // expressions, and they are directly handled by callers of
        // parseExprOp. If we reach this, the input is always invalid.
        // We can throw a better error message and recover, rather than
        // just throwing "Unexpected token" (which is the default
        // behavior of this big switch statement).
        this.raise(Errors.PrivateInExpectedIn, {
          at: this.state.startLoc,
          identifierName: this.state.value,
        });
        return this.parsePrivateName();
      }

      case tt.moduloAssign: {
        return this.parseTopicReferenceThenEqualsSign(tt.modulo, "%");
      }

      case tt.xorAssign: {
        return this.parseTopicReferenceThenEqualsSign(tt.bitwiseXOR, "^");
      }

      case tt.doubleCaret:
      case tt.doubleAt: {
        return this.parseTopicReference("hack");
      }

      case tt.bitwiseXOR:
      case tt.modulo:
      case tt.hash: {
        const pipeProposal = this.getPluginOption(
          "pipelineOperator",
          "proposal",
        );

        if (pipeProposal) {
          return this.parseTopicReference(pipeProposal);
        } else {
          throw this.unexpected();
        }
      }

      case tt.lt: {
        const lookaheadCh = this.input.codePointAt(this.nextTokenStart());
        if (
          isIdentifierStart(lookaheadCh) || // Element/Type Parameter <foo>
          lookaheadCh === charCodes.greaterThan // Fragment <>
        ) {
          this.expectOnePlugin(["jsx", "flow", "typescript"]);
          break;
        } else {
          throw this.unexpected();
        }
      }

      default:
        if (tokenIsIdentifier(type)) {
          if (
            this.isContextual(tt._module) &&
            this.lookaheadCharCode() === charCodes.leftCurlyBrace &&
            !this.hasFollowingLineBreak()
          ) {
            return this.parseModuleExpression();
          }
          const canBeArrow = this.state.potentialArrowAt === this.state.start;
          const containsEsc = this.state.containsEsc;
          const id = this.parseIdentifier();

          if (
            !containsEsc &&
            id.name === "async" &&
            !this.canInsertSemicolon()
          ) {
            const { type } = this.state;
            if (type === tt._function) {
              this.resetPreviousNodeTrailingComments(id);
              this.next();
              return this.parseFunction(
                this.startNodeAtNode(id),
                undefined,
                true,
              );
            } else if (tokenIsIdentifier(type)) {
              // If the next token begins with "=", commit to parsing an async
              // arrow function. (Peeking ahead for "=" lets us avoid a more
              // expensive full-token lookahead on this common path.)
              if (this.lookaheadCharCode() === charCodes.equalsTo) {
                // although `id` is not used in async arrow unary function,
                // we don't need to reset `async`'s trailing comments because
                // it will be attached to the upcoming async arrow binding identifier
                return this.parseAsyncArrowUnaryFunction(
                  this.startNodeAtNode(id),
                );
              } else {
                // Otherwise, treat "async" as an identifier and let calling code
                // deal with the current tt.name token.
                return id;
              }
            } else if (type === tt._do) {
              this.resetPreviousNodeTrailingComments(id);
              return this.parseDo(this.startNodeAtNode(id), true);
            }
          }

          if (
            canBeArrow &&
            this.match(tt.arrow) &&
            !this.canInsertSemicolon()
          ) {
            this.next();
            return this.parseArrowExpression(
              this.startNodeAtNode(id),
              [id],
              false,
            );
          }

          return id;
        } else {
          throw this.unexpected();
        }
    }
  }

  // This helper method should only be called
  // when the parser has reached a potential Hack pipe topic token
  // that is followed by an equals sign.
  // See <https://github.com/js-choi/proposal-hack-pipes>.
  // If we find ^= or %= in an expression position
  // (i.e., the tt.moduloAssign or tt.xorAssign token types), and if the
  // Hack-pipes proposal is active with ^ or % as its topicToken, then the ^ or
  // % could be the topic token (e.g., in x |> ^==y or x |> ^===y), and so we
  // reparse the current token as ^ or %.
  // Otherwise, this throws an unexpected-token error.
  parseTopicReferenceThenEqualsSign(
    topicTokenType: TokenType,
    topicTokenValue: string,
  ): N.Expression {
    const pipeProposal = this.getPluginOption("pipelineOperator", "proposal");

    if (pipeProposal) {
      // Set the most-recent token to be a topic token
      // given by the tokenType and tokenValue.
      // Now the next readToken() call (in parseTopicReference)
      // will consume that “topic token”.
      this.state.type = topicTokenType;
      this.state.value = topicTokenValue;
      // Rewind the tokenizer to the end of the “topic token”, so that the
      // following token starts at the equals sign after that topic token.
      this.state.pos--;
      this.state.end--;
      // This is safe to do since the preceding character was either ^ or %, and
      // thus not a newline.
      this.state.endLoc = createPositionWithColumnOffset(this.state.endLoc, -1);
      // Now actually consume the topic token.
      return this.parseTopicReference(pipeProposal);
    } else {
      throw this.unexpected();
    }
  }

  // This helper method should only be called
  // when the proposal-pipeline-operator plugin is active,
  // and when the parser has reached a potential Hack pipe topic token.
  // Although a pipe-operator proposal is assumed to be active,
  // its configuration might not match the current token’s type.
  // See <https://github.com/js-choi/proposal-hack-pipes>.
  parseTopicReference(pipeProposal: string): N.Expression {
    const node = this.startNode();
    const startLoc = this.state.startLoc;
    const tokenType = this.state.type;

    // Consume the current token.
    this.next();

    // If the pipe-operator plugin’s configuration matches the current token’s type,
    // then this will return `node`, will have been finished as a topic reference.
    // Otherwise, this will throw a `PipeTopicUnconfiguredToken` error.
    return this.finishTopicReference(node, startLoc, pipeProposal, tokenType);
  }

  // This helper method attempts to finish the given `node`
  // into a topic-reference node for the given `pipeProposal`.
  // See <https://github.com/js-choi/proposal-hack-pipes>.
  //
  // The method assumes that any topic token was consumed before it was called.
  //
  // If the `pipelineOperator` plugin is active,
  // and if the given `tokenType` matches the plugin’s configuration,
  // then this method will return the finished `node`.
  //
  // If the `pipelineOperator` plugin is active,
  // but if the given `tokenType` does not match the plugin’s configuration,
  // then this method will throw a `PipeTopicUnconfiguredToken` error.
  finishTopicReference(
    node: N.Node,
    startLoc: Position,
    pipeProposal: string,
    tokenType: TokenType,
  ): N.Expression {
    if (
      this.testTopicReferenceConfiguration(pipeProposal, startLoc, tokenType)
    ) {
      // The token matches the plugin’s configuration.
      // The token is therefore a topic reference.

      // Determine the node type for the topic reference
      // that is appropriate for the active pipe-operator proposal.
      const nodeType =
        pipeProposal === "smart"
          ? "PipelinePrimaryTopicReference"
          : // The proposal must otherwise be "hack",
            // as enforced by testTopicReferenceConfiguration.
            "TopicReference";

      if (!this.topicReferenceIsAllowedInCurrentContext()) {
        this.raise(
          // The topic reference is not allowed in the current context:
          // it is outside of a pipe body.
          // Raise recoverable errors.
          pipeProposal === "smart"
            ? Errors.PrimaryTopicNotAllowed
            : // In this case, `pipeProposal === "hack"` is true.
              Errors.PipeTopicUnbound,
          { at: startLoc },
        );
      }

      // Register the topic reference so that its pipe body knows
      // that its topic was used at least once.
      this.registerTopicReference();

      return this.finishNode(node, nodeType);
    } else {
      // The token does not match the plugin’s configuration.
      throw this.raise(Errors.PipeTopicUnconfiguredToken, {
        at: startLoc,
        token: tokenLabelName(tokenType),
      });
    }
  }

  // This helper method tests whether the given token type
  // matches the pipelineOperator parser plugin’s configuration.
  // If the active pipe proposal is Hack style,
  // and if the given token is the same as the plugin configuration’s `topicToken`,
  // then this is a valid topic reference.
  // If the active pipe proposal is smart mix,
  // then the topic token must always be `#`.
  // If the active pipe proposal is neither (e.g., "minimal" or "fsharp"),
  // then an error is thrown.
  testTopicReferenceConfiguration(
    pipeProposal: string,
    startLoc: Position,
    tokenType: TokenType,
  ): boolean {
    switch (pipeProposal) {
      case "hack": {
        return this.hasPlugin([
          "pipelineOperator",
          {
            topicToken: tokenLabelName(tokenType),
          },
        ]);
      }
      case "smart":
        return tokenType === tt.hash;
      default:
        throw this.raise(Errors.PipeTopicRequiresHackPipes, { at: startLoc });
    }
  }

  // async [no LineTerminator here] AsyncArrowBindingIdentifier[?Yield] [no LineTerminator here] => AsyncConciseBody[?In]
  parseAsyncArrowUnaryFunction(node: N.Node): N.ArrowFunctionExpression {
    // We don't need to push a new ParameterDeclarationScope here since we are sure
    // 1) it is an async arrow, 2) no biding pattern is allowed in params
    this.prodParam.enter(functionFlags(true, this.prodParam.hasYield));
    const params = [this.parseIdentifier()];
    this.prodParam.exit();
    if (this.hasPrecedingLineBreak()) {
      this.raise(Errors.LineTerminatorBeforeArrow, {
        at: this.state.curPosition(),
      });
    }
    this.expect(tt.arrow);
    // let foo = async bar => {};
    this.parseArrowExpression(node, params, true);
    return node;
  }

  // https://github.com/tc39/proposal-do-expressions
  // https://github.com/tc39/proposal-async-do-expressions
  parseDo(node: N.Node, isAsync: boolean): N.DoExpression {
    this.expectPlugin("doExpressions");
    if (isAsync) {
      this.expectPlugin("asyncDoExpressions");
    }
    node.async = isAsync;
    this.next(); // eat `do`
    const oldLabels = this.state.labels;
    this.state.labels = [];
    if (isAsync) {
      // AsyncDoExpression :
      // async [no LineTerminator here] do Block[~Yield, +Await, ~Return]
      this.prodParam.enter(PARAM_AWAIT);
      node.body = this.parseBlock();
      this.prodParam.exit();
    } else {
      node.body = this.parseBlock();
    }

    this.state.labels = oldLabels;
    return this.finishNode(node, "DoExpression");
  }

  // Parse the `super` keyword
  parseSuper(): N.Super {
    const node = this.startNode();
    this.next(); // eat `super`
    if (
      this.match(tt.parenL) &&
      !this.scope.allowDirectSuper &&
      !this.options.allowSuperOutsideMethod
    ) {
      this.raise(Errors.SuperNotAllowed, { at: node });
    } else if (
      !this.scope.allowSuper &&
      !this.options.allowSuperOutsideMethod
    ) {
      this.raise(Errors.UnexpectedSuper, { at: node });
    }

    if (
      !this.match(tt.parenL) &&
      !this.match(tt.bracketL) &&
      !this.match(tt.dot)
    ) {
      this.raise(Errors.UnsupportedSuper, { at: node });
    }

    return this.finishNode(node, "Super");
  }

  parsePrivateName(): N.PrivateName {
    const node = this.startNode();
    const id = this.startNodeAt(
      this.state.start + 1,
      // The position is hardcoded because we merge `#` and name into a single
      // tt.privateName token
      new Position(
        this.state.curLine,
        this.state.start + 1 - this.state.lineStart,
        this.state.start + 1,
      ),
    );
    const name = this.state.value;
    this.next(); // eat #name;
    node.id = this.createIdentifier(id, name);
    return this.finishNode(node, "PrivateName");
  }

  parseFunctionOrFunctionSent(): N.FunctionExpression | N.MetaProperty {
    const node = this.startNode();

    // We do not do parseIdentifier here because when parseFunctionOrFunctionSent
    // is called we already know that the current token is a "name" with the value "function"
    // This will improve perf a tiny little bit as we do not do validation but more importantly
    // here is that parseIdentifier will remove an item from the expression stack
    // if "function" or "class" is parsed as identifier (in objects e.g.), which should not happen here.
    this.next(); // eat `function`

    if (this.prodParam.hasYield && this.match(tt.dot)) {
      const meta = this.createIdentifier(
        this.startNodeAtNode(node),
        "function",
      );
      this.next(); // eat `.`
      // https://github.com/tc39/proposal-function.sent#syntax-1
      if (this.match(tt._sent)) {
        this.expectPlugin("functionSent");
      } else if (!this.hasPlugin("functionSent")) {
        // The code wasn't `function.sent` but just `function.`, so a simple error is less confusing.
        this.unexpected();
      }
      return this.parseMetaProperty(node, meta, "sent");
    }
    return this.parseFunction(node);
  }

  parseMetaProperty(
    node: N.MetaProperty,
    meta: N.Identifier,
    propertyName: string,
  ): N.MetaProperty {
    node.meta = meta;

    const containsEsc = this.state.containsEsc;

    node.property = this.parseIdentifier(true);

    if (node.property.name !== propertyName || containsEsc) {
      this.raise(Errors.UnsupportedMetaProperty, {
        at: node.property,
        target: meta.name,
        onlyValidPropertyName: propertyName,
      });
    }

    return this.finishNode(node, "MetaProperty");
  }

  // https://tc39.es/ecma262/#prod-ImportMeta
  parseImportMetaProperty(node: N.MetaProperty): N.MetaProperty {
    const id = this.createIdentifier(this.startNodeAtNode(node), "import");
    this.next(); // eat `.`

    if (this.isContextual(tt._meta)) {
      if (!this.inModule) {
        this.raise(Errors.ImportMetaOutsideModule, { at: id });
      }
      this.sawUnambiguousESM = true;
    }

    return this.parseMetaProperty(node, id, "meta");
  }

  parseLiteralAtNode<T: N.Node>(
    value: any,
    type: $ElementType<T, "type">,
    node: any,
  ): T {
    this.addExtra(node, "rawValue", value);
    this.addExtra(node, "raw", this.input.slice(node.start, this.state.end));
    node.value = value;
    this.next();
    return this.finishNode<T>(node, type);
  }

  parseLiteral<T: N.Node>(value: any, type: $ElementType<T, "type">): T {
    const node = this.startNode();
    return this.parseLiteralAtNode(value, type, node);
  }

  parseStringLiteral(value: any) {
    return this.parseLiteral<N.StringLiteral>(value, "StringLiteral");
  }

  parseNumericLiteral(value: any) {
    return this.parseLiteral<N.NumericLiteral>(value, "NumericLiteral");
  }

  parseBigIntLiteral(value: any) {
    return this.parseLiteral<N.BigIntLiteral>(value, "BigIntLiteral");
  }

  parseDecimalLiteral(value: any) {
    return this.parseLiteral<N.DecimalLiteral>(value, "DecimalLiteral");
  }

  parseRegExpLiteral(value: { value: any, pattern: string, flags: string }) {
    const node = this.parseLiteral<N.RegExpLiteral>(
      value.value,
      "RegExpLiteral",
    );
    node.pattern = value.pattern;
    node.flags = value.flags;
    return node;
  }

  parseBooleanLiteral(value: boolean) {
    const node = this.startNode();
    node.value = value;
    this.next();
    return this.finishNode<N.BooleanLiteral>(node, "BooleanLiteral");
  }

  parseNullLiteral() {
    const node = this.startNode();
    this.next();
    return this.finishNode<N.NullLiteral>(node, "NullLiteral");
  }

  // https://tc39.es/ecma262/#prod-CoverParenthesizedExpressionAndArrowParameterList
  parseParenAndDistinguishExpression(canBeArrow: boolean): N.Expression {
    const startPos = this.state.start;
    const startLoc = this.state.startLoc;

    let val;
    this.next(); // eat `(`
    this.expressionScope.enter(newArrowHeadScope());

    const oldMaybeInArrowParameters = this.state.maybeInArrowParameters;
    const oldInFSharpPipelineDirectBody = this.state.inFSharpPipelineDirectBody;
    this.state.maybeInArrowParameters = true;
    this.state.inFSharpPipelineDirectBody = false;

    const innerStartPos = this.state.start;
    const innerStartLoc = this.state.startLoc;
    const exprList = [];
    const refExpressionErrors = new ExpressionErrors();
    let first = true;
    let spreadStartLoc;
    let optionalCommaStartLoc;

    while (!this.match(tt.parenR)) {
      if (first) {
        first = false;
      } else {
        this.expect(
          tt.comma,
          refExpressionErrors.optionalParametersLoc === null
            ? null
            : refExpressionErrors.optionalParametersLoc,
        );
        if (this.match(tt.parenR)) {
          optionalCommaStartLoc = this.state.startLoc;
          break;
        }
      }

      if (this.match(tt.ellipsis)) {
        const spreadNodeStartPos = this.state.start;
        const spreadNodeStartLoc = this.state.startLoc;
        spreadStartLoc = this.state.startLoc;
        exprList.push(
          this.parseParenItem(
            this.parseRestBinding(),
            spreadNodeStartPos,
            spreadNodeStartLoc,
          ),
        );

        if (!this.checkCommaAfterRest(charCodes.rightParenthesis)) {
          break;
        }
      } else {
        exprList.push(
          this.parseMaybeAssignAllowIn(
            refExpressionErrors,
            this.parseParenItem,
          ),
        );
      }
    }

    const innerEndLoc = this.state.lastTokEndLoc;
    this.expect(tt.parenR);

    this.state.maybeInArrowParameters = oldMaybeInArrowParameters;
    this.state.inFSharpPipelineDirectBody = oldInFSharpPipelineDirectBody;

    let arrowNode = this.startNodeAt(startPos, startLoc);
    if (
      canBeArrow &&
      this.shouldParseArrow(exprList) &&
      (arrowNode = this.parseArrow(arrowNode))
    ) {
      this.checkDestructuringPrivate(refExpressionErrors);
      this.expressionScope.validateAsPattern();
      this.expressionScope.exit();
      this.parseArrowExpression(arrowNode, exprList, false);
      return arrowNode;
    }
    this.expressionScope.exit();

    if (!exprList.length) {
      this.unexpected(this.state.lastTokStartLoc);
    }
    if (optionalCommaStartLoc) this.unexpected(optionalCommaStartLoc);
    if (spreadStartLoc) this.unexpected(spreadStartLoc);
    this.checkExpressionErrors(refExpressionErrors, true);

    this.toReferencedListDeep(exprList, /* isParenthesizedExpr */ true);
    if (exprList.length > 1) {
      val = this.startNodeAt(innerStartPos, innerStartLoc);
      val.expressions = exprList;
      // finish node at current location so it can pick up comments after `)`
      this.finishNode(val, "SequenceExpression");
      this.resetEndLocation(val, innerEndLoc);
    } else {
      val = exprList[0];
    }

    if (!this.options.createParenthesizedExpressions) {
      this.addExtra(val, "parenthesized", true);
      this.addExtra(val, "parenStart", startPos);

      this.takeSurroundingComments(
        val,
        startPos,
        this.state.lastTokEndLoc.index,
      );

      return val;
    }

    const parenExpression = this.startNodeAt(startPos, startLoc);
    parenExpression.expression = val;
    this.finishNode(parenExpression, "ParenthesizedExpression");
    return parenExpression;
  }

  // eslint-disable-next-line no-unused-vars -- `params` is used in typescript plugin
  shouldParseArrow(params: Array<N.Node>): boolean {
    return !this.canInsertSemicolon();
  }

  parseArrow(node: N.ArrowFunctionExpression): ?N.ArrowFunctionExpression {
    if (this.eat(tt.arrow)) {
      return node;
    }
  }

  parseParenItem(
    node: N.Expression,
    startPos: number, // eslint-disable-line no-unused-vars
    startLoc: Position, // eslint-disable-line no-unused-vars
  ): N.Expression {
    return node;
  }

  parseNewOrNewTarget(): N.NewExpression | N.MetaProperty {
    const node = this.startNode();
    this.next();
    if (this.match(tt.dot)) {
      // https://tc39.es/ecma262/#prod-NewTarget
      const meta = this.createIdentifier(this.startNodeAtNode(node), "new");
      this.next();
      const metaProp = this.parseMetaProperty(node, meta, "target");

      if (!this.scope.inNonArrowFunction && !this.scope.inClass) {
        this.raise(Errors.UnexpectedNewTarget, { at: metaProp });
      }

      return metaProp;
    }

    return this.parseNew(node);
  }

  // New's precedence is slightly tricky. It must allow its argument to
  // be a `[]` or dot subscript expression, but not a call — at least,
  // not without wrapping it in parentheses. Thus, it uses the noCalls
  // argument to parseSubscripts to prevent it from consuming the
  // argument list.
  // https://tc39.es/ecma262/#prod-NewExpression
  parseNew(node: N.Expression): N.NewExpression {
    node.callee = this.parseNoCallExpr();
    if (node.callee.type === "Import") {
      this.raise(Errors.ImportCallNotNewExpression, { at: node.callee });
    } else if (this.isOptionalChain(node.callee)) {
      this.raise(Errors.OptionalChainingNoNew, {
        at: this.state.lastTokEndLoc,
      });
    } else if (this.eat(tt.questionDot)) {
      this.raise(Errors.OptionalChainingNoNew, {
        at: this.state.startLoc,
      });
    }

    this.parseNewArguments(node);
    return this.finishNode(node, "NewExpression");
  }

  parseNewArguments(node: N.NewExpression): void {
    if (this.eat(tt.parenL)) {
      const args = this.parseExprList(tt.parenR);
      this.toReferencedList(args);
      // $FlowFixMe (parseExprList should be all non-null in this case)
      node.arguments = args;
    } else {
      node.arguments = [];
    }
  }

  // Parse template expression.

  parseTemplateElement(isTagged: boolean): N.TemplateElement {
    const { start, startLoc, end, value } = this.state;
    const elemStart = start + 1;
    const elem = this.startNodeAt(
      elemStart,
      createPositionWithColumnOffset(startLoc, 1),
    );
    if (value === null) {
      if (!isTagged) {
        this.raise(Errors.InvalidEscapeSequenceTemplate, {
          // FIXME: explain
          at: createPositionWithColumnOffset(startLoc, 2),
        });
      }
    }

    const isTail = this.match(tt.templateTail);
    const endOffset = isTail ? -1 : -2;
    const elemEnd = end + endOffset;
    elem.value = {
      raw: this.input.slice(elemStart, elemEnd).replace(/\r\n?/g, "\n"),
      cooked: value === null ? null : value.slice(1, endOffset),
    };
    elem.tail = isTail;
    this.next();
    this.finishNode(elem, "TemplateElement");
    this.resetEndLocation(
      elem,
      createPositionWithColumnOffset(this.state.lastTokEndLoc, endOffset),
    );
    return elem;
  }

  // https://tc39.es/ecma262/#prod-TemplateLiteral
  parseTemplate(isTagged: boolean): N.TemplateLiteral {
    const node = this.startNode();
    node.expressions = [];
    let curElt = this.parseTemplateElement(isTagged);
    node.quasis = [curElt];
    while (!curElt.tail) {
      node.expressions.push(this.parseTemplateSubstitution());
      this.readTemplateContinuation();
      node.quasis.push((curElt = this.parseTemplateElement(isTagged)));
    }
    return this.finishNode(node, "TemplateLiteral");
  }

  // This is overwritten by the TypeScript plugin to parse template types
  parseTemplateSubstitution(): N.Expression {
    return this.parseExpression();
  }

  // Parse an object literal, binding pattern, or record.

  parseObjectLike<T: N.ObjectPattern | N.ObjectExpression>(
    close: TokenType,
    isPattern: boolean,
    isRecord?: ?boolean,
    refExpressionErrors?: ?ExpressionErrors,
  ): T {
    if (isRecord) {
      this.expectPlugin("recordAndTuple");
    }
    const oldInFSharpPipelineDirectBody = this.state.inFSharpPipelineDirectBody;
    this.state.inFSharpPipelineDirectBody = false;
    const propHash: any = Object.create(null);
    let first = true;
    const node = this.startNode();

    node.properties = [];
    this.next();

    while (!this.match(close)) {
      if (first) {
        first = false;
      } else {
        this.expect(tt.comma);
        if (this.match(close)) {
          this.addTrailingCommaExtraToNode(node);
          break;
        }
      }

      let prop;
      if (isPattern) {
        prop = this.parseBindingProperty();
      } else {
        prop = this.parsePropertyDefinition(refExpressionErrors);
        this.checkProto(prop, isRecord, propHash, refExpressionErrors);
      }

      if (
        isRecord &&
        !this.isObjectProperty(prop) &&
        prop.type !== "SpreadElement"
      ) {
        this.raise(Errors.InvalidRecordProperty, { at: prop });
      }

      // $FlowIgnore
      if (prop.shorthand) {
        this.addExtra(prop, "shorthand", true);
      }

      node.properties.push(prop);
    }

    this.next();

    this.state.inFSharpPipelineDirectBody = oldInFSharpPipelineDirectBody;
    let type = "ObjectExpression";
    if (isPattern) {
      type = "ObjectPattern";
    } else if (isRecord) {
      type = "RecordExpression";
    }
    return this.finishNode(node, type);
  }

  addTrailingCommaExtraToNode(node: N.Node): void {
    this.addExtra(node, "trailingComma", this.state.lastTokStart);
    this.addExtra(node, "trailingCommaLoc", this.state.lastTokStartLoc, false);
  }

  // Check grammar production:
  //   IdentifierName *_opt PropertyName
  // It is used in `parsePropertyDefinition` to detect AsyncMethod and Accessors
  maybeAsyncOrAccessorProp(prop: N.ObjectProperty): boolean {
    return (
      !prop.computed &&
      prop.key.type === "Identifier" &&
      (this.isLiteralPropertyName() ||
        this.match(tt.bracketL) ||
        this.match(tt.star))
    );
  }

  // https://tc39.es/ecma262/#prod-PropertyDefinition
  parsePropertyDefinition(
    refExpressionErrors?: ?ExpressionErrors,
  ): N.ObjectMember | N.SpreadElement {
    let decorators = [];
    if (this.match(tt.at)) {
      if (this.hasPlugin("decorators")) {
        this.raise(Errors.UnsupportedPropertyDecorator, {
          at: this.state.startLoc,
        });
      }

      // we needn't check if decorators (stage 0) plugin is enabled since it's checked by
      // the call to this.parseDecorator
      while (this.match(tt.at)) {
        decorators.push(this.parseDecorator());
      }
    }

    const prop = this.startNode();
    let isAsync = false;
    let isAccessor = false;
    let startPos;
    let startLoc;

    if (this.match(tt.ellipsis)) {
      if (decorators.length) this.unexpected();
      return this.parseSpread();
    }

    if (decorators.length) {
      prop.decorators = decorators;
      decorators = [];
    }

    prop.method = false;

    if (refExpressionErrors) {
      startPos = this.state.start;
      startLoc = this.state.startLoc;
    }

    let isGenerator = this.eat(tt.star);
    this.parsePropertyNamePrefixOperator(prop);
    const containsEsc = this.state.containsEsc;
    const key = this.parsePropertyName(prop, refExpressionErrors);

    if (!isGenerator && !containsEsc && this.maybeAsyncOrAccessorProp(prop)) {
      const keyName = key.name;
      // https://tc39.es/ecma262/#prod-AsyncMethod
      // https://tc39.es/ecma262/#prod-AsyncGeneratorMethod
      if (keyName === "async" && !this.hasPrecedingLineBreak()) {
        isAsync = true;
        this.resetPreviousNodeTrailingComments(key);
        isGenerator = this.eat(tt.star);
        this.parsePropertyName(prop);
      }
      // get PropertyName[?Yield, ?Await] () { FunctionBody[~Yield, ~Await] }
      // set PropertyName[?Yield, ?Await] ( PropertySetParameterList ) { FunctionBody[~Yield, ~Await] }
      if (keyName === "get" || keyName === "set") {
        isAccessor = true;
        this.resetPreviousNodeTrailingComments(key);
        prop.kind = keyName;
        if (this.match(tt.star)) {
          isGenerator = true;
          this.raise(Errors.AccessorIsGenerator, {
            at: this.state.curPosition(),
            kind: keyName,
          });
          this.next();
        }
        this.parsePropertyName(prop);
      }
    }

    this.parseObjPropValue(
      prop,
      startPos,
      startLoc,
      isGenerator,
      isAsync,
      false /* isPattern */,
      isAccessor,
      refExpressionErrors,
    );

    return prop;
  }

  getGetterSetterExpectedParamCount(
    method: N.ObjectMethod | N.ClassMethod,
  ): number {
    return method.kind === "get" ? 0 : 1;
  }

  // This exists so we can override within the ESTree plugin
  getObjectOrClassMethodParams(method: N.ObjectMethod | N.ClassMethod) {
    return method.params;
  }

  // get methods aren't allowed to have any parameters
  // set methods must have exactly 1 parameter which is not a rest parameter
  checkGetterSetterParams(method: N.ObjectMethod | N.ClassMethod): void {
    const paramCount = this.getGetterSetterExpectedParamCount(method);
    const params = this.getObjectOrClassMethodParams(method);

    if (params.length !== paramCount) {
      this.raise(
        method.kind === "get" ? Errors.BadGetterArity : Errors.BadSetterArity,
        { at: method },
      );
    }

    if (
      method.kind === "set" &&
      params[params.length - 1]?.type === "RestElement"
    ) {
      this.raise(Errors.BadSetterRestParameter, { at: method });
    }
  }

  // https://tc39.es/ecma262/#prod-MethodDefinition
  parseObjectMethod(
    prop: N.ObjectMethod,
    isGenerator: boolean,
    isAsync: boolean,
    isPattern: boolean,
    isAccessor: boolean,
  ): ?N.ObjectMethod {
    if (isAccessor) {
      // isAccessor implies isAsync: false, isPattern: false, isGenerator: false
      this.parseMethod(
        prop,
        // This _should_ be false, but with error recovery, we allow it to be
        // set for informational purposes
        isGenerator,
        /* isAsync */ false,
        /* isConstructor */ false,
        false,
        "ObjectMethod",
      );
      this.checkGetterSetterParams(prop);
      return prop;
    }

    if (isAsync || isGenerator || this.match(tt.parenL)) {
      if (isPattern) this.unexpected();
      prop.kind = "method";
      prop.method = true;
      return this.parseMethod(
        prop,
        isGenerator,
        isAsync,
        /* isConstructor */ false,
        false,
        "ObjectMethod",
      );
    }
  }

  // if `isPattern` is true, parse https://tc39.es/ecma262/#prod-BindingProperty
  // else https://tc39.es/ecma262/#prod-PropertyDefinition
  parseObjectProperty(
    prop: N.ObjectProperty,
    startPos: ?number,
    startLoc: ?Position,
    isPattern: boolean,
    refExpressionErrors: ?ExpressionErrors,
  ): ?N.ObjectProperty {
    prop.shorthand = false;

    if (this.eat(tt.colon)) {
      prop.value = isPattern
        ? this.parseMaybeDefault(this.state.start, this.state.startLoc)
        : this.parseMaybeAssignAllowIn(refExpressionErrors);

      return this.finishNode(prop, "ObjectProperty");
    }

    if (!prop.computed && prop.key.type === "Identifier") {
      // PropertyDefinition:
      //   IdentifierReference
      //   CoverInitializedName
      // Note: `{ eval } = {}` will be checked in `checkLVal` later.
      this.checkReservedWord(prop.key.name, prop.key.loc.start, true, false);

      if (isPattern) {
        prop.value = this.parseMaybeDefault(
          startPos,
          startLoc,
          cloneIdentifier(prop.key),
        );
      } else if (this.match(tt.eq)) {
        const shorthandAssignLoc = this.state.startLoc;
        if (refExpressionErrors != null) {
          if (refExpressionErrors.shorthandAssignLoc === null) {
            refExpressionErrors.shorthandAssignLoc = shorthandAssignLoc;
          }
        } else {
          this.raise(Errors.InvalidCoverInitializedName, {
            at: shorthandAssignLoc,
          });
        }
        prop.value = this.parseMaybeDefault(
          startPos,
          startLoc,
          cloneIdentifier(prop.key),
        );
      } else {
        prop.value = cloneIdentifier(prop.key);
      }
      prop.shorthand = true;

      return this.finishNode(prop, "ObjectProperty");
    }
  }

  parseObjPropValue(
    prop: any,
    startPos: ?number,
    startLoc: ?Position,
    isGenerator: boolean,
    isAsync: boolean,
    isPattern: boolean,
    isAccessor: boolean,
    refExpressionErrors?: ?ExpressionErrors,
  ): void {
    const node =
      this.parseObjectMethod(
        prop,
        isGenerator,
        isAsync,
        isPattern,
        isAccessor,
      ) ||
      this.parseObjectProperty(
        prop,
        startPos,
        startLoc,
        isPattern,
        refExpressionErrors,
      );

    if (!node) this.unexpected();

    // $FlowFixMe
    return node;
  }

  // https://tc39.es/ecma262/#prod-PropertyName
  // when refExpressionErrors presents, it will parse private name
  // and record the position of the first private name
  parsePropertyName(
    prop: N.ObjectOrClassMember | N.ClassMember | N.TsNamedTypeElementBase,
    refExpressionErrors?: ?ExpressionErrors,
  ): N.Expression | N.Identifier {
    if (this.eat(tt.bracketL)) {
      (prop: $FlowSubtype<N.ObjectOrClassMember>).computed = true;
      prop.key = this.parseMaybeAssignAllowIn();
      this.expect(tt.bracketR);
    } else {
      // We check if it's valid for it to be a private name when we push it.
      const { type, value } = this.state;
      let key;
      // most un-computed property names are identifiers
      if (tokenIsKeywordOrIdentifier(type)) {
        key = this.parseIdentifier(true);
      } else {
        switch (type) {
          case tt.num:
            key = this.parseNumericLiteral(value);
            break;
          case tt.string:
            key = this.parseStringLiteral(value);
            break;
          case tt.bigint:
            key = this.parseBigIntLiteral(value);
            break;
          case tt.decimal:
            key = this.parseDecimalLiteral(value);
            break;
          case tt.privateName: {
            // the class private key has been handled in parseClassElementName
            const privateKeyLoc = this.state.startLoc;
            if (refExpressionErrors != null) {
              if (refExpressionErrors.privateKeyLoc === null) {
                refExpressionErrors.privateKeyLoc = privateKeyLoc;
              }
            } else {
              this.raise(Errors.UnexpectedPrivateField, {
                at: privateKeyLoc,
              });
            }
            key = this.parsePrivateName();
            break;
          }
          default:
            throw this.unexpected();
        }
      }
      (prop: $FlowFixMe).key = key;
      if (type !== tt.privateName) {
        // ClassPrivateProperty is never computed, so we don't assign in that case.
        prop.computed = false;
      }
    }

    return prop.key;
  }

  // Initialize empty function node.

  initFunction(node: N.BodilessFunctionOrMethodBase, isAsync: ?boolean): void {
    node.id = null;
    node.generator = false;
    node.async = !!isAsync;
  }

  // Parse object or class method.

  parseMethod<T: N.MethodLike>(
    node: T,
    isGenerator: boolean,
    isAsync: boolean,
    isConstructor: boolean,
    allowDirectSuper: boolean,
    type: string,
    inClassScope: boolean = false,
  ): T {
    this.initFunction(node, isAsync);
    node.generator = !!isGenerator;
    const allowModifiers = isConstructor; // For TypeScript parameter properties
    this.scope.enter(
      SCOPE_FUNCTION |
        SCOPE_SUPER |
        (inClassScope ? SCOPE_CLASS : 0) |
        (allowDirectSuper ? SCOPE_DIRECT_SUPER : 0),
    );
    this.prodParam.enter(functionFlags(isAsync, node.generator));
    this.parseFunctionParams((node: any), allowModifiers);
    this.parseFunctionBodyAndFinish(node, type, true);
    this.prodParam.exit();
    this.scope.exit();

    return node;
  }

  // parse an array literal or tuple literal
  // https://tc39.es/ecma262/#prod-ArrayLiteral
  // https://tc39.es/proposal-record-tuple/#prod-TupleLiteral
  parseArrayLike(
    close: TokenType,
    canBePattern: boolean,
    isTuple: boolean,
    refExpressionErrors: ?ExpressionErrors,
  ): N.ArrayExpression | N.TupleExpression {
    if (isTuple) {
      this.expectPlugin("recordAndTuple");
    }
    const oldInFSharpPipelineDirectBody = this.state.inFSharpPipelineDirectBody;
    this.state.inFSharpPipelineDirectBody = false;
    const node = this.startNode();
    this.next();
    node.elements = this.parseExprList(
      close,
      /* allowEmpty */ !isTuple,
      refExpressionErrors,
      node,
    );
    this.state.inFSharpPipelineDirectBody = oldInFSharpPipelineDirectBody;
    return this.finishNode(
      node,
      isTuple ? "TupleExpression" : "ArrayExpression",
    );
  }

  // Parse arrow function expression.
  // If the parameters are provided, they will be converted to an
  // assignable list.
  parseArrowExpression(
    node: N.ArrowFunctionExpression,
    params: ?(N.Expression[]),
    isAsync: boolean,
    trailingCommaLoc: ?Position,
  ): N.ArrowFunctionExpression {
    this.scope.enter(SCOPE_FUNCTION | SCOPE_ARROW);
    let flags = functionFlags(isAsync, false);
    // ConciseBody[In] :
    //   [lookahead ≠ {] ExpressionBody[?In, ~Await]
    //   { FunctionBody[~Yield, ~Await] }
    if (!this.match(tt.braceL) && this.prodParam.hasIn) {
      flags |= PARAM_IN;
    }
    this.prodParam.enter(flags);
    this.initFunction(node, isAsync);
    const oldMaybeInArrowParameters = this.state.maybeInArrowParameters;

    if (params) {
      this.state.maybeInArrowParameters = true;
      this.setArrowFunctionParameters(node, params, trailingCommaLoc);
    }
    this.state.maybeInArrowParameters = false;
    this.parseFunctionBody(node, true);

    this.prodParam.exit();
    this.scope.exit();
    this.state.maybeInArrowParameters = oldMaybeInArrowParameters;

    return this.finishNode(node, "ArrowFunctionExpression");
  }

  setArrowFunctionParameters(
    node: N.ArrowFunctionExpression,
    params: N.Expression[],
    trailingCommaLoc: ?Position,
  ): void {
    node.params = this.toAssignableList(params, trailingCommaLoc, false);
  }

  parseFunctionBodyAndFinish(
    node: N.BodilessFunctionOrMethodBase,
    type: string,
    isMethod?: boolean = false,
  ): void {
    // $FlowIgnore (node is not bodiless if we get here)
    this.parseFunctionBody(node, false, isMethod);
    this.finishNode(node, type);
  }

  // Parse function body and check parameters.
  parseFunctionBody(
    node: N.Function,
    allowExpression: ?boolean,
    isMethod?: boolean = false,
  ): void {
    const isExpression = allowExpression && !this.match(tt.braceL);
    this.expressionScope.enter(newExpressionScope());

    if (isExpression) {
      // https://tc39.es/ecma262/#prod-ExpressionBody
      node.body = this.parseMaybeAssign();
      this.checkParams(node, false, allowExpression, false);
    } else {
      const oldStrict = this.state.strict;
      // Start a new scope with regard to labels
      // flag (restore them to their old value afterwards).
      const oldLabels = this.state.labels;
      this.state.labels = [];

      // FunctionBody[Yield, Await]:
      //   StatementList[?Yield, ?Await, +Return] opt
      this.prodParam.enter(this.prodParam.currentFlags() | PARAM_RETURN);
      node.body = this.parseBlock(
        true,
        false,
        // Strict mode function checks after we parse the statements in the function body.
        (hasStrictModeDirective: boolean) => {
          const nonSimple = !this.isSimpleParamList(node.params);

          if (hasStrictModeDirective && nonSimple) {
            // This logic is here to align the error location with the ESTree plugin.
            this.raise(Errors.IllegalLanguageModeDirective, {
              at:
                // $FlowIgnore
                (node.kind === "method" || node.kind === "constructor") &&
                // $FlowIgnore
                !!node.key
                  ? node.key.loc.end
                  : node,
            });
          }

          const strictModeChanged = !oldStrict && this.state.strict;

          // Add the params to varDeclaredNames to ensure that an error is thrown
          // if a let/const declaration in the function clashes with one of the params.
          this.checkParams(
            node,
            !this.state.strict && !allowExpression && !isMethod && !nonSimple,
            allowExpression,
            strictModeChanged,
          );

          // Ensure the function name isn't a forbidden identifier in strict mode, e.g. 'eval'
          if (this.state.strict && node.id) {
            this.checkIdentifier(node.id, BIND_OUTSIDE, strictModeChanged);
          }
        },
      );
      this.prodParam.exit();
      this.state.labels = oldLabels;
    }
    this.expressionScope.exit();
  }

  isSimpleParameter(node: N.Pattern | N.TSParameterProperty) {
    return node.type === "Identifier";
  }

  isSimpleParamList(
    params: $ReadOnlyArray<N.Pattern | N.TSParameterProperty>,
  ): boolean {
    for (let i = 0, len = params.length; i < len; i++) {
      if (!this.isSimpleParameter(params[i])) return false;
    }
    return true;
  }

  checkParams(
    node: N.Function,
    allowDuplicates: boolean,
    // eslint-disable-next-line no-unused-vars
    isArrowFunction: ?boolean,
    strictModeChanged?: boolean = true,
  ): void {
    const checkClashes = !allowDuplicates && new Set();
    // We create a fake node with the "ephemeral" type `FormalParameters`[1]
    // since we just store an array of parameters. Perhaps someday we can have
    // something like class FormalParameters extends Array { ... }, which would
    // also be helpful when traversing this node.
    //
    // 1. https://tc39.es/ecma262/#prod-FormalParameters
    const formalParameters = { type: "FormalParameters" };
    for (const param of node.params) {
      this.checkLVal(param, {
        in: formalParameters,
        binding: BIND_VAR,
        checkClashes,
        strictModeChanged,
      });
    }
  }

  // Parses a comma-separated list of expressions, and returns them as
  // an array. `close` is the token type that ends the list, and
  // `allowEmpty` can be turned on to allow subsequent commas with
  // nothing in between them to be parsed as `null` (which is needed
  // for array literals).

  parseExprList(
    close: TokenType,
    allowEmpty?: boolean,
    refExpressionErrors?: ?ExpressionErrors,
    nodeForExtra?: ?N.Node,
  ): $ReadOnlyArray<?N.Expression> {
    const elts = [];
    let first = true;

    while (!this.eat(close)) {
      if (first) {
        first = false;
      } else {
        this.expect(tt.comma);
        if (this.match(close)) {
          if (nodeForExtra) {
            this.addTrailingCommaExtraToNode(nodeForExtra);
          }
          this.next();
          break;
        }
      }

      elts.push(this.parseExprListItem(allowEmpty, refExpressionErrors));
    }
    return elts;
  }

  parseExprListItem(
    allowEmpty: ?boolean,
    refExpressionErrors?: ?ExpressionErrors,
    allowPlaceholder: ?boolean,
  ): ?N.Expression {
    let elt;
    if (this.match(tt.comma)) {
      if (!allowEmpty) {
        this.raise(Errors.UnexpectedToken, {
          at: this.state.curPosition(),
          unexpected: ",",
        });
      }
      elt = null;
    } else if (this.match(tt.ellipsis)) {
      const spreadNodeStartPos = this.state.start;
      const spreadNodeStartLoc = this.state.startLoc;

      elt = this.parseParenItem(
        this.parseSpread(refExpressionErrors),
        spreadNodeStartPos,
        spreadNodeStartLoc,
      );
    } else if (this.match(tt.question)) {
      this.expectPlugin("partialApplication");
      if (!allowPlaceholder) {
        this.raise(Errors.UnexpectedArgumentPlaceholder, {
          at: this.state.startLoc,
        });
      }
      const node = this.startNode();
      this.next();
      elt = this.finishNode(node, "ArgumentPlaceholder");
    } else {
      elt = this.parseMaybeAssignAllowIn(
        refExpressionErrors,
        this.parseParenItem,
      );
    }
    return elt;
  }

  // Parse the next token as an identifier. If `liberal` is true (used
  // when parsing properties), it will also convert keywords into
  // identifiers.
  // This shouldn't be used to parse the keywords of meta properties, since they
  // are not identifiers and cannot contain escape sequences.

  parseIdentifier(liberal?: boolean): N.Identifier {
    const node = this.startNode();
    const name = this.parseIdentifierName(node.start, liberal);

    return this.createIdentifier(node, name);
  }

  createIdentifier(node: N.Identifier, name: string): N.Identifier {
    node.name = name;
    node.loc.identifierName = name;

    return this.finishNode(node, "Identifier");
  }

  parseIdentifierName(pos: number, liberal?: boolean): string {
    let name: string;

    const { startLoc, type } = this.state;

    if (tokenIsKeywordOrIdentifier(type)) {
      name = this.state.value;
    } else {
      throw this.unexpected();
    }

    const tokenIsKeyword = tokenKeywordOrIdentifierIsKeyword(type);

    if (liberal) {
      // If the current token is not used as a keyword, set its type to "tt.name".
      // This will prevent this.next() from throwing about unexpected escapes.
      if (tokenIsKeyword) {
        this.replaceToken(tt.name);
      }
    } else {
      this.checkReservedWord(name, startLoc, tokenIsKeyword, false);
    }

    this.next();

    return name;
  }

  checkReservedWord(
    word: string,
    startLoc: Position,
    checkKeywords: boolean,
    isBinding: boolean,
  ): void {
    // Every JavaScript reserved word is 10 characters or less.
    if (word.length > 10) {
      return;
    }
    // Most identifiers are not reservedWord-like, they don't need special
    // treatments afterward, which very likely ends up throwing errors
    if (!canBeReservedWord(word)) {
      return;
    }

    if (word === "yield") {
      if (this.prodParam.hasYield) {
        this.raise(Errors.YieldBindingIdentifier, { at: startLoc });
        return;
      }
    } else if (word === "await") {
      if (this.prodParam.hasAwait) {
        this.raise(Errors.AwaitBindingIdentifier, { at: startLoc });
        return;
      }

      if (this.scope.inStaticBlock) {
        this.raise(Errors.AwaitBindingIdentifierInStaticBlock, {
          at: startLoc,
        });
        return;
      }

      this.expressionScope.recordAsyncArrowParametersError({ at: startLoc });
    } else if (word === "arguments") {
      if (this.scope.inClassAndNotInNonArrowFunction) {
        this.raise(Errors.ArgumentsInClass, { at: startLoc });
        return;
      }
    }

    if (checkKeywords && isKeyword(word)) {
      this.raise(Errors.UnexpectedKeyword, {
        at: startLoc,
        keyword: word,
      });
      return;
    }

    const reservedTest = !this.state.strict
      ? isReservedWord
      : isBinding
      ? isStrictBindReservedWord
      : isStrictReservedWord;

    if (reservedTest(word, this.inModule)) {
      this.raise(Errors.UnexpectedReservedWord, {
        at: startLoc,
        reservedWord: word,
      });
    }
  }

  isAwaitAllowed(): boolean {
    if (this.prodParam.hasAwait) return true;
    if (this.options.allowAwaitOutsideFunction && !this.scope.inFunction) {
      return true;
    }
    return false;
  }

  // Parses await expression inside async function.

  parseAwait(startPos: number, startLoc: Position): N.AwaitExpression {
    const node = this.startNodeAt(startPos, startLoc);

    this.expressionScope.recordParameterInitializerError(
      Errors.AwaitExpressionFormalParameter,
      { at: node },
    );

    if (this.eat(tt.star)) {
      this.raise(Errors.ObsoleteAwaitStar, { at: node });
    }

    if (!this.scope.inFunction && !this.options.allowAwaitOutsideFunction) {
      if (this.isAmbiguousAwait()) {
        this.ambiguousScriptDifferentAst = true;
      } else {
        this.sawUnambiguousESM = true;
      }
    }

    if (!this.state.soloAwait) {
      node.argument = this.parseMaybeUnary(null, true);
    }

    return this.finishNode(node, "AwaitExpression");
  }

  isAmbiguousAwait(): boolean {
    if (this.hasPrecedingLineBreak()) return true;
    const { type } = this.state;
    return (
      // All the following expressions are ambiguous:
      //   await + 0, await - 0, await ( 0 ), await [ 0 ], await / 0 /u, await ``
      type === tt.plusMin ||
      type === tt.parenL ||
      type === tt.bracketL ||
      tokenIsTemplate(type) ||
      // Sometimes the tokenizer generates tt.slash for regexps, and this is
      // handler by parseExprAtom
      type === tt.regexp ||
      type === tt.slash ||
      // This code could be parsed both as a modulo operator or as an intrinsic:
      //   await %x(0)
      (this.hasPlugin("v8intrinsic") && type === tt.modulo)
    );
  }

  // Parses yield expression inside generator.

  parseYield(): N.YieldExpression {
    const node = this.startNode();

    this.expressionScope.recordParameterInitializerError(
      Errors.YieldInParameter,
      { at: node },
    );

    this.next();
    let delegating = false;
    let argument = null;
    if (!this.hasPrecedingLineBreak()) {
      delegating = this.eat(tt.star);
      switch (this.state.type) {
        case tt.semi:
        case tt.eof:
        case tt.braceR:
        case tt.parenR:
        case tt.bracketR:
        case tt.braceBarR:
        case tt.colon:
        case tt.comma:
          // The above is the complete set of tokens that can
          // follow an AssignmentExpression, and none of them
          // can start an AssignmentExpression
          if (!delegating) break;
        /* fallthrough */
        default:
          argument = this.parseMaybeAssign();
      }
    }
    node.delegate = delegating;
    node.argument = argument;
    return this.finishNode(node, "YieldExpression");
  }

  // Validates a pipeline (for any of the pipeline Babylon plugins) at the point
  // of the infix operator `|>`.

  checkPipelineAtInfixOperator(left: N.Expression, leftStartLoc: Position) {
    if (this.hasPlugin(["pipelineOperator", { proposal: "smart" }])) {
      if (left.type === "SequenceExpression") {
        // Ensure that the pipeline head is not a comma-delimited
        // sequence expression.
        this.raise(Errors.PipelineHeadSequenceExpression, {
          at: leftStartLoc,
        });
      }
    }
  }

  parseSmartPipelineBodyInStyle(
    childExpr: N.Expression,
    startPos: number,
    startLoc: Position,
  ): N.PipelineBody {
    const bodyNode = this.startNodeAt(startPos, startLoc);
    if (this.isSimpleReference(childExpr)) {
      bodyNode.callee = childExpr;
      return this.finishNode(bodyNode, "PipelineBareFunction");
    } else {
      this.checkSmartPipeTopicBodyEarlyErrors(startLoc);
      bodyNode.expression = childExpr;
      return this.finishNode(bodyNode, "PipelineTopicExpression");
    }
  }

  isSimpleReference(expression: N.Expression): boolean {
    switch (expression.type) {
      case "MemberExpression":
        return (
          !expression.computed && this.isSimpleReference(expression.object)
        );
      case "Identifier":
        return true;
      default:
        return false;
    }
  }

  // This helper method is to be called immediately
  // after a topic-style smart-mix pipe body is parsed.
  // The `startLoc` is the starting position of the pipe body.

  checkSmartPipeTopicBodyEarlyErrors(startLoc: Position): void {
    // If the following token is invalidly `=>`, then throw a human-friendly error
    // instead of something like 'Unexpected token, expected ";"'.
    // For example, `x => x |> y => #` (assuming `#` is the topic reference)
    // groups into `x => (x |> y) => #`,
    // and `(x |> y) => #` is an invalid arrow function.
    // This is because smart-mix `|>` has tighter precedence than `=>`.
    if (this.match(tt.arrow)) {
      throw this.raise(Errors.PipelineBodyNoArrow, { at: this.state.startLoc });
    }

    // A topic-style smart-mix pipe body must use the topic reference at least once.
    if (!this.topicReferenceWasUsedInCurrentContext()) {
      this.raise(Errors.PipelineTopicUnused, { at: startLoc });
    }
  }

  // Enable topic references from outer contexts within Hack-style pipe bodies.
  // The function modifies the parser's topic-context state to enable or disable
  // the use of topic references.
  // The function then calls a callback, then resets the parser
  // to the old topic-context state that it had before the function was called.

  withTopicBindingContext<T>(callback: () => T): T {
    const outerContextTopicState = this.state.topicContext;
    this.state.topicContext = {
      // Enable the use of the primary topic reference.
      maxNumOfResolvableTopics: 1,
      // Hide the use of any topic references from outer contexts.
      maxTopicIndex: null,
    };

    try {
      return callback();
    } finally {
      this.state.topicContext = outerContextTopicState;
    }
  }

  // This helper method is used only with the deprecated smart-mix pipe proposal.
  // Disables topic references from outer contexts within syntax constructs
  // such as the bodies of iteration statements.
  // The function modifies the parser's topic-context state to enable or disable
  // the use of topic references with the smartPipelines plugin. They then run a
  // callback, then they reset the parser to the old topic-context state that it
  // had before the function was called.

  withSmartMixTopicForbiddingContext<T>(callback: () => T): T {
    if (this.hasPlugin(["pipelineOperator", { proposal: "smart" }])) {
      // Reset the parser’s topic context only if the smart-mix pipe proposal is active.
      const outerContextTopicState = this.state.topicContext;
      this.state.topicContext = {
        // Disable the use of the primary topic reference.
        maxNumOfResolvableTopics: 0,
        // Hide the use of any topic references from outer contexts.
        maxTopicIndex: null,
      };

      try {
        return callback();
      } finally {
        this.state.topicContext = outerContextTopicState;
      }
    } else {
      // If the pipe proposal is "minimal", "fsharp", or "hack",
      // or if no pipe proposal is active,
      // then the callback result is returned
      // without touching any extra parser state.
      return callback();
    }
  }

  withSoloAwaitPermittingContext<T>(callback: () => T): T {
    const outerContextSoloAwaitState = this.state.soloAwait;
    this.state.soloAwait = true;

    try {
      return callback();
    } finally {
      this.state.soloAwait = outerContextSoloAwaitState;
    }
  }

  allowInAnd<T>(callback: () => T): T {
    const flags = this.prodParam.currentFlags();
    const prodParamToSet = PARAM_IN & ~flags;
    if (prodParamToSet) {
      this.prodParam.enter(flags | PARAM_IN);
      try {
        return callback();
      } finally {
        this.prodParam.exit();
      }
    }
    return callback();
  }

  disallowInAnd<T>(callback: () => T): T {
    const flags = this.prodParam.currentFlags();
    const prodParamToClear = PARAM_IN & flags;
    if (prodParamToClear) {
      this.prodParam.enter(flags & ~PARAM_IN);
      try {
        return callback();
      } finally {
        this.prodParam.exit();
      }
    }
    return callback();
  }

  // Register the use of a topic reference within the current
  // topic-binding context.
  registerTopicReference(): void {
    this.state.topicContext.maxTopicIndex = 0;
  }

  topicReferenceIsAllowedInCurrentContext(): boolean {
    return this.state.topicContext.maxNumOfResolvableTopics >= 1;
  }

  topicReferenceWasUsedInCurrentContext(): boolean {
    return (
      this.state.topicContext.maxTopicIndex != null &&
      this.state.topicContext.maxTopicIndex >= 0
    );
  }

  parseFSharpPipelineBody(prec: number): N.Expression {
    const startPos = this.state.start;
    const startLoc = this.state.startLoc;

    this.state.potentialArrowAt = this.state.start;
    const oldInFSharpPipelineDirectBody = this.state.inFSharpPipelineDirectBody;
    this.state.inFSharpPipelineDirectBody = true;

    const ret = this.parseExprOp(
      this.parseMaybeUnaryOrPrivate(),
      startPos,
      startLoc,
      prec,
    );

    this.state.inFSharpPipelineDirectBody = oldInFSharpPipelineDirectBody;

    return ret;
  }

  // https://github.com/tc39/proposal-js-module-blocks
  parseModuleExpression(): N.ModuleExpression {
    this.expectPlugin("moduleBlocks");
    const node = this.startNode<N.ModuleExpression>();
    this.next(); // eat "module"
    this.eat(tt.braceL);

    const revertScopes = this.initializeScopes(/** inModule */ true);
    this.enterInitialScopes();

    const program = this.startNode<N.Program>();
    try {
      node.body = this.parseProgram(program, tt.braceR, "module");
    } finally {
      revertScopes();
    }
    this.eat(tt.braceR);
    return this.finishNode<N.ModuleExpression>(node, "ModuleExpression");
  }

  // Used in Flow plugin
  parsePropertyNamePrefixOperator(
    // eslint-disable-next-line no-unused-vars
    prop: N.ObjectOrClassMember | N.ClassMember,
  ): void {}
}<|MERGE_RESOLUTION|>--- conflicted
+++ resolved
@@ -876,15 +876,10 @@
         refExpressionErrors,
       );
     }
-<<<<<<< HEAD
-    this.finishCallExpression(node, state.optionalChainMember);
-    if (state.maybeAsyncArrow && this.shouldParseAsyncArrow() && !optional) {
-=======
     this.finishCallExpression(node, optionalChainMember);
 
     if (maybeAsyncArrow && this.shouldParseAsyncArrow() && !optional) {
       /*:: invariant(refExpressionErrors != null) */
->>>>>>> 4820ea0f
       state.stop = true;
       this.checkDestructuringPrivate(refExpressionErrors);
       this.expressionScope.validateAsPattern();
