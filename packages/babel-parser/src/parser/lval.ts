--- conflicted
+++ resolved
@@ -32,12 +32,6 @@
 import { Errors, type LValAncestor } from "../parse-error.ts";
 import type Parser from "./index.ts";
 
-<<<<<<< HEAD
-=======
-const getOwn = <T extends object>(object: T, key: keyof T) =>
-  Object.hasOwn(object, key) && object[key];
-
->>>>>>> 891b6102
 const unwrapParenthesizedExpression = (node: Node): Node => {
   return node.type === "ParenthesizedExpression"
     ? unwrapParenthesizedExpression(node.expression)
