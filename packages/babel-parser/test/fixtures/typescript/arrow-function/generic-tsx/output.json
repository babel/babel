{
  "type": "File",
<<<<<<< HEAD
  "start":0,"end":80,"loc":{"start":{"line":1,"column":0},"end":{"line":2,"column":19}},
  "program": {
    "type": "Program",
    "start":0,"end":80,"loc":{"start":{"line":1,"column":0},"end":{"line":2,"column":19}},
=======
  "start":0,"end":79,"loc":{"start":{"line":1,"column":0,"index":0},"end":{"line":2,"column":18,"index":79}},
  "program": {
    "type": "Program",
    "start":0,"end":79,"loc":{"start":{"line":1,"column":0,"index":0},"end":{"line":2,"column":18,"index":79}},
>>>>>>> a53c2fa4
    "sourceType": "module",
    "interpreter": null,
    "body": [
      {
        "type": "ExpressionStatement",
<<<<<<< HEAD
        "start":61,"end":80,"loc":{"start":{"line":2,"column":0},"end":{"line":2,"column":19}},
        "expression": {
          "type": "ArrowFunctionExpression",
          "start":61,"end":79,"loc":{"start":{"line":2,"column":0},"end":{"line":2,"column":18}},
          "returnType": {
            "type": "TSTypeAnnotation",
            "start":71,"end":74,"loc":{"start":{"line":2,"column":10},"end":{"line":2,"column":13}},
            "typeAnnotation": {
              "type": "TSTypeReference",
              "start":73,"end":74,"loc":{"start":{"line":2,"column":12},"end":{"line":2,"column":13}},
              "typeName": {
                "type": "Identifier",
                "start":73,"end":74,"loc":{"start":{"line":2,"column":12},"end":{"line":2,"column":13},"identifierName":"T"},
=======
        "start":61,"end":79,"loc":{"start":{"line":2,"column":0,"index":61},"end":{"line":2,"column":18,"index":79}},
        "expression": {
          "type": "ArrowFunctionExpression",
          "start":61,"end":78,"loc":{"start":{"line":2,"column":0,"index":61},"end":{"line":2,"column":17,"index":78}},
          "returnType": {
            "type": "TSTypeAnnotation",
            "start":70,"end":73,"loc":{"start":{"line":2,"column":9,"index":70},"end":{"line":2,"column":12,"index":73}},
            "typeAnnotation": {
              "type": "TSTypeReference",
              "start":72,"end":73,"loc":{"start":{"line":2,"column":11,"index":72},"end":{"line":2,"column":12,"index":73}},
              "typeName": {
                "type": "Identifier",
                "start":72,"end":73,"loc":{"start":{"line":2,"column":11,"index":72},"end":{"line":2,"column":12,"index":73},"identifierName":"T"},
>>>>>>> a53c2fa4
                "name": "T"
              }
            }
          },
          "id": null,
          "generator": false,
          "async": false,
          "params": [
            {
              "type": "Identifier",
<<<<<<< HEAD
              "start":66,"end":70,"loc":{"start":{"line":2,"column":5},"end":{"line":2,"column":9},"identifierName":"a"},
              "name": "a",
              "typeAnnotation": {
                "type": "TSTypeAnnotation",
                "start":67,"end":70,"loc":{"start":{"line":2,"column":6},"end":{"line":2,"column":9}},
                "typeAnnotation": {
                  "type": "TSTypeReference",
                  "start":69,"end":70,"loc":{"start":{"line":2,"column":8},"end":{"line":2,"column":9}},
                  "typeName": {
                    "type": "Identifier",
                    "start":69,"end":70,"loc":{"start":{"line":2,"column":8},"end":{"line":2,"column":9},"identifierName":"T"},
=======
              "start":65,"end":69,"loc":{"start":{"line":2,"column":4,"index":65},"end":{"line":2,"column":8,"index":69},"identifierName":"a"},
              "name": "a",
              "typeAnnotation": {
                "type": "TSTypeAnnotation",
                "start":66,"end":69,"loc":{"start":{"line":2,"column":5,"index":66},"end":{"line":2,"column":8,"index":69}},
                "typeAnnotation": {
                  "type": "TSTypeReference",
                  "start":68,"end":69,"loc":{"start":{"line":2,"column":7,"index":68},"end":{"line":2,"column":8,"index":69}},
                  "typeName": {
                    "type": "Identifier",
                    "start":68,"end":69,"loc":{"start":{"line":2,"column":7,"index":68},"end":{"line":2,"column":8,"index":69},"identifierName":"T"},
>>>>>>> a53c2fa4
                    "name": "T"
                  }
                }
              }
            }
          ],
          "body": {
            "type": "Identifier",
<<<<<<< HEAD
            "start":78,"end":79,"loc":{"start":{"line":2,"column":17},"end":{"line":2,"column":18},"identifierName":"a"},
=======
            "start":77,"end":78,"loc":{"start":{"line":2,"column":16,"index":77},"end":{"line":2,"column":17,"index":78},"identifierName":"a"},
>>>>>>> a53c2fa4
            "name": "a"
          },
          "typeParameters": {
            "type": "TSTypeParameterDeclaration",
<<<<<<< HEAD
            "start":61,"end":65,"loc":{"start":{"line":2,"column":0},"end":{"line":2,"column":4}},
=======
            "start":61,"end":64,"loc":{"start":{"line":2,"column":0,"index":61},"end":{"line":2,"column":3,"index":64}},
>>>>>>> a53c2fa4
            "params": [
              {
                "type": "TSTypeParameter",
                "start":62,"end":63,"loc":{"start":{"line":2,"column":1,"index":62},"end":{"line":2,"column":2,"index":63}},
                "name": {
                  "type": "Identifier",
                  "start":62,"end":63,"loc":{"start":{"line":2,"column":1,"index":62},"end":{"line":2,"column":2,"index":63},"identifierName":"T"},
                  "name": "T"
                }
              }
            ],
            "extra": {
              "trailingComma": 63
            }
          }
        },
        "leadingComments": [
          {
            "type": "CommentLine",
            "value": " Same as `generic`. Verify that JSX doesn't change things.",
            "start":0,"end":60,"loc":{"start":{"line":1,"column":0,"index":0},"end":{"line":1,"column":60,"index":60}}
          }
        ]
      }
    ],
    "directives": []
  },
  "comments": [
    {
      "type": "CommentLine",
      "value": " Same as `generic`. Verify that JSX doesn't change things.",
      "start":0,"end":60,"loc":{"start":{"line":1,"column":0,"index":0},"end":{"line":1,"column":60,"index":60}}
    }
  ]
}<|MERGE_RESOLUTION|>--- conflicted
+++ resolved
@@ -1,22 +1,14 @@
 {
   "type": "File",
-<<<<<<< HEAD
   "start":0,"end":80,"loc":{"start":{"line":1,"column":0},"end":{"line":2,"column":19}},
   "program": {
     "type": "Program",
     "start":0,"end":80,"loc":{"start":{"line":1,"column":0},"end":{"line":2,"column":19}},
-=======
-  "start":0,"end":79,"loc":{"start":{"line":1,"column":0,"index":0},"end":{"line":2,"column":18,"index":79}},
-  "program": {
-    "type": "Program",
-    "start":0,"end":79,"loc":{"start":{"line":1,"column":0,"index":0},"end":{"line":2,"column":18,"index":79}},
->>>>>>> a53c2fa4
     "sourceType": "module",
     "interpreter": null,
     "body": [
       {
         "type": "ExpressionStatement",
-<<<<<<< HEAD
         "start":61,"end":80,"loc":{"start":{"line":2,"column":0},"end":{"line":2,"column":19}},
         "expression": {
           "type": "ArrowFunctionExpression",
@@ -30,21 +22,6 @@
               "typeName": {
                 "type": "Identifier",
                 "start":73,"end":74,"loc":{"start":{"line":2,"column":12},"end":{"line":2,"column":13},"identifierName":"T"},
-=======
-        "start":61,"end":79,"loc":{"start":{"line":2,"column":0,"index":61},"end":{"line":2,"column":18,"index":79}},
-        "expression": {
-          "type": "ArrowFunctionExpression",
-          "start":61,"end":78,"loc":{"start":{"line":2,"column":0,"index":61},"end":{"line":2,"column":17,"index":78}},
-          "returnType": {
-            "type": "TSTypeAnnotation",
-            "start":70,"end":73,"loc":{"start":{"line":2,"column":9,"index":70},"end":{"line":2,"column":12,"index":73}},
-            "typeAnnotation": {
-              "type": "TSTypeReference",
-              "start":72,"end":73,"loc":{"start":{"line":2,"column":11,"index":72},"end":{"line":2,"column":12,"index":73}},
-              "typeName": {
-                "type": "Identifier",
-                "start":72,"end":73,"loc":{"start":{"line":2,"column":11,"index":72},"end":{"line":2,"column":12,"index":73},"identifierName":"T"},
->>>>>>> a53c2fa4
                 "name": "T"
               }
             }
@@ -55,7 +32,6 @@
           "params": [
             {
               "type": "Identifier",
-<<<<<<< HEAD
               "start":66,"end":70,"loc":{"start":{"line":2,"column":5},"end":{"line":2,"column":9},"identifierName":"a"},
               "name": "a",
               "typeAnnotation": {
@@ -67,19 +43,6 @@
                   "typeName": {
                     "type": "Identifier",
                     "start":69,"end":70,"loc":{"start":{"line":2,"column":8},"end":{"line":2,"column":9},"identifierName":"T"},
-=======
-              "start":65,"end":69,"loc":{"start":{"line":2,"column":4,"index":65},"end":{"line":2,"column":8,"index":69},"identifierName":"a"},
-              "name": "a",
-              "typeAnnotation": {
-                "type": "TSTypeAnnotation",
-                "start":66,"end":69,"loc":{"start":{"line":2,"column":5,"index":66},"end":{"line":2,"column":8,"index":69}},
-                "typeAnnotation": {
-                  "type": "TSTypeReference",
-                  "start":68,"end":69,"loc":{"start":{"line":2,"column":7,"index":68},"end":{"line":2,"column":8,"index":69}},
-                  "typeName": {
-                    "type": "Identifier",
-                    "start":68,"end":69,"loc":{"start":{"line":2,"column":7,"index":68},"end":{"line":2,"column":8,"index":69},"identifierName":"T"},
->>>>>>> a53c2fa4
                     "name": "T"
                   }
                 }
@@ -88,20 +51,12 @@
           ],
           "body": {
             "type": "Identifier",
-<<<<<<< HEAD
             "start":78,"end":79,"loc":{"start":{"line":2,"column":17},"end":{"line":2,"column":18},"identifierName":"a"},
-=======
-            "start":77,"end":78,"loc":{"start":{"line":2,"column":16,"index":77},"end":{"line":2,"column":17,"index":78},"identifierName":"a"},
->>>>>>> a53c2fa4
             "name": "a"
           },
           "typeParameters": {
             "type": "TSTypeParameterDeclaration",
-<<<<<<< HEAD
             "start":61,"end":65,"loc":{"start":{"line":2,"column":0},"end":{"line":2,"column":4}},
-=======
-            "start":61,"end":64,"loc":{"start":{"line":2,"column":0,"index":61},"end":{"line":2,"column":3,"index":64}},
->>>>>>> a53c2fa4
             "params": [
               {
                 "type": "TSTypeParameter",
