--- conflicted
+++ resolved
@@ -22,14 +22,10 @@
     "babel-check-duplicated-nodes": "^1.0.0",
     "jest": "^24.8.0",
     "jest-diff": "^24.8.0",
-<<<<<<< HEAD
     "lodash.defaults": "^4.2.0",
     "lodash.escaperegexp": "^4.1.2",
     "lodash.merge": "^4.6.2",
-=======
-    "lodash": "^4.17.19",
     "quick-lru": "5.1.0",
->>>>>>> af8e0fac
     "resolve": "^1.3.2",
     "source-map": "^0.5.0"
   }
