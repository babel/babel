--- conflicted
+++ resolved
@@ -22,12 +22,8 @@
     "babel-check-duplicated-nodes": "^1.0.0",
     "jest": "^24.8.0",
     "jest-diff": "^24.8.0",
-<<<<<<< HEAD
-    "lodash": "^4.17.13",
+    "lodash": "^4.17.19",
     "quick-lru": "5.1.0",
-=======
-    "lodash": "^4.17.19",
->>>>>>> 008fe25a
     "resolve": "^1.3.2",
     "source-map": "^0.5.0"
   }
