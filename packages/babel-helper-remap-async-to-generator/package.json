{
  "name": "@babel/helper-remap-async-to-generator",
  "version": "7.10.4",
  "description": "Helper function to remap async functions to generators",
  "repository": {
    "type": "git",
    "url": "https://github.com/babel/babel.git",
    "directory": "packages/babel-helper-remap-async-to-generator"
  },
  "license": "MIT",
  "publishConfig": {
    "access": "public"
  },
  "main": "lib/index.js",
  "dependencies": {
<<<<<<< HEAD
    "@babel/helper-annotate-as-pure": "workspace:^7.10.1",
    "@babel/helper-wrap-function": "workspace:^7.10.1",
    "@babel/template": "workspace:^7.10.3",
    "@babel/traverse": "workspace:^7.10.3",
    "@babel/types": "workspace:^7.10.3"
=======
    "@babel/helper-annotate-as-pure": "^7.10.4",
    "@babel/helper-wrap-function": "^7.10.4",
    "@babel/template": "^7.10.4",
    "@babel/traverse": "^7.10.4",
    "@babel/types": "^7.10.4"
>>>>>>> ae1e40a6
  }
}<|MERGE_RESOLUTION|>--- conflicted
+++ resolved
@@ -13,18 +13,10 @@
   },
   "main": "lib/index.js",
   "dependencies": {
-<<<<<<< HEAD
-    "@babel/helper-annotate-as-pure": "workspace:^7.10.1",
-    "@babel/helper-wrap-function": "workspace:^7.10.1",
-    "@babel/template": "workspace:^7.10.3",
-    "@babel/traverse": "workspace:^7.10.3",
-    "@babel/types": "workspace:^7.10.3"
-=======
-    "@babel/helper-annotate-as-pure": "^7.10.4",
-    "@babel/helper-wrap-function": "^7.10.4",
-    "@babel/template": "^7.10.4",
-    "@babel/traverse": "^7.10.4",
-    "@babel/types": "^7.10.4"
->>>>>>> ae1e40a6
+    "@babel/helper-annotate-as-pure": "workspace:^7.10.4",
+    "@babel/helper-wrap-function": "workspace:^7.10.4",
+    "@babel/template": "workspace:^7.10.4",
+    "@babel/traverse": "workspace:^7.10.4",
+    "@babel/types": "workspace:^7.10.4"
   }
 }