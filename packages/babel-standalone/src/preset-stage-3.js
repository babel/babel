--- conflicted
+++ resolved
@@ -1,9 +1,8 @@
-// @flow
-<<<<<<< HEAD
+
 import * as babelPlugins from "./plugins";
-=======
+
 import * as babelPlugins from "./generated/plugins";
->>>>>>> b2b96e0b
+
 
 export default (_: any, opts: Object) => {
   let loose = false;
@@ -16,14 +15,14 @@
     plugins: [
       babelPlugins.syntaxDynamicImport,
       babelPlugins.syntaxImportMeta,
-<<<<<<< HEAD
+
       [babelPlugins.transformClassProperties, { loose }],
       babelPlugins.transformJsonStrings,
-=======
+
       [babelPlugins.proposalClassProperties, { loose }],
       babelPlugins.proposalJsonStrings,
       [babelPlugins.proposalPrivateMethods, { loose }],
->>>>>>> b2b96e0b
+
     ],
   };
 };