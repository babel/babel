// @flow
<<<<<<< HEAD
import * as babelPlugins from "./plugins";
=======
import * as babelPlugins from "./generated/plugins";
>>>>>>> b2b96e0b

export default (_: any, opts: Object): Object => {
  let loose = false;
  let modules = "commonjs";
  let spec = false;

  if (opts !== undefined) {
    if (opts.loose !== undefined) loose = opts.loose;
    if (opts.modules !== undefined) modules = opts.modules;
    if (opts.spec !== undefined) spec = opts.spec;
  }

  // be DRY
  const optsLoose = { loose };

  return {
    plugins: [
      [babelPlugins.transformTemplateLiterals, { loose, spec }],
      babelPlugins.transformLiterals,
      babelPlugins.transformFunctionName,
      [babelPlugins.transformArrowFunctions, { spec }],
      babelPlugins.transformBlockScopedFunctions,
      [babelPlugins.transformClasses, optsLoose],
      babelPlugins.transformObjectSuper,
      babelPlugins.transformShorthandProperties,
      babelPlugins.transformDuplicateKeys,
      [babelPlugins.transformComputedProperties, optsLoose],
      [babelPlugins.transformForOf, optsLoose],
      babelPlugins.transformStickyRegex,
      babelPlugins.transformUnicodeRegex,
      [babelPlugins.transformSpread, optsLoose],
      [babelPlugins.transformParameters, optsLoose],
      [babelPlugins.transformDestructuring, optsLoose],
      babelPlugins.transformBlockScoping,
      babelPlugins.transformTypeofSymbol,
      babelPlugins.transformInstanceof,
      (modules === "commonjs" || modules === "cjs") && [
<<<<<<< HEAD
        babelPlugins.transformModulesCommonJS,
        optsLoose,
      ],
      modules === "systemjs" && [
        babelPlugins.transformModulesSystemJS,
        optsLoose,
      ],
      modules === "amd" && [babelPlugins.transformModulesAMD, optsLoose],
      modules === "umd" && [babelPlugins.transformModulesUMD, optsLoose],
=======
        babelPlugins.transformModulesCommonjs,
        optsLoose,
      ],
      modules === "systemjs" && [
        babelPlugins.transformModulesSystemjs,
        optsLoose,
      ],
      modules === "amd" && [babelPlugins.transformModulesAmd, optsLoose],
      modules === "umd" && [babelPlugins.transformModulesUmd, optsLoose],
>>>>>>> b2b96e0b
      [
        babelPlugins.transformRegenerator,
        { async: false, asyncGenerators: false },
      ],
    ].filter(Boolean), // filter out falsy values
  };
};<|MERGE_RESOLUTION|>--- conflicted
+++ resolved
@@ -1,9 +1,8 @@
 // @flow
-<<<<<<< HEAD
 import * as babelPlugins from "./plugins";
-=======
+
 import * as babelPlugins from "./generated/plugins";
->>>>>>> b2b96e0b
+
 
 export default (_: any, opts: Object): Object => {
   let loose = false;
@@ -41,7 +40,7 @@
       babelPlugins.transformTypeofSymbol,
       babelPlugins.transformInstanceof,
       (modules === "commonjs" || modules === "cjs") && [
-<<<<<<< HEAD
+
         babelPlugins.transformModulesCommonJS,
         optsLoose,
       ],
@@ -51,7 +50,7 @@
       ],
       modules === "amd" && [babelPlugins.transformModulesAMD, optsLoose],
       modules === "umd" && [babelPlugins.transformModulesUMD, optsLoose],
-=======
+
         babelPlugins.transformModulesCommonjs,
         optsLoose,
       ],
@@ -61,7 +60,7 @@
       ],
       modules === "amd" && [babelPlugins.transformModulesAmd, optsLoose],
       modules === "umd" && [babelPlugins.transformModulesUmd, optsLoose],
->>>>>>> b2b96e0b
+
       [
         babelPlugins.transformRegenerator,
         { async: false, asyncGenerators: false },
