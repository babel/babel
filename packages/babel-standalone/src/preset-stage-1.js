--- conflicted
+++ resolved
@@ -1,10 +1,10 @@
 // @flow
 import presetStage2 from "./preset-stage-2";
-<<<<<<< HEAD
+
 import * as babelPlugins from "./plugins";
-=======
+
 import * as babelPlugins from "./generated/plugins";
->>>>>>> b2b96e0b
+
 
 export default (_: any, opts: Object = {}) => {
   const {
@@ -23,21 +23,21 @@
       ],
     ],
     plugins: [
-<<<<<<< HEAD
+
       babelPlugins.transformExportDefaultFrom,
       babelPlugins.transformLogicalAssignmentOperators,
       [babelPlugins.transformOptionalChaining, { loose }],
       [babelPlugins.transformPipelineOperator, { proposal: pipelineProposal }],
       [babelPlugins.transformNullishCoalescingOperator, { loose }],
       babelPlugins.transformDoExpressions,
-=======
+
       babelPlugins.proposalExportDefaultFrom,
       babelPlugins.proposalLogicalAssignmentOperators,
       [babelPlugins.proposalOptionalChaining, { loose }],
       [babelPlugins.proposalPipelineOperator, { proposal: pipelineProposal }],
       [babelPlugins.proposalNullishCoalescingOperator, { loose }],
       babelPlugins.proposalDoExpressions,
->>>>>>> b2b96e0b
+
     ],
   };
 };