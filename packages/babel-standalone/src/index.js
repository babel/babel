--- conflicted
+++ resolved
@@ -15,11 +15,11 @@
   transform as babelTransform,
   buildExternalHelpers as babelBuildExternalHelpers,
 } from "@babel/core";
-<<<<<<< HEAD
+
 import * as babelPlugins from "./plugins";
-=======
+
 import { all } from "./generated/plugins";
->>>>>>> b2b96e0b
+
 import preset2015 from "./preset-es2015";
 import presetStage0 from "./preset-stage-0";
 import presetStage1 from "./preset-stage-1";
@@ -161,7 +161,7 @@
 // All the plugins we should bundle
 // Want to get rid of this long whitelist of plugins?
 // Wait! Please read https://github.com/babel/babel/pull/6177 first.
-<<<<<<< HEAD
+
 registerPlugins({
   "external-helpers": babelPlugins.externalHelpers,
   "syntax-async-generators": babelPlugins.syntaxAsyncGenerators,
@@ -245,9 +245,9 @@
   "transform-strict-mode": babelPlugins.transformStrictMode,
   "proposal-unicode-property-regex": babelPlugins.proposalUnicodePropertyRegex,
 });
-=======
+
 registerPlugins(all);
->>>>>>> b2b96e0b
+
 
 // All the presets we should bundle
 // Want to get rid of this whitelist of presets?
