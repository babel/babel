function _regeneratorAsync(n, e, r, t, o) { var a = _regeneratorAsyncGen(n, e, r, t, o); return a.next().then(function (n) { return n.done ? n.value : a.next(); }); }
function _regeneratorAsyncGen(r, e, t, o, n) { return new _regeneratorAsyncIterator(_regenerator().w(r, e, t, o), n || Promise); }
<<<<<<< HEAD
function _regenerator() { /*! regenerator-runtime -- Copyright (c) 2014-present, Facebook, Inc. -- license (MIT): https://github.com/babel/babel/blob/main/packages/babel-helpers/LICENSE */ var e, t, r = Object.prototype, n = r.hasOwnProperty, o = "function" == typeof Symbol ? Symbol : {}, i = o.iterator || "@@iterator", a = o.toStringTag || "@@toStringTag"; function u(r, n, o, i) { var a = n && n.prototype instanceof Generator ? n : Generator, u = Object.create(a.prototype); return _regeneratorDefine(u, "_invoke", function (r, n, o) { var i, a, u, f = 0, p = o || [], y = !1, l = { prev: 0, next: 0, sent: e, abrupt: d, finish: d.bind(e, 4), delegateYield: function (t, r) { return i = _regeneratorValues(t), a = 0, u = e, l.next = r, c; } }; function d(r, n) { for (a = r, u = n, t = 0; !y && f && !o && t < p.length; t++) { var o, i = p[t], d = l.prev, s = i[2]; r > 3 ? (o = s === n) && (a = i[4] || 3, u = i[5] === e ? i[3] : i[5], i[4] = 3, i[5] = e) : i[0] <= d && ((o = r < 2 && d < i[1]) ? (a = 0, l.sent = n, l.next = i[1]) : d < s && (o = r < 3 || i[0] > n || n > s) && (i[4] = r, i[5] = n, l.next = s, a = 0)); } if (o || r > 1) return c; throw y = !0, n; } return function (o, p, s) { if (f > 1) throw TypeError("Generator is already running"); for (y && 1 === p && d(p, s), a = p, u = s; (t = a < 2 ? e : u) || !y;) { i || (a ? a < 3 ? (a > 1 && (l.next = -1), d(a, u)) : l.next = u : l.sent = u); try { if (f = 2, i) { if (a || (o = "next"), t = i[o]) { if (!(t = t.call(i, u))) throw TypeError("iterator result is not an object"); if (!t.done) return t; u = t.value, a < 2 && (a = 0); } else 1 === a && (t = i.return) && t.call(i), a < 2 && (u = TypeError("The iterator does not provide a '" + o + "' method"), a = 1); i = e; } else if ((t = (y = l.next < 0) ? u : r.call(n, l)) !== c) break; } catch (t) { i = e, a = 1, u = t; } finally { f = 1; } } return { value: t, done: y }; }; }(r, o, i), !0), u; } var c = {}; function Generator() {} function GeneratorFunction() {} function GeneratorFunctionPrototype() {} var f = {}; _regeneratorDefine(f, i, function () { return this; }); var p = Object.getPrototypeOf, y = p && p(p(_regeneratorValues([]))); y && y !== r && n.call(y, i) && (f = y); var l = GeneratorFunctionPrototype.prototype = Generator.prototype = Object.create(f); function d(e) { return Object.setPrototypeOf ? Object.setPrototypeOf(e, GeneratorFunctionPrototype) : (e.__proto__ = GeneratorFunctionPrototype, _regeneratorDefine(e, a, "GeneratorFunction")), e.prototype = Object.create(l), e; } return GeneratorFunction.prototype = GeneratorFunctionPrototype, _regeneratorDefine(l, "constructor", GeneratorFunctionPrototype), _regeneratorDefine(GeneratorFunctionPrototype, "constructor", GeneratorFunction), GeneratorFunction.displayName = "GeneratorFunction", _regeneratorDefine(GeneratorFunctionPrototype, a, "GeneratorFunction"), _regeneratorDefineIM(l), _regeneratorDefine(l, a, "Generator"), _regeneratorDefine(l, i, function () { return this; }), _regeneratorDefine(l, "toString", function () { return "[object Generator]"; }), (_regenerator = function () { return { w: u, m: d }; })(); }
function _regeneratorValues(e) { if (null != e) { var r = e["function" == typeof Symbol && Symbol.iterator || "@iterator"]; if (r) return r.call(e); if ("function" == typeof e.next) return e; if (!isNaN(e.length)) { var t = -1, n = function r() { for (; ++t < e.length;) if ({}.hasOwnProperty.call(e, t)) return r.value = e[t], r.done = !1, r; return r.value = void 0, r.done = !0, r; }; return n.next = n; } } throw new TypeError(typeof e + " is not iterable"); }
=======
function _regenerator() { /*! regenerator-runtime -- Copyright (c) 2014-present, Facebook, Inc. -- license (MIT): https://github.com/babel/babel/blob/main/packages/babel-helpers/LICENSE */ var e, t, r = Object.prototype, n = r.hasOwnProperty, o = "function" == typeof Symbol ? Symbol : {}, i = o.iterator || "@@iterator", a = o.toStringTag || "@@toStringTag"; function u(r, n, o, i) { var a = n && n.prototype instanceof Generator ? n : Generator, u = Object.create(a.prototype); return _regeneratorDefine(u, "_invoke", function (r, n, o) { var i, a, u, f = 0, p = o || [], y = !1, d = { p: 0, n: 0, v: e, a: l, f: l.bind(e, 4), d: function (t, r) { return i = _regeneratorValues(t), a = 0, u = e, d.n = r, c; } }; function l(r, n) { for (a = r, u = n, t = 0; !y && f && !o && t < p.length; t++) { var o, i = p[t], l = d.p, G = i[2]; r > 3 ? (o = G === n) && (a = i[4] || 3, u = i[5] === e ? i[3] : i[5], i[4] = 3, i[5] = e) : i[0] <= l && ((o = r < 2 && l < i[1]) ? (a = 0, d.v = n, d.n = i[1]) : l < G && (o = r < 3 || i[0] > n || n > G) && (i[4] = r, i[5] = n, d.n = G, a = 0)); } if (o || r > 1) return c; throw y = !0, n; } return function (o, p, G) { if (2 === f) throw TypeError("Generator is already running"); for (y && 1 === p && l(p, G), a = p, u = G; !y || (t = e);) { i || (a ? a < 3 ? (a > 1 && (d.n = -1), l(a, u)) : d.n = u : d.v = u); try { if (i) { if (a || (o = "next"), t = i[o]) { if (!(t = t.call(i, u))) throw TypeError("iterator result is not an object"); if (!t.done) return t; u = t.value, a < 2 && (a = 0); } else 1 === a && (t = i.return) && t.call(i), a < 2 && (u = TypeError("The iterator does not provide a '" + o + "' method"), a = 1); i = e; } else if (f = 2, t = (y = d.n < 0) ? u : r.call(n, d), f = y ? 3 : 1, t !== c) break; } catch (t) { f = 3, i = e, a = 1, u = t; } } return { value: t, done: y }; }; }(r, o, i), !0), u; } var c = {}; function Generator() {} function GeneratorFunction() {} function GeneratorFunctionPrototype() {} var f = {}; _regeneratorDefine(f, i, function () { return this; }); var p = Object.getPrototypeOf, y = p && p(p(_regeneratorValues([]))); y && y !== r && n.call(y, i) && (f = y); var d = GeneratorFunctionPrototype.prototype = Generator.prototype = Object.create(f); function l(e) { return Object.setPrototypeOf ? Object.setPrototypeOf(e, GeneratorFunctionPrototype) : (e.__proto__ = GeneratorFunctionPrototype, _regeneratorDefine(e, a, "GeneratorFunction")), e.prototype = Object.create(d), e; } return GeneratorFunction.prototype = GeneratorFunctionPrototype, _regeneratorDefine(d, "constructor", GeneratorFunctionPrototype), _regeneratorDefine(GeneratorFunctionPrototype, "constructor", GeneratorFunction), GeneratorFunction.displayName = "GeneratorFunction", _regeneratorDefine(GeneratorFunctionPrototype, a, "GeneratorFunction"), _regeneratorDefineIM(d), _regeneratorDefine(d, a, "Generator"), _regeneratorDefine(d, i, function () { return this; }), _regeneratorDefine(d, "toString", function () { return "[object Generator]"; }), (_regenerator = function () { return { w: u, m: l }; })(); }
function _regeneratorValues(e) { if (null != e) { var r = e["function" == typeof Symbol && Symbol.iterator || "@@iterator"]; if (r) return r.call(e); if ("function" == typeof e.next) return e; if (!isNaN(e.length)) { var t = -1, n = function r() { for (; ++t < e.length;) if ({}.hasOwnProperty.call(e, t)) return r.value = e[t], r.done = !1, r; return r.value = void 0, r.done = !0, r; }; return n.next = n; } } throw new TypeError(typeof e + " is not iterable"); }
>>>>>>> b88c6306
function _regeneratorAsyncIterator(t, e) { function r(n, o, i, f) { var a = _tryCatch(t[n], t, o); if (!a.e) { var c = a.v, u = c.value; return u && u instanceof _OverloadYield ? e.resolve(u.v).then(function (t) { r("next", t, i, f); }, function (t) { r("throw", t, i, f); }) : e.resolve(u).then(function (t) { c.value = t, i(c); }, function (t) { return r("throw", t, i, f); }); } f(a.v); } var n; this.next || (_regeneratorDefineIM(_regeneratorAsyncIterator.prototype), _regeneratorDefine(_regeneratorAsyncIterator.prototype, "function" == typeof Symbol && Symbol.asyncIterator || "@asyncIterator", function () { return this; })), _regeneratorDefine(this, "_invoke", function (t, o, i) { function f() { return new e(function (e, n) { r(t, i, e, n); }); } return n = n ? n.then(f, f) : f(); }, !0); }
function _regeneratorDefineIM(e) { function n(n, t) { _regeneratorDefine(e, n, function (e) { return this._invoke(n, t, e); }); } n("next", 0), n("throw", 1), n("return", 2); }
function _tryCatch(t, r, e) { try { return { e: 0, v: t.call(r, e) }; } catch (t) { return { e: 1, v: t }; } }
function _regeneratorDefine(e, r, n, t) { _regeneratorDefine = function (e, r, n, t) { return Object.defineProperty(e, r, { value: n, enumerable: !t, configurable: !t, writable: !t }); }; try { _regeneratorDefine({}, ""); } catch (e) { _regeneratorDefine = function (e, r, n) { return e[r] = n; }; } return _regeneratorDefine(e, r, n, t); }
function _awaitAsyncGenerator(e) { return new _OverloadYield(e, 0); }
function _OverloadYield(e, d) { this.v = e, this.k = d; }
function _asyncIterator(r) { var n, t, o, e = 2; for ("undefined" != typeof Symbol && (t = Symbol.asyncIterator, o = Symbol.iterator); e--;) { if (t && null != (n = r[t])) return n.call(r); if (o && null != (n = r[o])) return new AsyncFromSyncIterator(n.call(r)); t = "@@asyncIterator", o = "@@iterator"; } throw new TypeError("Object is not async iterable"); }
function AsyncFromSyncIterator(r) { function AsyncFromSyncIteratorContinuation(r) { if (Object(r) !== r) return Promise.reject(new TypeError(r + " is not an object.")); var n = r.done; return Promise.resolve(r.value).then(function (r) { return { value: r, done: n }; }); } return AsyncFromSyncIterator = function (r) { this.s = r, this.n = r.next; }, AsyncFromSyncIterator.prototype = { s: null, n: null, next: function () { return AsyncFromSyncIteratorContinuation(this.n.apply(this.s, arguments)); }, return: function (r) { var n = this.s.return; return void 0 === n ? Promise.resolve({ value: r, done: !0 }) : AsyncFromSyncIteratorContinuation(n.apply(this.s, arguments)); }, throw: function (r) { var n = this.s.return; return void 0 === n ? Promise.reject(r) : AsyncFromSyncIteratorContinuation(n.apply(this.s, arguments)); } }, new AsyncFromSyncIterator(r); }
function main() {
  var one;
  return _regeneratorAsync(function (_context2) {
<<<<<<< HEAD
    while (1) switch (_context2.prev = _context2.next) {
=======
    while (1) switch (_context2.p = _context2.n) {
>>>>>>> b88c6306
      case 0:
        () => {
          var _iteratorAbruptCompletion, _didIteratorError, _iteratorError, _iterator, _step, string, _t;
          return _regeneratorAsync(function (_context) {
<<<<<<< HEAD
            while (1) switch (_context.prev = _context.next) {
=======
            while (1) switch (_context.p = _context.n) {
>>>>>>> b88c6306
              case 0:
                // IIFE: required for babel to crash
                _iteratorAbruptCompletion = false;
                _didIteratorError = false;
                _context.p = 2;
                _iterator = _asyncIterator(async_iterable);
              case 4:
<<<<<<< HEAD
                _context.next = 6;
=======
                _context.n = 6;
>>>>>>> b88c6306
                return _awaitAsyncGenerator(_iterator.next());
              case 6:
                if (!(_iteratorAbruptCompletion = !(_step = _context.v).done)) {
                  _context.n = 12;
                  break;
                }
                string = _step.value;
                // for await: required for babel to crash
                console.log(string);
              case 9:
                _iteratorAbruptCompletion = false;
                _context.n = 4;
                break;
              case 12:
                _context.n = 18;
                break;
              case 14:
<<<<<<< HEAD
                _context.prev = 14;
                _t = _context.sent;
=======
                _context.p = 14;
                _t = _context.v;
>>>>>>> b88c6306
                _didIteratorError = true;
                _iteratorError = _t;
              case 18:
                _context.p = 18;
                _context.p = 19;
                if (!(_iteratorAbruptCompletion && _iterator.return != null)) {
                  _context.n = 23;
                  break;
                }
<<<<<<< HEAD
                _context.next = 23;
=======
                _context.n = 23;
>>>>>>> b88c6306
                return _awaitAsyncGenerator(_iterator.return());
              case 23:
                _context.p = 23;
                if (!_didIteratorError) {
                  _context.n = 26;
                  break;
                }
                throw _iteratorError;
              case 26:
                return _context.f(23);
              case 27:
                return _context.f(18);
              case 28:
<<<<<<< HEAD
                return _context.abrupt(2);
=======
                return _context.a(2);
>>>>>>> b88c6306
            }
          }, null, null, [[19,, 23, 27], [2, 14, 18, 28]], Promise);
        };
        one = 1; // array destructuring: required for babel to crash
      case 2:
<<<<<<< HEAD
        return _context2.abrupt(2);
=======
        return _context2.a(2);
>>>>>>> b88c6306
    }
  }, null, null, null, Promise);
}<|MERGE_RESOLUTION|>--- conflicted
+++ resolved
@@ -1,16 +1,9 @@
 function _regeneratorAsync(n, e, r, t, o) { var a = _regeneratorAsyncGen(n, e, r, t, o); return a.next().then(function (n) { return n.done ? n.value : a.next(); }); }
 function _regeneratorAsyncGen(r, e, t, o, n) { return new _regeneratorAsyncIterator(_regenerator().w(r, e, t, o), n || Promise); }
-<<<<<<< HEAD
-function _regenerator() { /*! regenerator-runtime -- Copyright (c) 2014-present, Facebook, Inc. -- license (MIT): https://github.com/babel/babel/blob/main/packages/babel-helpers/LICENSE */ var e, t, r = Object.prototype, n = r.hasOwnProperty, o = "function" == typeof Symbol ? Symbol : {}, i = o.iterator || "@@iterator", a = o.toStringTag || "@@toStringTag"; function u(r, n, o, i) { var a = n && n.prototype instanceof Generator ? n : Generator, u = Object.create(a.prototype); return _regeneratorDefine(u, "_invoke", function (r, n, o) { var i, a, u, f = 0, p = o || [], y = !1, l = { prev: 0, next: 0, sent: e, abrupt: d, finish: d.bind(e, 4), delegateYield: function (t, r) { return i = _regeneratorValues(t), a = 0, u = e, l.next = r, c; } }; function d(r, n) { for (a = r, u = n, t = 0; !y && f && !o && t < p.length; t++) { var o, i = p[t], d = l.prev, s = i[2]; r > 3 ? (o = s === n) && (a = i[4] || 3, u = i[5] === e ? i[3] : i[5], i[4] = 3, i[5] = e) : i[0] <= d && ((o = r < 2 && d < i[1]) ? (a = 0, l.sent = n, l.next = i[1]) : d < s && (o = r < 3 || i[0] > n || n > s) && (i[4] = r, i[5] = n, l.next = s, a = 0)); } if (o || r > 1) return c; throw y = !0, n; } return function (o, p, s) { if (f > 1) throw TypeError("Generator is already running"); for (y && 1 === p && d(p, s), a = p, u = s; (t = a < 2 ? e : u) || !y;) { i || (a ? a < 3 ? (a > 1 && (l.next = -1), d(a, u)) : l.next = u : l.sent = u); try { if (f = 2, i) { if (a || (o = "next"), t = i[o]) { if (!(t = t.call(i, u))) throw TypeError("iterator result is not an object"); if (!t.done) return t; u = t.value, a < 2 && (a = 0); } else 1 === a && (t = i.return) && t.call(i), a < 2 && (u = TypeError("The iterator does not provide a '" + o + "' method"), a = 1); i = e; } else if ((t = (y = l.next < 0) ? u : r.call(n, l)) !== c) break; } catch (t) { i = e, a = 1, u = t; } finally { f = 1; } } return { value: t, done: y }; }; }(r, o, i), !0), u; } var c = {}; function Generator() {} function GeneratorFunction() {} function GeneratorFunctionPrototype() {} var f = {}; _regeneratorDefine(f, i, function () { return this; }); var p = Object.getPrototypeOf, y = p && p(p(_regeneratorValues([]))); y && y !== r && n.call(y, i) && (f = y); var l = GeneratorFunctionPrototype.prototype = Generator.prototype = Object.create(f); function d(e) { return Object.setPrototypeOf ? Object.setPrototypeOf(e, GeneratorFunctionPrototype) : (e.__proto__ = GeneratorFunctionPrototype, _regeneratorDefine(e, a, "GeneratorFunction")), e.prototype = Object.create(l), e; } return GeneratorFunction.prototype = GeneratorFunctionPrototype, _regeneratorDefine(l, "constructor", GeneratorFunctionPrototype), _regeneratorDefine(GeneratorFunctionPrototype, "constructor", GeneratorFunction), GeneratorFunction.displayName = "GeneratorFunction", _regeneratorDefine(GeneratorFunctionPrototype, a, "GeneratorFunction"), _regeneratorDefineIM(l), _regeneratorDefine(l, a, "Generator"), _regeneratorDefine(l, i, function () { return this; }), _regeneratorDefine(l, "toString", function () { return "[object Generator]"; }), (_regenerator = function () { return { w: u, m: d }; })(); }
-function _regeneratorValues(e) { if (null != e) { var r = e["function" == typeof Symbol && Symbol.iterator || "@iterator"]; if (r) return r.call(e); if ("function" == typeof e.next) return e; if (!isNaN(e.length)) { var t = -1, n = function r() { for (; ++t < e.length;) if ({}.hasOwnProperty.call(e, t)) return r.value = e[t], r.done = !1, r; return r.value = void 0, r.done = !0, r; }; return n.next = n; } } throw new TypeError(typeof e + " is not iterable"); }
-=======
-function _regenerator() { /*! regenerator-runtime -- Copyright (c) 2014-present, Facebook, Inc. -- license (MIT): https://github.com/babel/babel/blob/main/packages/babel-helpers/LICENSE */ var e, t, r = Object.prototype, n = r.hasOwnProperty, o = "function" == typeof Symbol ? Symbol : {}, i = o.iterator || "@@iterator", a = o.toStringTag || "@@toStringTag"; function u(r, n, o, i) { var a = n && n.prototype instanceof Generator ? n : Generator, u = Object.create(a.prototype); return _regeneratorDefine(u, "_invoke", function (r, n, o) { var i, a, u, f = 0, p = o || [], y = !1, d = { p: 0, n: 0, v: e, a: l, f: l.bind(e, 4), d: function (t, r) { return i = _regeneratorValues(t), a = 0, u = e, d.n = r, c; } }; function l(r, n) { for (a = r, u = n, t = 0; !y && f && !o && t < p.length; t++) { var o, i = p[t], l = d.p, G = i[2]; r > 3 ? (o = G === n) && (a = i[4] || 3, u = i[5] === e ? i[3] : i[5], i[4] = 3, i[5] = e) : i[0] <= l && ((o = r < 2 && l < i[1]) ? (a = 0, d.v = n, d.n = i[1]) : l < G && (o = r < 3 || i[0] > n || n > G) && (i[4] = r, i[5] = n, d.n = G, a = 0)); } if (o || r > 1) return c; throw y = !0, n; } return function (o, p, G) { if (2 === f) throw TypeError("Generator is already running"); for (y && 1 === p && l(p, G), a = p, u = G; !y || (t = e);) { i || (a ? a < 3 ? (a > 1 && (d.n = -1), l(a, u)) : d.n = u : d.v = u); try { if (i) { if (a || (o = "next"), t = i[o]) { if (!(t = t.call(i, u))) throw TypeError("iterator result is not an object"); if (!t.done) return t; u = t.value, a < 2 && (a = 0); } else 1 === a && (t = i.return) && t.call(i), a < 2 && (u = TypeError("The iterator does not provide a '" + o + "' method"), a = 1); i = e; } else if (f = 2, t = (y = d.n < 0) ? u : r.call(n, d), f = y ? 3 : 1, t !== c) break; } catch (t) { f = 3, i = e, a = 1, u = t; } } return { value: t, done: y }; }; }(r, o, i), !0), u; } var c = {}; function Generator() {} function GeneratorFunction() {} function GeneratorFunctionPrototype() {} var f = {}; _regeneratorDefine(f, i, function () { return this; }); var p = Object.getPrototypeOf, y = p && p(p(_regeneratorValues([]))); y && y !== r && n.call(y, i) && (f = y); var d = GeneratorFunctionPrototype.prototype = Generator.prototype = Object.create(f); function l(e) { return Object.setPrototypeOf ? Object.setPrototypeOf(e, GeneratorFunctionPrototype) : (e.__proto__ = GeneratorFunctionPrototype, _regeneratorDefine(e, a, "GeneratorFunction")), e.prototype = Object.create(d), e; } return GeneratorFunction.prototype = GeneratorFunctionPrototype, _regeneratorDefine(d, "constructor", GeneratorFunctionPrototype), _regeneratorDefine(GeneratorFunctionPrototype, "constructor", GeneratorFunction), GeneratorFunction.displayName = "GeneratorFunction", _regeneratorDefine(GeneratorFunctionPrototype, a, "GeneratorFunction"), _regeneratorDefineIM(d), _regeneratorDefine(d, a, "Generator"), _regeneratorDefine(d, i, function () { return this; }), _regeneratorDefine(d, "toString", function () { return "[object Generator]"; }), (_regenerator = function () { return { w: u, m: l }; })(); }
-function _regeneratorValues(e) { if (null != e) { var r = e["function" == typeof Symbol && Symbol.iterator || "@@iterator"]; if (r) return r.call(e); if ("function" == typeof e.next) return e; if (!isNaN(e.length)) { var t = -1, n = function r() { for (; ++t < e.length;) if ({}.hasOwnProperty.call(e, t)) return r.value = e[t], r.done = !1, r; return r.value = void 0, r.done = !0, r; }; return n.next = n; } } throw new TypeError(typeof e + " is not iterable"); }
->>>>>>> b88c6306
-function _regeneratorAsyncIterator(t, e) { function r(n, o, i, f) { var a = _tryCatch(t[n], t, o); if (!a.e) { var c = a.v, u = c.value; return u && u instanceof _OverloadYield ? e.resolve(u.v).then(function (t) { r("next", t, i, f); }, function (t) { r("throw", t, i, f); }) : e.resolve(u).then(function (t) { c.value = t, i(c); }, function (t) { return r("throw", t, i, f); }); } f(a.v); } var n; this.next || (_regeneratorDefineIM(_regeneratorAsyncIterator.prototype), _regeneratorDefine(_regeneratorAsyncIterator.prototype, "function" == typeof Symbol && Symbol.asyncIterator || "@asyncIterator", function () { return this; })), _regeneratorDefine(this, "_invoke", function (t, o, i) { function f() { return new e(function (e, n) { r(t, i, e, n); }); } return n = n ? n.then(f, f) : f(); }, !0); }
-function _regeneratorDefineIM(e) { function n(n, t) { _regeneratorDefine(e, n, function (e) { return this._invoke(n, t, e); }); } n("next", 0), n("throw", 1), n("return", 2); }
-function _tryCatch(t, r, e) { try { return { e: 0, v: t.call(r, e) }; } catch (t) { return { e: 1, v: t }; } }
-function _regeneratorDefine(e, r, n, t) { _regeneratorDefine = function (e, r, n, t) { return Object.defineProperty(e, r, { value: n, enumerable: !t, configurable: !t, writable: !t }); }; try { _regeneratorDefine({}, ""); } catch (e) { _regeneratorDefine = function (e, r, n) { return e[r] = n; }; } return _regeneratorDefine(e, r, n, t); }
+function _regeneratorAsyncIterator(t, e) { function n(r, o, i, f) { try { var c = t[r](o), u = c.value; return u instanceof _OverloadYield ? e.resolve(u.v).then(function (t) { n("next", t, i, f); }, function (t) { n("throw", t, i, f); }) : e.resolve(u).then(function (t) { c.value = t, i(c); }, function (t) { return n("throw", t, i, f); }); } catch (t) { f(t); } } var r; this.next || (_regeneratorDefine(_regeneratorAsyncIterator.prototype), _regeneratorDefine(_regeneratorAsyncIterator.prototype, "function" == typeof Symbol && Symbol.asyncIterator || "@asyncIterator", function () { return this; })), _regeneratorDefine(this, "_invoke", function (t, o, i) { function f() { return new e(function (e, r) { n(t, i, e, r); }); } return r = r ? r.then(f, f) : f(); }, !0); }
+function _regenerator() { /*! regenerator-runtime -- Copyright (c) 2014-present, Facebook, Inc. -- license (MIT): https://github.com/babel/babel/blob/main/packages/babel-helpers/LICENSE */ var e, t, r = "function" == typeof Symbol ? Symbol : {}, n = r.iterator || "@@iterator", o = r.toStringTag || "@@toStringTag"; function i(r, n, o, i) { var u = n && n.prototype instanceof Generator ? n : Generator, c = Object.create(u.prototype); return _regeneratorDefine(c, "_invoke", function (r, n, o) { var i, u, c, f = 0, p = o || [], y = !1, l = { p: 0, n: 0, v: e, a: G, f: G.bind(e, 4), d: function (t, r) { return i = _regeneratorValues(t), u = 0, c = e, l.n = r, a; } }; function G(r, n) { for (u = r, c = n, t = 0; !y && f && !o && t < p.length; t++) { var o, i = p[t], G = l.p, d = i[2]; r > 3 ? (o = d === n) && (u = i[4] || 3, c = i[5] === e ? i[3] : i[5], i[4] = 3, i[5] = e) : i[0] <= G && ((o = r < 2 && G < i[1]) ? (u = 0, l.v = n, l.n = i[1]) : G < d && (o = r < 3 || i[0] > n || n > d) && (i[4] = r, i[5] = n, l.n = d, u = 0)); } if (o || r > 1) return a; throw y = !0, n; } return function (o, p, d) { if (f > 1) throw TypeError("Generator is already running"); for (y && 1 === p && G(p, d), u = p, c = d; (t = u < 2 ? e : c) || !y;) { i || (u ? u < 3 ? (u > 1 && (l.n = -1), G(u, c)) : l.n = c : l.v = c); try { if (f = 2, i) { if (u || (o = "next"), t = i[o]) { if (!(t = t.call(i, c))) throw TypeError("iterator result is not an object"); if (!t.done) return t; c = t.value, u < 2 && (u = 0); } else 1 === u && (t = i.return) && t.call(i), u < 2 && (c = TypeError("The iterator does not provide a '" + o + "' method"), u = 1); i = e; } else if ((t = (y = l.n < 0) ? c : r.call(n, l)) !== a) break; } catch (t) { i = e, u = 1, c = t; } finally { f = 1; } } return { value: t, done: y }; }; }(r, o, i), !0), c; } var a = {}; function Generator() {} function GeneratorFunction() {} function GeneratorFunctionPrototype() {} _regeneratorDefine(t = {}, n, function () { return this; }), t = Object.getPrototypeOf; var u = [][n] ? t(t([][n]())) : t, c = GeneratorFunctionPrototype.prototype = Generator.prototype = Object.create(u); function f(e) { return Object.setPrototypeOf ? Object.setPrototypeOf(e, GeneratorFunctionPrototype) : (e.__proto__ = GeneratorFunctionPrototype, _regeneratorDefine(e, o, "GeneratorFunction")), e.prototype = Object.create(c), e; } return GeneratorFunction.prototype = GeneratorFunctionPrototype, _regeneratorDefine(c, "constructor", GeneratorFunctionPrototype), _regeneratorDefine(GeneratorFunctionPrototype, "constructor", GeneratorFunction), GeneratorFunction.displayName = "GeneratorFunction", _regeneratorDefine(GeneratorFunctionPrototype, o, "GeneratorFunction"), _regeneratorDefine(c), _regeneratorDefine(c, o, "Generator"), _regeneratorDefine(c, n, function () { return this; }), _regeneratorDefine(c, "toString", function () { return "[object Generator]"; }), (_regenerator = function () { return { w: i, m: f }; })(); }
+function _regeneratorValues(e) { if (null != e) { var t = e["function" == typeof Symbol && Symbol.iterator || "@iterator"], r = 0; if (t) return t.call(e); if ("function" == typeof e.next) return e; if (!isNaN(e.length)) return { next: function () { return e && r >= e.length && (e = 0), { value: e && e[r++], done: !e }; } }; } throw new TypeError(typeof e + " is not iterable"); }
+function _regeneratorDefine(e, r, n, t) { var i = Object.defineProperty; try { i({}, "", {}); } catch (e) { i = 0; } _regeneratorDefine = function (e, r, n, t) { if (r) i ? i(e, r, { value: n, enumerable: !t, configurable: !t, writable: !t }) : e[r] = n;else { function o(r, n) { _regeneratorDefine(e, r, function (e) { return this._invoke(r, n, e); }); } o("next", 0), o("throw", 1), o("return", 2); } }, _regeneratorDefine(e, r, n, t); }
 function _awaitAsyncGenerator(e) { return new _OverloadYield(e, 0); }
 function _OverloadYield(e, d) { this.v = e, this.k = d; }
 function _asyncIterator(r) { var n, t, o, e = 2; for ("undefined" != typeof Symbol && (t = Symbol.asyncIterator, o = Symbol.iterator); e--;) { if (t && null != (n = r[t])) return n.call(r); if (o && null != (n = r[o])) return new AsyncFromSyncIterator(n.call(r)); t = "@@asyncIterator", o = "@@iterator"; } throw new TypeError("Object is not async iterable"); }
@@ -18,98 +11,69 @@
 function main() {
   var one;
   return _regeneratorAsync(function (_context2) {
-<<<<<<< HEAD
-    while (1) switch (_context2.prev = _context2.next) {
-=======
-    while (1) switch (_context2.p = _context2.n) {
->>>>>>> b88c6306
+    while (1) switch (_context2.n) {
       case 0:
         () => {
           var _iteratorAbruptCompletion, _didIteratorError, _iteratorError, _iterator, _step, string, _t;
           return _regeneratorAsync(function (_context) {
-<<<<<<< HEAD
-            while (1) switch (_context.prev = _context.next) {
-=======
-            while (1) switch (_context.p = _context.n) {
->>>>>>> b88c6306
+            while (1) switch (_context.n) {
               case 0:
                 // IIFE: required for babel to crash
                 _iteratorAbruptCompletion = false;
                 _didIteratorError = false;
-                _context.p = 2;
+                _context.p = 1;
                 _iterator = _asyncIterator(async_iterable);
-              case 4:
-<<<<<<< HEAD
-                _context.next = 6;
-=======
-                _context.n = 6;
->>>>>>> b88c6306
+              case 2:
+                _context.n = 3;
                 return _awaitAsyncGenerator(_iterator.next());
-              case 6:
+              case 3:
                 if (!(_iteratorAbruptCompletion = !(_step = _context.v).done)) {
-                  _context.n = 12;
+                  _context.n = 5;
                   break;
                 }
                 string = _step.value;
                 // for await: required for babel to crash
                 console.log(string);
-              case 9:
+              case 4:
                 _iteratorAbruptCompletion = false;
-                _context.n = 4;
+                _context.n = 2;
                 break;
-              case 12:
-                _context.n = 18;
+              case 5:
+                _context.n = 7;
                 break;
-              case 14:
-<<<<<<< HEAD
-                _context.prev = 14;
-                _t = _context.sent;
-=======
-                _context.p = 14;
+              case 6:
+                _context.p = 6;
                 _t = _context.v;
->>>>>>> b88c6306
                 _didIteratorError = true;
                 _iteratorError = _t;
-              case 18:
-                _context.p = 18;
-                _context.p = 19;
+              case 7:
+                _context.p = 7;
+                _context.p = 8;
                 if (!(_iteratorAbruptCompletion && _iterator.return != null)) {
-                  _context.n = 23;
+                  _context.n = 9;
                   break;
                 }
-<<<<<<< HEAD
-                _context.next = 23;
-=======
-                _context.n = 23;
->>>>>>> b88c6306
+                _context.n = 9;
                 return _awaitAsyncGenerator(_iterator.return());
-              case 23:
-                _context.p = 23;
+              case 9:
+                _context.p = 9;
                 if (!_didIteratorError) {
-                  _context.n = 26;
+                  _context.n = 10;
                   break;
                 }
                 throw _iteratorError;
-              case 26:
-                return _context.f(23);
-              case 27:
-                return _context.f(18);
-              case 28:
-<<<<<<< HEAD
-                return _context.abrupt(2);
-=======
+              case 10:
+                return _context.f(9);
+              case 11:
+                return _context.f(7);
+              case 12:
                 return _context.a(2);
->>>>>>> b88c6306
             }
-          }, null, null, [[19,, 23, 27], [2, 14, 18, 28]], Promise);
+          }, null, null, [[8,, 9, 11], [1, 6, 7, 12]], Promise);
         };
         one = 1; // array destructuring: required for babel to crash
-      case 2:
-<<<<<<< HEAD
-        return _context2.abrupt(2);
-=======
+      case 1:
         return _context2.a(2);
->>>>>>> b88c6306
     }
   }, null, null, null, Promise);
 }