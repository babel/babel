--- conflicted
+++ resolved
@@ -1,201 +1,3 @@
-<<<<<<< HEAD
-import { basename, extname } from "path";
-import template from "babel-template";
-import * as t from "babel-types";
-import transformStrictMode from "babel-plugin-transform-strict-mode";
-
-const buildRequire = template(`
-  require($0);
-`);
-
-const buildExportsModuleDeclaration = template(`
-  Object.defineProperty(exports, "__esModule", {
-    value: true
-  });
-`);
-
-const buildExportsFrom = template(`
-  Object.defineProperty(exports, $0, {
-    enumerable: true,
-    get: function () {
-      return $1;
-    }
-  });
-`);
-
-const buildLooseExportsModuleDeclaration = template(`
-  exports.__esModule = true;
-`);
-
-const buildExportsAssignment = template(`
-  exports.$0 = $1;
-`);
-
-const buildExportAll = template(`
-  Object.keys(OBJECT).forEach(function (key) {
-    if (key === "default" || key === "__esModule") return;
-    Object.defineProperty(exports, key, {
-      enumerable: true,
-      get: function () {
-        return OBJECT[key];
-      }
-    });
-  });
-`);
-
-const buildExportAllLoose = template(`
-  Object.keys(OBJECT).forEach(function (key) {
-    if (key === "default" || key === "__esModule") return;
-    exports[key] = obj[key];
-  });
-`);
-
-const THIS_BREAK_KEYS = [
-  "FunctionExpression",
-  "FunctionDeclaration",
-  "ClassProperty",
-  "ClassMethod",
-  "ObjectMethod",
-];
-
-export default function() {
-  const REASSIGN_REMAP_SKIP = Symbol();
-
-  const reassignmentVisitor = {
-    ReferencedIdentifier(path) {
-      const name = path.node.name;
-      const remap = this.remaps[name];
-      if (!remap) return;
-
-      // redeclared in this scope
-      if (this.scope.getBinding(name) !== path.scope.getBinding(name)) return;
-
-      if (path.parentPath.isCallExpression({ callee: path.node })) {
-        path.replaceWith(t.sequenceExpression([t.numericLiteral(0), remap]));
-      } else if (path.isJSXIdentifier() && t.isMemberExpression(remap)) {
-        const { object, property } = remap;
-        path.replaceWith(
-          t.JSXMemberExpression(
-            t.JSXIdentifier(object.name),
-            t.JSXIdentifier(property.name),
-          ),
-        );
-      } else {
-        path.replaceWith(
-          // Clone the node before inserting it to ensure that different nodes in the AST are represented
-          // by different objects.
-          t.cloneWithoutLoc(remap),
-        );
-      }
-      this.requeueInParent(path);
-    },
-
-    AssignmentExpression(path) {
-      let node = path.node;
-      if (node[REASSIGN_REMAP_SKIP]) return;
-
-      const left = path.get("left");
-      if (left.isIdentifier()) {
-        const name = left.node.name;
-        const exports = this.exports[name];
-        if (!exports) return;
-
-        // redeclared in this scope
-        if (this.scope.getBinding(name) !== path.scope.getBinding(name)) return;
-
-        node[REASSIGN_REMAP_SKIP] = true;
-
-        for (const reid of exports) {
-          node = buildExportsAssignment(reid, node).expression;
-        }
-
-        path.replaceWith(node);
-        this.requeueInParent(path);
-      } else if (left.isObjectPattern()) {
-        for (const property of left.node.properties) {
-          const name = property.value.name;
-
-          const exports = this.exports[name];
-          if (!exports) continue;
-
-          // redeclared in this scope
-          if (this.scope.getBinding(name) !== path.scope.getBinding(name)) {
-            return;
-          }
-
-          node[REASSIGN_REMAP_SKIP] = true;
-
-          path.insertAfter(
-            buildExportsAssignment(t.identifier(name), t.identifier(name)),
-          );
-        }
-      } else if (left.isArrayPattern()) {
-        for (const element of left.node.elements) {
-          if (!element) continue;
-
-          const name = element.name;
-
-          const exports = this.exports[name];
-          if (!exports) continue;
-
-          // redeclared in this scope
-          if (this.scope.getBinding(name) !== path.scope.getBinding(name)) {
-            return;
-          }
-
-          node[REASSIGN_REMAP_SKIP] = true;
-
-          path.insertAfter(
-            buildExportsAssignment(t.identifier(name), t.identifier(name)),
-          );
-        }
-      }
-    },
-
-    UpdateExpression(path) {
-      const arg = path.get("argument");
-      if (!arg.isIdentifier()) return;
-
-      const name = arg.node.name;
-      const exports = this.exports[name];
-      if (!exports) return;
-
-      // redeclared in this scope
-      if (this.scope.getBinding(name) !== path.scope.getBinding(name)) return;
-
-      const node = t.assignmentExpression(
-        path.node.operator[0] + "=",
-        arg.node,
-        t.numericLiteral(1),
-      );
-
-      if (
-        (path.parentPath.isExpressionStatement() &&
-          !path.isCompletionRecord()) ||
-        path.node.prefix
-      ) {
-        path.replaceWith(node);
-        this.requeueInParent(path);
-        return;
-      }
-
-      const nodes = [];
-      nodes.push(node);
-
-      let operator;
-      if (path.node.operator === "--") {
-        operator = "+";
-      } else {
-        // "++"
-        operator = "-";
-      }
-      nodes.push(t.binaryExpression(operator, arg.node, t.numericLiteral(1)));
-
-      path.replaceWithMultiple(t.sequenceExpression(nodes));
-    },
-  };
-
-=======
 import {
   rewriteModuleStatementsAndPrepareHeader,
   isSideEffectImport,
@@ -205,47 +7,9 @@
 } from "babel-helper-modules";
 
 export default function({ types: t }) {
->>>>>>> 634c7505
   return {
     visitor: {
       Program: {
-<<<<<<< HEAD
-        exit(path) {
-          this.ranCommonJS = true;
-
-          const strict = !!this.opts.strict;
-          const noInterop = !!this.opts.noInterop;
-          const loose = !!this.opts.loose;
-
-          const { scope } = path;
-
-          // rename these commonjs variables if they're declared in the file
-          scope.rename("module");
-          scope.rename("exports");
-          scope.rename("require");
-
-          let hasExports = false;
-          let hasImports = false;
-
-          const body: Array<Object> = path.get("body");
-          const imports = Object.create(null);
-          const exports = Object.create(null);
-
-          const nonHoistedExportNames = Object.create(null);
-
-          const topNodes = [];
-          const remaps = Object.create(null);
-
-          const requires = Object.create(null);
-
-          function addRequire(source, blockHoist) {
-            const cached = requires[source];
-            if (cached) return cached;
-
-            const ref = path.scope.generateUidIdentifier(
-              basename(source, extname(source)),
-            );
-=======
         exit(path, state) {
           const {
             loose,
@@ -277,318 +41,15 @@
             allowTopLevelThis,
             noInterop,
           });
->>>>>>> 634c7505
 
           for (const [source, metadata] of meta.source) {
             const loadExpr = t.callExpression(t.identifier("require"), [
               t.stringLiteral(source),
             ]);
 
-<<<<<<< HEAD
-            // Copy location from the original import statement for sourcemap
-            // generation.
-            if (imports[source]) {
-              varDecl.loc = imports[source].loc;
-            }
-
-            if (typeof blockHoist === "number" && blockHoist > 0) {
-              varDecl._blockHoist = blockHoist;
-            }
-
-            topNodes.push(varDecl);
-
-            return (requires[source] = ref);
-          }
-
-          function addTo(obj, key, arr) {
-            const existing = obj[key] || [];
-            obj[key] = existing.concat(arr);
-          }
-
-          for (const path of body) {
-            if (path.isExportDeclaration()) {
-              hasExports = true;
-
-              const specifiers = [].concat(
-                path.get("declaration"),
-                path.get("specifiers"),
-              );
-              for (const specifier of specifiers) {
-                const ids = specifier.getBindingIdentifiers();
-                if (ids.__esModule) {
-                  throw specifier.buildCodeFrameError(
-                    'Illegal export "__esModule"',
-                  );
-                }
-              }
-            }
-
-            if (path.isImportDeclaration()) {
-              hasImports = true;
-
-              const key = path.node.source.value;
-              const importsEntry = imports[key] || {
-                specifiers: [],
-                maxBlockHoist: 0,
-                loc: path.node.loc,
-              };
-
-              importsEntry.specifiers.push(...path.node.specifiers);
-
-              if (typeof path.node._blockHoist === "number") {
-                importsEntry.maxBlockHoist = Math.max(
-                  path.node._blockHoist,
-                  importsEntry.maxBlockHoist,
-                );
-              }
-
-              imports[key] = importsEntry;
-
-              path.remove();
-            } else if (path.isExportDefaultDeclaration()) {
-              const declaration = path.get("declaration");
-              if (declaration.isFunctionDeclaration()) {
-                const id = declaration.node.id;
-                const defNode = t.identifier("default");
-                if (id) {
-                  addTo(exports, id.name, defNode);
-                  topNodes.push(buildExportsAssignment(defNode, id));
-                  path.replaceWith(declaration.node);
-                } else {
-                  topNodes.push(
-                    buildExportsAssignment(
-                      defNode,
-                      t.toExpression(declaration.node),
-                    ),
-                  );
-                  path.remove();
-                }
-              } else if (declaration.isClassDeclaration()) {
-                const id = declaration.node.id;
-                const defNode = t.identifier("default");
-                if (id) {
-                  addTo(exports, id.name, defNode);
-                  path.replaceWithMultiple([
-                    declaration.node,
-                    buildExportsAssignment(defNode, id),
-                  ]);
-                } else {
-                  path.replaceWith(
-                    buildExportsAssignment(
-                      defNode,
-                      t.toExpression(declaration.node),
-                    ),
-                  );
-
-                  // Manualy re-queue `export default class {}` expressions so that the ES3 transform
-                  // has an opportunity to convert them. Ideally this would happen automatically from the
-                  // replaceWith above. See #4140 for more info.
-                  path.parentPath.requeue(path.get("expression.left"));
-                }
-              } else {
-                path.replaceWith(
-                  buildExportsAssignment(
-                    t.identifier("default"),
-                    declaration.node,
-                  ),
-                );
-
-                // Manualy re-queue `export default foo;` expressions so that the ES3 transform
-                // has an opportunity to convert them. Ideally this would happen automatically from the
-                // replaceWith above. See #4140 for more info.
-                path.parentPath.requeue(path.get("expression.left"));
-              }
-            } else if (path.isExportNamedDeclaration()) {
-              const declaration = path.get("declaration");
-              if (declaration.node) {
-                if (declaration.isFunctionDeclaration()) {
-                  const id = declaration.node.id;
-                  addTo(exports, id.name, id);
-                  topNodes.push(buildExportsAssignment(id, id));
-                  path.replaceWith(declaration.node);
-                } else if (declaration.isClassDeclaration()) {
-                  const id = declaration.node.id;
-                  addTo(exports, id.name, id);
-                  path.replaceWithMultiple([
-                    declaration.node,
-                    buildExportsAssignment(id, id),
-                  ]);
-                  nonHoistedExportNames[id.name] = true;
-                } else if (declaration.isVariableDeclaration()) {
-                  const ids = declaration.getBindingIdentifierPaths();
-                  const exportsToInsert = [];
-                  for (const name in ids) {
-                    const id = ids[name];
-                    const { parentPath, node } = id;
-
-                    addTo(exports, name, node);
-                    nonHoistedExportNames[name] = true;
-
-                    if (parentPath.isVariableDeclarator()) {
-                      const init = parentPath.get("init");
-                      const assignment = buildExportsAssignment(
-                        node,
-                        init.node || path.scope.buildUndefinedNode(),
-                      );
-                      init.replaceWith(assignment.expression);
-                    } else {
-                      exportsToInsert.push(buildExportsAssignment(node, node));
-                    }
-                  }
-                  path.insertAfter(exportsToInsert);
-                  path.replaceWith(declaration.node);
-                }
-                continue;
-              }
-
-              const specifiers = path.get("specifiers");
-              const nodes = [];
-              const source = path.node.source;
-              if (source) {
-                const ref = addRequire(source.value, path.node._blockHoist);
-
-                for (const specifier of specifiers) {
-                  if (specifier.isExportNamespaceSpecifier()) {
-                    // todo
-                  } else if (specifier.isExportDefaultSpecifier()) {
-                    // todo
-                  } else if (specifier.isExportSpecifier()) {
-                    if (!noInterop && specifier.node.local.name === "default") {
-                      topNodes.push(
-                        buildExportsFrom(
-                          t.stringLiteral(specifier.node.exported.name),
-                          t.memberExpression(
-                            t.callExpression(
-                              this.addHelper("interopRequireDefault"),
-                              [ref],
-                            ),
-                            specifier.node.local,
-                          ),
-                        ),
-                      );
-                    } else {
-                      topNodes.push(
-                        buildExportsFrom(
-                          t.stringLiteral(specifier.node.exported.name),
-                          t.memberExpression(ref, specifier.node.local),
-                        ),
-                      );
-                    }
-                    nonHoistedExportNames[specifier.node.exported.name] = true;
-                  }
-                }
-              } else {
-                for (const specifier of specifiers) {
-                  if (specifier.isExportSpecifier()) {
-                    addTo(
-                      exports,
-                      specifier.node.local.name,
-                      specifier.node.exported,
-                    );
-                    nonHoistedExportNames[specifier.node.exported.name] = true;
-                    nodes.push(
-                      buildExportsAssignment(
-                        specifier.node.exported,
-                        specifier.node.local,
-                      ),
-                    );
-                  }
-                }
-              }
-              path.replaceWithMultiple(nodes);
-            } else if (path.isExportAllDeclaration()) {
-              const obj = {
-                OBJECT: addRequire(
-                  path.node.source.value,
-                  path.node._blockHoist,
-                ),
-              };
-
-              const exportNode = loose
-                ? buildExportAllLoose(obj)
-                : buildExportAll(obj);
-              exportNode.loc = path.node.loc;
-              topNodes.push(exportNode);
-              path.remove();
-            }
-          }
-
-          for (const source in imports) {
-            const { specifiers, maxBlockHoist } = imports[source];
-            if (specifiers.length) {
-              const uid = addRequire(source, maxBlockHoist);
-
-              let wildcard;
-
-              for (let i = 0; i < specifiers.length; i++) {
-                const specifier = specifiers[i];
-                if (t.isImportNamespaceSpecifier(specifier)) {
-                  if (strict || noInterop) {
-                    remaps[specifier.local.name] = uid;
-                  } else {
-                    const varDecl = t.variableDeclaration("var", [
-                      t.variableDeclarator(
-                        specifier.local,
-                        t.callExpression(
-                          this.addHelper("interopRequireWildcard"),
-                          [uid],
-                        ),
-                      ),
-                    ]);
-
-                    if (maxBlockHoist > 0) {
-                      varDecl._blockHoist = maxBlockHoist;
-                    }
-
-                    topNodes.push(varDecl);
-                  }
-                  wildcard = specifier.local;
-                } else if (t.isImportDefaultSpecifier(specifier)) {
-                  specifiers[i] = t.importSpecifier(
-                    specifier.local,
-                    t.identifier("default"),
-                  );
-                }
-              }
-
-              for (const specifier of specifiers) {
-                if (t.isImportSpecifier(specifier)) {
-                  let target = uid;
-                  if (specifier.imported.name === "default") {
-                    if (wildcard) {
-                      target = wildcard;
-                    } else if (!noInterop) {
-                      target = wildcard = path.scope.generateUidIdentifier(
-                        uid.name,
-                      );
-                      const varDecl = t.variableDeclaration("var", [
-                        t.variableDeclarator(
-                          target,
-                          t.callExpression(
-                            this.addHelper("interopRequireDefault"),
-                            [uid],
-                          ),
-                        ),
-                      ]);
-
-                      if (maxBlockHoist > 0) {
-                        varDecl._blockHoist = maxBlockHoist;
-                      }
-
-                      topNodes.push(varDecl);
-                    }
-                  }
-                  remaps[specifier.local.name] = t.memberExpression(
-                    target,
-                    t.cloneWithoutLoc(specifier.imported),
-                  );
-                }
-              }
-=======
             let header;
             if (isSideEffectImport(metadata)) {
               header = t.expressionStatement(loadExpr);
->>>>>>> 634c7505
             } else {
               header = t.variableDeclaration("var", [
                 t.variableDeclarator(
