<<<<<<< HEAD
import isInteger from "lodash.isinteger";
import repeat from "lodash.repeat";
=======
>>>>>>> 3e552701
import Buffer from "./buffer";
import * as n from "./node";
import * as t from "@babel/types";

import * as generatorFunctions from "./generators";

const SCIENTIFIC_NOTATION = /e/i;
const ZERO_DECIMAL_INTEGER = /\.0+$/;
const NON_DECIMAL_LITERAL = /^0[box]/;
const PURE_ANNOTATION_RE = /^\s*[@#]__PURE__\s*$/;

export type Format = {
  shouldPrintComment: (comment: string) => boolean,
  retainLines: boolean,
  retainFunctionParens: boolean,
  comments: boolean,
  auxiliaryCommentBefore: string,
  auxiliaryCommentAfter: string,
  compact: boolean | "auto",
  minified: boolean,
  concise: boolean,
  indent: {
    adjustMultilineComment: boolean,
    style: string,
    base: number,
  },
  decoratorsBeforeExport: boolean,
};

export default class Printer {
  constructor(format, map) {
    this.format = format || {};
    this._buf = new Buffer(map);
  }

  format: Format;
  inForStatementInitCounter: number = 0;

  _buf: Buffer;
  _printStack: Array<Node> = [];
  _indent: number = 0;
  _insideAux: boolean = false;
  _printedCommentStarts: Object = {};
  _parenPushNewlineState: ?Object = null;
  _noLineTerminator: boolean = false;
  _printAuxAfterOnNextUserNode: boolean = false;
  _printedComments: WeakSet = new WeakSet();
  _endsWithInteger = false;
  _endsWithWord = false;

  generate(ast) {
    this.print(ast);
    this._maybeAddAuxComment();

    return this._buf.get();
  }

  /**
   * Increment indent size.
   */

  indent(): void {
    if (this.format.compact || this.format.concise) return;

    this._indent++;
  }

  /**
   * Decrement indent size.
   */

  dedent(): void {
    if (this.format.compact || this.format.concise) return;

    this._indent--;
  }

  /**
   * Add a semicolon to the buffer.
   */

  semicolon(force: boolean = false): void {
    this._maybeAddAuxComment();
    this._append(";", !force /* queue */);
  }

  /**
   * Add a right brace to the buffer.
   */

  rightBrace(): void {
    if (this.format.minified) {
      this._buf.removeLastSemicolon();
    }
    this.token("}");
  }

  /**
   * Add a space to the buffer unless it is compact.
   */

  space(force: boolean = false): void {
    if (this.format.compact) return;

    if (
      (this._buf.hasContent() && !this.endsWith(" ") && !this.endsWith("\n")) ||
      force
    ) {
      this._space();
    }
  }

  /**
   * Writes a token that can't be safely parsed without taking whitespace into account.
   */

  word(str: string): void {
    // prevent concatenating words and creating // comment out of division and regex
    if (this._endsWithWord || (this.endsWith("/") && str.indexOf("/") === 0)) {
      this._space();
    }

    this._maybeAddAuxComment();
    this._append(str);

    this._endsWithWord = true;
  }

  /**
   * Writes a number token so that we can validate if it is an integer.
   */

  number(str: string): void {
    this.word(str);

    // Integer tokens need special handling because they cannot have '.'s inserted
    // immediately after them.
    this._endsWithInteger =
      Number.isInteger(+str) &&
      !NON_DECIMAL_LITERAL.test(str) &&
      !SCIENTIFIC_NOTATION.test(str) &&
      !ZERO_DECIMAL_INTEGER.test(str) &&
      str[str.length - 1] !== ".";
  }

  /**
   * Writes a simple token.
   */

  token(str: string): void {
    // space is mandatory to avoid outputting <!--
    // http://javascript.spec.whatwg.org/#comment-syntax
    if (
      (str === "--" && this.endsWith("!")) ||
      // Need spaces for operators of the same kind to avoid: `a+++b`
      (str[0] === "+" && this.endsWith("+")) ||
      (str[0] === "-" && this.endsWith("-")) ||
      // Needs spaces to avoid changing '34' to '34.', which would still be a valid number.
      (str[0] === "." && this._endsWithInteger)
    ) {
      this._space();
    }

    this._maybeAddAuxComment();
    this._append(str);
  }

  /**
   * Add a newline (or many newlines), maintaining formatting.
   */

  newline(i?: number): void {
    if (this.format.retainLines || this.format.compact) return;

    if (this.format.concise) {
      this.space();
      return;
    }

    // never allow more than two lines
    if (this.endsWith("\n\n")) return;

    if (typeof i !== "number") i = 1;

    i = Math.min(2, i);
    if (this.endsWith("{\n") || this.endsWith(":\n")) i--;
    if (i <= 0) return;

    for (let j = 0; j < i; j++) {
      this._newline();
    }
  }

  endsWith(str: string): boolean {
    return this._buf.endsWith(str);
  }

  removeTrailingNewline(): void {
    this._buf.removeTrailingNewline();
  }

  exactSource(loc: Object, cb: () => void) {
    this._catchUp("start", loc);

    this._buf.exactSource(loc, cb);
  }

  source(prop: string, loc: Object): void {
    this._catchUp(prop, loc);

    this._buf.source(prop, loc);
  }

  withSource(prop: string, loc: Object, cb: () => void): void {
    this._catchUp(prop, loc);

    this._buf.withSource(prop, loc, cb);
  }

  _space(): void {
    this._append(" ", true /* queue */);
  }

  _newline(): void {
    this._append("\n", true /* queue */);
  }

  _append(str: string, queue: boolean = false) {
    this._maybeAddParen(str);
    this._maybeIndent(str);

    if (queue) this._buf.queue(str);
    else this._buf.append(str);

    this._endsWithWord = false;
    this._endsWithInteger = false;
  }

  _maybeIndent(str: string): void {
    // we've got a newline before us so prepend on the indentation
    if (this._indent && this.endsWith("\n") && str[0] !== "\n") {
      this._buf.queue(this._getIndent());
    }
  }

  _maybeAddParen(str: string): void {
    // see startTerminatorless() instance method
    const parenPushNewlineState = this._parenPushNewlineState;
    if (!parenPushNewlineState) return;

    // This function does two things:
    // - If needed, prints a parenthesis
    // - If the currently printed string removes the need for the paren,
    //   it resets the _parenPushNewlineState field.
    //   Almost everything removes the need for a paren, except for
    //   comments and whitespaces.

    let i;
    for (i = 0; i < str.length && str[i] === " "; i++) continue;
    if (i === str.length) {
      // Whitespaces only, the parentheses might still be needed.
      return;
    }

    // Check for newline or comment.
    const cha = str[i];
    if (cha !== "\n") {
      if (
        // This is not a comment (it doesn't start with /)
        cha !== "/" ||
        // This is not a comment (it's a / operator)
        i + 1 === str.length
      ) {
        // After a normal token, the parentheses aren't needed anymore
        this._parenPushNewlineState = null;
        return;
      }

      const chaPost = str[i + 1];

      if (chaPost === "*") {
        // This is a block comment

        if (PURE_ANNOTATION_RE.test(str.slice(i + 2, str.length - 2))) {
          // We avoid printing newlines after #__PURE__ comments (we treat
          // then as unary operators), but we must keep the old
          // parenPushNewlineState because, if a newline was forbidden, it is
          // still forbidden after the comment.
          return;
        }

        // NOTE: code flow continues from here to after these if/elses
      } else if (chaPost !== "/") {
        // This is neither a block comment, nor a line comment.
        // After a normal token, the parentheses aren't needed anymore
        this._parenPushNewlineState = null;
        return;
      }
    }

    this.token("(");
    this.indent();
    parenPushNewlineState.printed = true;
  }

  _catchUp(prop: string, loc: Object) {
    if (!this.format.retainLines) return;

    // catch up to this nodes newline if we're behind
    const pos = loc ? loc[prop] : null;
    if (pos?.line != null) {
      const count = pos.line - this._buf.getCurrentLine();

      for (let i = 0; i < count; i++) {
        this._newline();
      }
    }
  }

  /**
   * Get the current indent.
   */

  _getIndent(): string {
    return this.format.indent.style.repeat(this._indent);
  }

  /**
   * Set some state that will be modified if a newline has been inserted before any
   * non-space characters.
   *
   * This is to prevent breaking semantics for terminatorless separator nodes. eg:
   *
   *   return foo;
   *
   * returns `foo`. But if we do:
   *
   *   return
   *   foo;
   *
   *  `undefined` will be returned and not `foo` due to the terminator.
   */

  startTerminatorless(isLabel: boolean = false): Object {
    if (isLabel) {
      this._noLineTerminator = true;
      return null;
    } else {
      return (this._parenPushNewlineState = {
        printed: false,
      });
    }
  }

  /**
   * Print an ending parentheses if a starting one has been printed.
   */

  endTerminatorless(state: Object) {
    this._noLineTerminator = false;
    if (state?.printed) {
      this.dedent();
      this.newline();
      this.token(")");
    }
  }

  print(node, parent) {
    if (!node) return;

    const oldConcise = this.format.concise;
    if (node._compact) {
      this.format.concise = true;
    }

    const printMethod = this[node.type];
    if (!printMethod) {
      throw new ReferenceError(
        `unknown node of type ${JSON.stringify(
          node.type,
        )} with constructor ${JSON.stringify(node?.constructor.name)}`,
      );
    }

    this._printStack.push(node);

    const oldInAux = this._insideAux;
    this._insideAux = !node.loc;
    this._maybeAddAuxComment(this._insideAux && !oldInAux);

    let needsParens = n.needsParens(node, parent, this._printStack);
    if (
      this.format.retainFunctionParens &&
      node.type === "FunctionExpression" &&
      node.extra &&
      node.extra.parenthesized
    ) {
      needsParens = true;
    }
    if (needsParens) this.token("(");

    this._printLeadingComments(node);

    const loc = t.isProgram(node) || t.isFile(node) ? null : node.loc;
    this.withSource("start", loc, () => {
      printMethod.call(this, node, parent);
    });

    this._printTrailingComments(node);

    if (needsParens) this.token(")");

    // end
    this._printStack.pop();

    this.format.concise = oldConcise;
    this._insideAux = oldInAux;
  }

  _maybeAddAuxComment(enteredPositionlessNode) {
    if (enteredPositionlessNode) this._printAuxBeforeComment();
    if (!this._insideAux) this._printAuxAfterComment();
  }

  _printAuxBeforeComment() {
    if (this._printAuxAfterOnNextUserNode) return;
    this._printAuxAfterOnNextUserNode = true;

    const comment = this.format.auxiliaryCommentBefore;
    if (comment) {
      this._printComment({
        type: "CommentBlock",
        value: comment,
      });
    }
  }

  _printAuxAfterComment() {
    if (!this._printAuxAfterOnNextUserNode) return;
    this._printAuxAfterOnNextUserNode = false;

    const comment = this.format.auxiliaryCommentAfter;
    if (comment) {
      this._printComment({
        type: "CommentBlock",
        value: comment,
      });
    }
  }

  getPossibleRaw(node) {
    const extra = node.extra;
    if (
      extra &&
      extra.raw != null &&
      extra.rawValue != null &&
      node.value === extra.rawValue
    ) {
      return extra.raw;
    }
  }

  printJoin(nodes: ?Array, parent: Object, opts = {}) {
    if (!nodes?.length) return;

    if (opts.indent) this.indent();

    const newlineOpts = {
      addNewlines: opts.addNewlines,
    };

    for (let i = 0; i < nodes.length; i++) {
      const node = nodes[i];
      if (!node) continue;

      if (opts.statement) this._printNewline(true, node, parent, newlineOpts);

      this.print(node, parent);

      if (opts.iterator) {
        opts.iterator(node, i);
      }

      if (opts.separator && i < nodes.length - 1) {
        opts.separator.call(this);
      }

      if (opts.statement) this._printNewline(false, node, parent, newlineOpts);
    }

    if (opts.indent) this.dedent();
  }

  printAndIndentOnComments(node, parent) {
    const indent = node.leadingComments && node.leadingComments.length > 0;
    if (indent) this.indent();
    this.print(node, parent);
    if (indent) this.dedent();
  }

  printBlock(parent) {
    const node = parent.body;

    if (!t.isEmptyStatement(node)) {
      this.space();
    }

    this.print(node, parent);
  }

  _printTrailingComments(node) {
    this._printComments(this._getComments(false, node));
  }

  _printLeadingComments(node) {
    this._printComments(
      this._getComments(true, node),
      // Don't add leading/trailing new lines to #__PURE__ annotations
      true,
    );
  }

  printInnerComments(node, indent = true) {
    if (!node.innerComments?.length) return;
    if (indent) this.indent();
    this._printComments(node.innerComments);
    if (indent) this.dedent();
  }

  printSequence(nodes, parent, opts = {}) {
    opts.statement = true;
    return this.printJoin(nodes, parent, opts);
  }

  printList(items, parent, opts = {}) {
    if (opts.separator == null) {
      opts.separator = commaSeparator;
    }

    return this.printJoin(items, parent, opts);
  }

  _printNewline(leading, node, parent, opts) {
    // Fast path since 'this.newline' does nothing when not tracking lines.
    if (this.format.retainLines || this.format.compact) return;

    // Fast path for concise since 'this.newline' just inserts a space when
    // concise formatting is in use.
    if (this.format.concise) {
      this.space();
      return;
    }

    let lines = 0;
    // don't add newlines at the beginning of the file
    if (this._buf.hasContent()) {
      if (!leading) lines++; // always include at least a single line after
      if (opts.addNewlines) lines += opts.addNewlines(leading, node) || 0;

      const needs = leading ? n.needsWhitespaceBefore : n.needsWhitespaceAfter;
      if (needs(node, parent)) lines++;
    }

    this.newline(lines);
  }

  _getComments(leading, node) {
    // Note, we use a boolean flag here instead of passing in the attribute name as it is faster
    // because this is called extremely frequently.
    return (
      (node && (leading ? node.leadingComments : node.trailingComments)) || []
    );
  }

  _printComment(comment, skipNewLines?: boolean) {
    if (!this.format.shouldPrintComment(comment.value)) return;

    // Some plugins use this to mark comments as removed using the AST-root 'comments' property,
    // where they can't manually mutate the AST node comment lists.
    if (comment.ignore) return;

    if (this._printedComments.has(comment)) return;
    this._printedComments.add(comment);

    if (comment.start != null) {
      if (this._printedCommentStarts[comment.start]) return;
      this._printedCommentStarts[comment.start] = true;
    }

    const isBlockComment = comment.type === "CommentBlock";

    // Add a newline before and after a block comment, unless explicitly
    // disallowed
    const printNewLines =
      isBlockComment && !skipNewLines && !this._noLineTerminator;

    if (printNewLines && this._buf.hasContent()) this.newline(1);

    if (!this.endsWith("[") && !this.endsWith("{")) this.space();

    let val =
      !isBlockComment && !this._noLineTerminator
        ? `//${comment.value}\n`
        : `/*${comment.value}*/`;

    if (isBlockComment && this.format.indent.adjustMultilineComment) {
      const offset = comment.loc?.start.column;
      if (offset) {
        const newlineRegex = new RegExp("\\n\\s{1," + offset + "}", "g");
        val = val.replace(newlineRegex, "\n");
      }

      const indentSize = Math.max(
        this._getIndent().length,
        this._buf.getCurrentColumn(),
      );
      val = val.replace(/\n(?!$)/g, `\n${" ".repeat(indentSize)}`);
    }

    // Avoid creating //* comments
    if (this.endsWith("/")) this._space();

    this.withSource("start", comment.loc, () => {
      this._append(val);
    });

    if (printNewLines) this.newline(1);
  }

  _printComments(comments?: Array<Object>, inlinePureAnnotation?: boolean) {
    if (!comments?.length) return;

    if (
      inlinePureAnnotation &&
      comments.length === 1 &&
      PURE_ANNOTATION_RE.test(comments[0].value)
    ) {
      this._printComment(
        comments[0],
        // Keep newlines if the comment marks a standalone call
        this._buf.hasContent() && !this.endsWith("\n"),
      );
    } else {
      for (const comment of comments) {
        this._printComment(comment);
      }
    }
  }
}

// Expose the node type functions and helpers on the prototype for easy usage.
Object.assign(Printer.prototype, generatorFunctions);

function commaSeparator() {
  this.token(",");
  this.space();
}<|MERGE_RESOLUTION|>--- conflicted
+++ resolved
@@ -1,8 +1,3 @@
-<<<<<<< HEAD
-import isInteger from "lodash.isinteger";
-import repeat from "lodash.repeat";
-=======
->>>>>>> 3e552701
 import Buffer from "./buffer";
 import * as n from "./node";
 import * as t from "@babel/types";
