--- conflicted
+++ resolved
@@ -50,12 +50,9 @@
   if (
     ((t.isCallExpression(parent) || t.isNewExpression(parent)) && parent.callee === node) ||
     t.isUnaryLike(parent) ||
-<<<<<<< HEAD
     (t.isMemberExpression(parent) && parent.object === node)
-=======
     (t.isMemberExpression(parent) && parent.object === node) ||
     t.isAwaitExpression(parent)
->>>>>>> 2642c2c2
   ) {
     return true;
   }
