--- conflicted
+++ resolved
@@ -434,17 +434,13 @@
   this.space();
   this.word("in");
   this.space();
-<<<<<<< HEAD
   if (process.env.BABEL_8_BREAKING) {
     // @ts-ignore(Babel 7 vs Babel 8) Babel 8 AST shape
-    this.print(node.constraint, node);
+    this.print(node.constraint);
   } else {
     // @ts-ignore(Babel 7 vs Babel 8) Babel 7 AST shape
-    this.print(node.typeParameter.constraint, node.typeParameter);
-  }
-=======
-  this.print(typeParameter.constraint);
->>>>>>> 4ac49b24
+    this.print(node.typeParameter.constraint);
+  }
 
   if (nameType) {
     this.space();
