import * as t from "babel-types";
import { ExportAllDeclaration } from "./modules";

export function AnyTypeAnnotation() {
  this.word("any");
}

export function ArrayTypeAnnotation(node: Object) {
  this.print(node.elementType, node);
  this.token("[");
  this.token("]");
}

export function BooleanTypeAnnotation() {
  this.word("boolean");
}

export function BooleanLiteralTypeAnnotation(node: Object) {
  this.word(node.value ? "true" : "false");
}

export function NullLiteralTypeAnnotation() {
  this.word("null");
}

export function DeclareClass(node: Object, parent: Object) {
  if (!t.isDeclareExportDeclaration(parent)) {
    this.word("declare");
    this.space();
  }
  this.word("class");
  this.space();
  this._interfaceish(node);
}

export function DeclareFunction(node: Object, parent: Object) {
  if (!t.isDeclareExportDeclaration(parent)) {
    this.word("declare");
    this.space();
  }
  this.word("function");
  this.space();
  this.print(node.id, node);
  this.print(node.id.typeAnnotation.typeAnnotation, node);

  if (node.predicate) {
    this.space();
    this.print(node.predicate, node);
  }

  this.semicolon();
}

export function InferredPredicate(/*node: Object*/) {
  this.token("%");
  this.word("checks");
}

export function DeclaredPredicate(node: Object) {
  this.token("%");
  this.word("checks");
  this.token("(");
  this.print(node.value, node);
  this.token(")");
}

export function DeclareInterface(node: Object) {
  this.word("declare");
  this.space();
  this.InterfaceDeclaration(node);
}

export function DeclareModule(node: Object) {
  this.word("declare");
  this.space();
  this.word("module");
  this.space();
  this.print(node.id, node);
  this.space();
  this.print(node.body, node);
}

export function DeclareModuleExports(node: Object) {
  this.word("declare");
  this.space();
  this.word("module");
  this.token(".");
  this.word("exports");
  this.print(node.typeAnnotation, node);
}

export function DeclareTypeAlias(node: Object) {
  this.word("declare");
  this.space();
  this.TypeAlias(node);
}

export function DeclareOpaqueType(node: Object, parent: Object) {
  if (!t.isDeclareExportDeclaration(parent)) {
    this.word("declare");
    this.space();
  }
  this.OpaqueType(node);
}

export function DeclareVariable(node: Object, parent: Object) {
  if (!t.isDeclareExportDeclaration(parent)) {
    this.word("declare");
    this.space();
  }
  this.word("var");
  this.space();
  this.print(node.id, node);
  this.print(node.id.typeAnnotation, node);
  this.semicolon();
}

export function DeclareExportDeclaration(node: Object) {
  this.word("declare");
  this.space();
  this.word("export");
  this.space();
  if (node.default) {
    this.word("default");
    this.space();
  }

  FlowExportDeclaration.apply(this, arguments);
}

export function DeclareExportAllDeclaration(/*node: Object*/) {
  this.word("declare");
  this.space();
  ExportAllDeclaration.apply(this, arguments);
}

function FlowExportDeclaration(node: Object) {
  if (node.declaration) {
    const declar = node.declaration;
    this.print(declar, node);
    if (!t.isStatement(declar)) this.semicolon();
  } else {
    this.token("{");
    if (node.specifiers.length) {
      this.space();
      this.printList(node.specifiers, node);
      this.space();
    }
    this.token("}");

    if (node.source) {
      this.space();
      this.word("from");
      this.space();
      this.print(node.source, node);
    }

    this.semicolon();
  }
}

export function ExistsTypeAnnotation() {
  this.token("*");
}

export function FunctionTypeAnnotation(node: Object, parent: Object) {
  this.print(node.typeParameters, node);
  this.token("(");
  this.printList(node.params, node);

  if (node.rest) {
    if (node.params.length) {
      this.token(",");
      this.space();
    }
    this.token("...");
    this.print(node.rest, node);
  }

  this.token(")");

  // this node type is overloaded, not sure why but it makes it EXTREMELY annoying
  if (
    parent.type === "ObjectTypeCallProperty" ||
    parent.type === "DeclareFunction"
  ) {
    this.token(":");
  } else {
    this.space();
    this.token("=>");
  }

  this.space();
  this.print(node.returnType, node);
}

export function FunctionTypeParam(node: Object) {
  this.print(node.name, node);
  if (node.optional) this.token("?");
  this.token(":");
  this.space();
  this.print(node.typeAnnotation, node);
}

export function InterfaceExtends(node: Object) {
  this.print(node.id, node);
  this.print(node.typeParameters, node);
}

export {
  InterfaceExtends as ClassImplements,
  InterfaceExtends as GenericTypeAnnotation,
};

export function _interfaceish(node: Object) {
  this.print(node.id, node);
  this.print(node.typeParameters, node);
  if (node.extends.length) {
    this.space();
    this.word("extends");
    this.space();
    this.printList(node.extends, node);
  }
  if (node.mixins && node.mixins.length) {
    this.space();
    this.word("mixins");
    this.space();
    this.printList(node.mixins, node);
  }
  this.space();
  this.print(node.body, node);
}

export function _variance(node) {
  if (node.variance) {
    if (node.variance.kind === "plus") {
      this.token("+");
    } else if (node.variance.kind === "minus") {
      this.token("-");
    }
  }
}

export function InterfaceDeclaration(node: Object) {
  this.word("interface");
  this.space();
  this._interfaceish(node);
}

function andSeparator() {
  this.space();
  this.token("&");
  this.space();
}

export function IntersectionTypeAnnotation(node: Object) {
  this.printJoin(node.types, node, { separator: andSeparator });
}

export function MixedTypeAnnotation() {
  this.word("mixed");
}

export function EmptyTypeAnnotation() {
  this.word("empty");
}

export function NullableTypeAnnotation(node: Object) {
  this.token("?");
  this.print(node.typeAnnotation, node);
}

export {
  NumericLiteral as NumberLiteralTypeAnnotation,
  StringLiteral as StringLiteralTypeAnnotation,
} from "./types";

export function NumberTypeAnnotation() {
  this.word("number");
}

export function StringTypeAnnotation() {
  this.word("string");
}

export function ThisTypeAnnotation() {
  this.word("this");
}

export function TupleTypeAnnotation(node: Object) {
  this.token("[");
  this.printList(node.types, node);
  this.token("]");
}

export function TypeofTypeAnnotation(node: Object) {
  this.word("typeof");
  this.space();
  this.print(node.argument, node);
}

export function TypeAlias(node: Object) {
  this.word("type");
  this.space();
  this.print(node.id, node);
  this.print(node.typeParameters, node);
  this.space();
  this.token("=");
  this.space();
  this.print(node.right, node);
  this.semicolon();
}

<<<<<<< HEAD
export function OpaqueType(node: Object) {
  this.word("opaque");
  this.space();
  this.word("type");
  this.space();
  this.print(node.id, node);
  this.print(node.typeParameters, node);
  if (node.supertype) {
    this.token(":");
    this.space();
    this.print(node.supertype, node);
  }
  if (node.impltype) {
    this.space();
    this.token("=");
    this.space();
    this.print(node.impltype, node);
  }
  this.semicolon();
}

export function TypeAnnotation(node: Object) {
  this.token(":");
  this.space();
  if (node.optional) this.token("?");
  this.print(node.typeAnnotation, node);
}

export function TypeParameter(node: Object) {
  this._variance(node);

  this.word(node.name);

  if (node.bound) {
    this.print(node.bound, node);
  }

  if (node.default) {
    this.space();
    this.token("=");
    this.space();
    this.print(node.default, node);
  }
}

export function TypeParameterInstantiation(node: Object) {
  this.token("<");
  this.printList(node.params, node, {});
  this.token(">");
}

export { TypeParameterInstantiation as TypeParameterDeclaration };

=======
>>>>>>> c5e81516
export function ObjectTypeAnnotation(node: Object) {
  if (node.exact) {
    this.token("{|");
  } else {
    this.token("{");
  }

  // TODO: remove the array fallbacks and instead enforce the types to require an array
  const props = node.properties.concat(
    node.callProperties || [],
    node.indexers || [],
  );

  if (props.length) {
    this.space();

    this.printJoin(props, node, {
      addNewlines(leading) {
        if (leading && !props[0]) return 1;
      },
      indent: true,
      statement: true,
      iterator: () => {
        if (props.length !== 1) {
          this.token(",");
          this.space();
        }
      },
    });

    this.space();
  }

  if (node.exact) {
    this.token("|}");
  } else {
    this.token("}");
  }
}

export function ObjectTypeCallProperty(node: Object) {
  if (node.static) {
    this.word("static");
    this.space();
  }
  this.print(node.value, node);
}

export function ObjectTypeIndexer(node: Object) {
  if (node.static) {
    this.word("static");
    this.space();
  }
  this._variance(node);
  this.token("[");
  this.print(node.id, node);
  this.token(":");
  this.space();
  this.print(node.key, node);
  this.token("]");
  this.token(":");
  this.space();
  this.print(node.value, node);
}

export function ObjectTypeProperty(node: Object) {
  if (node.static) {
    this.word("static");
    this.space();
  }
  this._variance(node);
  this.print(node.key, node);
  if (node.optional) this.token("?");
  this.token(":");
  this.space();
  this.print(node.value, node);
}

export function ObjectTypeSpreadProperty(node: Object) {
  this.token("...");
  this.print(node.argument, node);
}

export function QualifiedTypeIdentifier(node: Object) {
  this.print(node.qualification, node);
  this.token(".");
  this.print(node.id, node);
}

function orSeparator() {
  this.space();
  this.token("|");
  this.space();
}

export function UnionTypeAnnotation(node: Object) {
  this.printJoin(node.types, node, { separator: orSeparator });
}

export function TypeCastExpression(node: Object) {
  this.token("(");
  this.print(node.expression, node);
  this.print(node.typeAnnotation, node);
  this.token(")");
}

export function VoidTypeAnnotation() {
  this.word("void");
}<|MERGE_RESOLUTION|>--- conflicted
+++ resolved
@@ -311,7 +311,6 @@
   this.semicolon();
 }
 
-<<<<<<< HEAD
 export function OpaqueType(node: Object) {
   this.word("opaque");
   this.space();
@@ -333,40 +332,6 @@
   this.semicolon();
 }
 
-export function TypeAnnotation(node: Object) {
-  this.token(":");
-  this.space();
-  if (node.optional) this.token("?");
-  this.print(node.typeAnnotation, node);
-}
-
-export function TypeParameter(node: Object) {
-  this._variance(node);
-
-  this.word(node.name);
-
-  if (node.bound) {
-    this.print(node.bound, node);
-  }
-
-  if (node.default) {
-    this.space();
-    this.token("=");
-    this.space();
-    this.print(node.default, node);
-  }
-}
-
-export function TypeParameterInstantiation(node: Object) {
-  this.token("<");
-  this.printList(node.params, node, {});
-  this.token(">");
-}
-
-export { TypeParameterInstantiation as TypeParameterDeclaration };
-
-=======
->>>>>>> c5e81516
 export function ObjectTypeAnnotation(node: Object) {
   if (node.exact) {
     this.token("{|");
