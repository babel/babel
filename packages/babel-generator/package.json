--- conflicted
+++ resolved
@@ -20,11 +20,6 @@
   "dependencies": {
     "@babel/types": "^7.10.4",
     "jsesc": "^2.5.1",
-<<<<<<< HEAD
-    "lodash.isinteger": "^4.0.4",
-    "lodash.repeat": "^4.1.0",
-=======
->>>>>>> 3e552701
     "source-map": "^0.5.0"
   },
   "devDependencies": {
