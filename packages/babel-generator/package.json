{
  "name": "@babel/generator",
  "version": "7.11.6",
  "description": "Turns an AST into code.",
  "author": "Sebastian McKenzie <sebmck@gmail.com>",
  "homepage": "https://babeljs.io/",
  "license": "MIT",
  "publishConfig": {
    "access": "public"
  },
  "repository": {
    "type": "git",
    "url": "https://github.com/babel/babel.git",
    "directory": "packages/babel-generator"
  },
  "main": "lib/index.js",
  "files": [
    "lib"
  ],
  "dependencies": {
<<<<<<< HEAD
    "@babel/types": "workspace:^7.11.0",
    "jsesc": "^3.0.1",
=======
    "@babel/types": "workspace:^7.11.5",
    "jsesc": "^2.5.1",
>>>>>>> 9808d256
    "source-map": "^0.5.0"
  },
  "devDependencies": {
    "@babel/helper-fixtures": "workspace:^7.10.5",
    "@babel/parser": "workspace:^7.11.5"
  }
}<|MERGE_RESOLUTION|>--- conflicted
+++ resolved
@@ -18,13 +18,8 @@
     "lib"
   ],
   "dependencies": {
-<<<<<<< HEAD
-    "@babel/types": "workspace:^7.11.0",
+    "@babel/types": "workspace:^7.11.5",
     "jsesc": "^3.0.1",
-=======
-    "@babel/types": "workspace:^7.11.5",
-    "jsesc": "^2.5.1",
->>>>>>> 9808d256
     "source-map": "^0.5.0"
   },
   "devDependencies": {
