--- conflicted
+++ resolved
@@ -8,16 +8,10 @@
 import path from "path";
 import fixtures from "babel-helper-fixtures";
 
-<<<<<<< HEAD
-describe("generation", function () {
-  it("completeness", function () {
-    Object.keys(t.VISITOR_KEYS).forEach(function (type) {
-      if (type.startsWith("TS")) return; // TODO
-=======
 describe("generation", function() {
   it("completeness", function() {
     Object.keys(t.VISITOR_KEYS).forEach(function(type) {
->>>>>>> 58ec149c
+      if (type.startsWith("TS")) return; // TODO
       assert.ok(!!Printer.prototype[type], type + " should exist");
     });
 
