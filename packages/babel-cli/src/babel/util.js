<<<<<<< HEAD
let child      = require("child_process");
let commander = require("commander");
let readdir   = require("fs-readdir-recursive");
let index     = require("./index");
let babel     = require("babel-core");
let util      = require("babel-core").util;
let path      = require("path");
let fs        = require("fs");
let _         = require("lodash");
=======
const commander = require("commander");
const defaults  = require("lodash/defaults");
const readdir   = require("fs-readdir-recursive");
const index     = require("./index");
const babel     = require("babel-core");
const util      = require("babel-core").util;
const path      = require("path");
const fs        = require("fs");
>>>>>>> 2aa2de8c

export function chmod(src, dest) {
  fs.chmodSync(dest, fs.statSync(src).mode);
}

export function readdirFilter(filename) {
  return readdir(filename).filter(function (filename) {
    return util.canCompile(filename);
  });
}

export { readdir };

export const canCompile = util.canCompile;

export function shouldIgnore(loc) {
  return util.shouldIgnore(loc, index.opts.ignore, index.opts.only);
}

export function addSourceMappingUrl(code, loc) {
  return code + "\n//# sourceMappingURL=" + path.basename(loc);
}

export function log(msg) {
  if (!commander.quiet) console.log(msg);
}

export function transform(filename, code, opts) {
  opts = defaults(opts || {}, index.opts);
  opts.filename = filename;

  const result = babel.transform(code, opts);
  result.filename = filename;
  result.actual = code;
  return result;
}

export function compile(filename, opts) {
  try {
    const code = fs.readFileSync(filename, "utf8");
    return transform(filename, code, opts);
  } catch (err) {
    if (commander.watch) {
      console.error(toErrorStack(err));
      return { ignored: true };
    } else {
      throw err;
    }
  }
}

function toErrorStack(err) {
  if (err._babel && err instanceof SyntaxError) {
    return `${err.name}: ${err.message}\n${err.codeFrame}`;
  } else {
    return err.stack;
  }
}

process.on("uncaughtException", function (err) {
  console.error(toErrorStack(err));
  process.exit(1);
});

export function requireChokidar() {
  try {
    return require("chokidar");
  } catch (err) {
    console.error(
      "The optional dependency chokidar failed to install and is required for " +
      "--watch. Chokidar is likely not supported on your platform."
    );
    throw err;
  }
}

export function getSettings(filenames) {
  let File = require("babel-core").File;
  let generalOptions = new File( { filename: "unknown" } ).opts;
  let allOptions = [];

  allOptions.push(generalOptions);

  _.each(filenames, function (file) {
    let fileOptions = new File( { filename: file } ).opts,
        thisFileOptions = {};

    _.each(fileOptions, function (fileOption, key) {
      if (!generalOptions.hasOwnProperty(key) || JSON.stringify(generalOptions[key]) != JSON.stringify(fileOption)) {
        thisFileOptions[key] = fileOption;
      }
    });
    allOptions.push(thisFileOptions);
  });

  let printObject = function (filename, opts) {
    console.log(`--- ${filename} options ---`);
    _.each(opts, function (option, key) {
      console.log(key, ": ", option);
    });
    console.log();
  };

  process.stdout.write(`node version: `);
  child.execSync("node -v", {stdio:[0, 1]});
  process.stdout.write(`npm version: `);
  child.execSync("npm -v", {stdio:[0, 1]});
  console.log(`Babel packages:`);

  let packages = child.execSync("npm list").toString().split("\n");
  _.each(packages, function(p) {
    let babelIndex = p.indexOf("babel");
    if (babelIndex >= 0) console.log(p.slice(babelIndex));
  });

  console.log();

  _.each(allOptions, function (fileOptions, index) {
    if (index !== 0) {
      printObject(fileOptions.filename, fileOptions);
    } else {
      let header = `General ${process.cwd()}`;
      printObject(header, fileOptions);
    }
  });
  process.exit(0);
}<|MERGE_RESOLUTION|>--- conflicted
+++ resolved
@@ -1,23 +1,13 @@
-<<<<<<< HEAD
-let child      = require("child_process");
-let commander = require("commander");
-let readdir   = require("fs-readdir-recursive");
-let index     = require("./index");
-let babel     = require("babel-core");
-let util      = require("babel-core").util;
-let path      = require("path");
-let fs        = require("fs");
-let _         = require("lodash");
-=======
+const child     = require("child_process");
 const commander = require("commander");
-const defaults  = require("lodash/defaults");
 const readdir   = require("fs-readdir-recursive");
 const index     = require("./index");
 const babel     = require("babel-core");
 const util      = require("babel-core").util;
 const path      = require("path");
 const fs        = require("fs");
->>>>>>> 2aa2de8c
+const _         = require("lodash");
+const defaults  = _.defaults;
 
 export function chmod(src, dest) {
   fs.chmodSync(dest, fs.statSync(src).mode);
