#!/usr/bin/env node

const fs         = require("fs");
const commander  = require("commander");
const kebabCase  = require("lodash/kebabCase");
const options    = require("babel-core").options;
const util       = require("babel-core").util;
const uniq       = require("lodash/uniq");
const glob       = require("glob");

Object.keys(options).forEach(function (key) {
  const option = options[key];
  if (option.hidden) return;

  let arg = kebabCase(key);

  if (option.type !== "boolean") {
    arg += " [" + (option.type || "string") + "]";
  }

  if (option.type === "boolean" && option.default === true) {
    arg = "no-" + arg;
  }

  arg = "--" + arg;

  if (option.shorthand) {
    arg = "-" + option.shorthand + ", " + arg;
  }

  const desc = [];
  if (option.deprecated) desc.push("[DEPRECATED] " + option.deprecated);
  if (option.description) desc.push(option.description);

  commander.option(arg, desc.join(" "));
});

/* eslint-disable max-len */
commander.option("-x, --extensions [extensions]", "List of extensions to compile when a directory has been input [.es6,.js,.es,.jsx]");
commander.option("-w, --watch", "Recompile files on changes");
commander.option("--skip-initial-build", "Do not compile files before watching");
commander.option("-o, --out-file [out]", "Compile all input files into a single file");
commander.option("-d, --out-dir [out]", "Compile an input directory of modules into an output directory");
commander.option("-D, --copy-files", "When compiling a directory copy over non-compilable files");
commander.option("-q, --quiet", "Don't log anything");
<<<<<<< HEAD
commander.option("--copy-dot-files", "When compiling a directory copy over dot files", false);
=======
/* eslint-enable max-len */
>>>>>>> cee4cde5

const pkg = require("../../package.json");
commander.version(pkg.version + " (babel-core " + require("babel-core").version + ")");
commander.usage("[options] <files ...>");
commander.parse(process.argv);

//

if (commander.extensions) {
  commander.extensions = util.arrayify(commander.extensions);
}

//

const errors = [];

let filenames = commander.args.reduce(function (globbed, input) {
  let files = glob.sync(input);
  if (!files.length) files = [input];
  return globbed.concat(files);
}, []);

filenames = uniq(filenames);

filenames.forEach(function (filename) {
  if (!fs.existsSync(filename)) {
    errors.push(filename + " doesn't exist");
  }
});

if (commander.outDir && !filenames.length) {
  errors.push("filenames required for --out-dir");
}

if (commander.outFile && commander.outDir) {
  errors.push("cannot have --out-file and --out-dir");
}

if (commander.watch) {
  if (!commander.outFile && !commander.outDir) {
    errors.push("--watch requires --out-file or --out-dir");
  }

  if (!filenames.length) {
    errors.push("--watch requires filenames");
  }
}

if (commander.skipInitialBuild && !commander.watch) {
  errors.push("--skip-initial-build requires --watch");
}

if (errors.length) {
  console.error(errors.join(". "));
  process.exit(2);
}

//

const opts = exports.opts = {};

Object.keys(options).forEach(function (key) {
  const opt = options[key];
  if (commander[key] !== undefined && commander[key] !== opt.default) {
    opts[key] = commander[key];
  }
});

opts.ignore = util.arrayify(opts.ignore, util.regexify);

if (opts.only) {
  opts.only = util.arrayify(opts.only, util.regexify);
}

let fn;

if (commander.outDir) {
  fn = require("./dir");
} else {
  fn = require("./file");
}

fn(commander, filenames, exports.opts);<|MERGE_RESOLUTION|>--- conflicted
+++ resolved
@@ -43,11 +43,7 @@
 commander.option("-d, --out-dir [out]", "Compile an input directory of modules into an output directory");
 commander.option("-D, --copy-files", "When compiling a directory copy over non-compilable files");
 commander.option("-q, --quiet", "Don't log anything");
-<<<<<<< HEAD
 commander.option("--copy-dot-files", "When compiling a directory copy over dot files", false);
-=======
-/* eslint-enable max-len */
->>>>>>> cee4cde5
 
 const pkg = require("../../package.json");
 commander.version(pkg.version + " (babel-core " + require("babel-core").version + ")");
