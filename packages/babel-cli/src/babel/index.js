#!/usr/bin/env node

const fs         = require("fs");
const commander  = require("commander");
const kebabCase  = require("lodash/kebabCase");
const options    = require("babel-core").options;
const util       = require("babel-core").util;
const uniq       = require("lodash/uniq");
const glob       = require("glob");

<<<<<<< HEAD
let fs         = require("fs");
let commander  = require("commander");
let kebabCase  = require("lodash/kebabCase");
let options    = require("babel-core").options;
let util       = require("babel-core").util;
let cliutil    = require("./util");
let uniq       = require("lodash/uniq");
let each       = require("lodash/each");
let glob       = require("glob");

each(options, function (option, key) {
=======
Object.keys(options).forEach(function (key) {
  const option = options[key];
>>>>>>> 2aa2de8c
  if (option.hidden) return;

  let arg = kebabCase(key);

  if (option.type !== "boolean") {
    arg += " [" + (option.type || "string") + "]";
  }

  if (option.type === "boolean" && option.default === true) {
    arg = "no-" + arg;
  }

  arg = "--" + arg;

  if (option.shorthand) {
    arg = "-" + option.shorthand + ", " + arg;
  }

  const desc = [];
  if (option.deprecated) desc.push("[DEPRECATED] " + option.deprecated);
  if (option.description) desc.push(option.description);

  commander.option(arg, desc.join(" "));
});

/* eslint-disable max-len */
commander.option("-x, --extensions [extensions]", "List of extensions to compile when a directory has been input [.es6,.js,.es,.jsx]");
commander.option("-w, --watch", "Recompile files on changes");
commander.option("--skip-initial-build", "Do not compile files before watching");
commander.option("-o, --out-file [out]", "Compile all input files into a single file");
commander.option("-d, --out-dir [out]", "Compile an input directory of modules into an output directory");
commander.option("-D, --copy-files", "When compiling a directory copy over non-compilable files");
commander.option("-q, --quiet", "Don't log anything");
<<<<<<< HEAD
commander.option("-S, --settings", "Show configuration settings");
=======
/* eslint-enable max-len */
>>>>>>> 2aa2de8c

const pkg = require("../../package.json");
commander.version(pkg.version + " (babel-core " + require("babel-core").version + ")");
commander.usage("[options] <files ...>");
commander.parse(process.argv);

//

if (commander.extensions) {
  commander.extensions = util.arrayify(commander.extensions);
}

//

const errors = [];

let filenames = commander.args.reduce(function (globbed, input) {
  let files = glob.sync(input);
  if (!files.length) files = [input];
  return globbed.concat(files);
}, []);

filenames = uniq(filenames);

filenames.forEach(function (filename) {
  if (!fs.existsSync(filename)) {
    errors.push(filename + " doesn't exist");
  }
});

if (commander.outDir && !filenames.length) {
  errors.push("filenames required for --out-dir");
}

if (commander.outFile && commander.outDir) {
  errors.push("cannot have --out-file and --out-dir");
}

if (commander.watch) {
  if (!commander.outFile && !commander.outDir) {
    errors.push("--watch requires --out-file or --out-dir");
  }

  if (!filenames.length) {
    errors.push("--watch requires filenames");
  }
}

if (commander.skipInitialBuild && !commander.watch) {
  errors.push("--skip-initial-build requires --watch");
}

if (errors.length) {
  console.error(errors.join(". "));
  process.exit(2);
}

//

const opts = exports.opts = {};

Object.keys(options).forEach(function (key) {
  const opt = options[key];
  if (commander[key] !== undefined && commander[key] !== opt.default) {
    opts[key] = commander[key];
  }
});

opts.ignore = util.arrayify(opts.ignore, util.regexify);

if (opts.only) {
  opts.only = util.arrayify(opts.only, util.regexify);
}

let fn;

if (commander.outDir) {
  fn = require("./dir");
} else {
  fn = require("./file");
}

if (commander.settings) {
  cliutil.getSettings(filenames);
}

fn(commander, filenames, exports.opts);<|MERGE_RESOLUTION|>--- conflicted
+++ resolved
@@ -5,25 +5,12 @@
 const kebabCase  = require("lodash/kebabCase");
 const options    = require("babel-core").options;
 const util       = require("babel-core").util;
+const cliutil    = require("./util");
 const uniq       = require("lodash/uniq");
 const glob       = require("glob");
 
-<<<<<<< HEAD
-let fs         = require("fs");
-let commander  = require("commander");
-let kebabCase  = require("lodash/kebabCase");
-let options    = require("babel-core").options;
-let util       = require("babel-core").util;
-let cliutil    = require("./util");
-let uniq       = require("lodash/uniq");
-let each       = require("lodash/each");
-let glob       = require("glob");
-
-each(options, function (option, key) {
-=======
 Object.keys(options).forEach(function (key) {
   const option = options[key];
->>>>>>> 2aa2de8c
   if (option.hidden) return;
 
   let arg = kebabCase(key);
@@ -57,11 +44,8 @@
 commander.option("-d, --out-dir [out]", "Compile an input directory of modules into an output directory");
 commander.option("-D, --copy-files", "When compiling a directory copy over non-compilable files");
 commander.option("-q, --quiet", "Don't log anything");
-<<<<<<< HEAD
 commander.option("-S, --settings", "Show configuration settings");
-=======
 /* eslint-enable max-len */
->>>>>>> 2aa2de8c
 
 const pkg = require("../../package.json");
 commander.version(pkg.version + " (babel-core " + require("babel-core").version + ")");
