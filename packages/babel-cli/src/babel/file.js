import convertSourceMap from "convert-source-map";
import defaults from "lodash/defaults";
import sourceMap from "source-map";
import slash from "slash";
import path from "path";
import fs from "fs";

import * as util from "./util";

export default async function({ cliOptions, babelOptions }) {
  function buildResult(fileResults) {
    const map = new sourceMap.SourceMapGenerator({
      file:
        cliOptions.sourceMapTarget ||
        path.basename(cliOptions.outFile || "") ||
        "stdout",
      sourceRoot: babelOptions.sourceRoot,
    });

    let code = "";
    let offset = 0;

    for (const result of fileResults) {
      if (!result) continue;

      code += result.code + "\n";

      if (result.map) {
        const consumer = new sourceMap.SourceMapConsumer(result.map);
        const sources = new Set();

        consumer.eachMapping(function(mapping) {
          if (mapping.source != null) sources.add(mapping.source);

          map.addMapping({
            generated: {
              line: mapping.generatedLine + offset,
              column: mapping.generatedColumn,
            },
            source: mapping.source,
            original:
              mapping.source == null
                ? null
                : {
                    line: mapping.originalLine,
                    column: mapping.originalColumn,
                  },
          });
        });

        sources.forEach(source => {
          const content = consumer.sourceContentFor(source, true);
          if (content !== null) {
            map.setSourceContent(source, content);
          }
        });

        offset = code.split("\n").length - 1;
      }
    }

    // add the inline sourcemap comment if we've either explicitly asked for inline source
    // maps, or we've requested them without any output file
    if (
      babelOptions.sourceMaps === "inline" ||
      (!cliOptions.outFile && babelOptions.sourceMaps)
    ) {
      code += "\n" + convertSourceMap.fromObject(map).toComment();
    }

    return {
      map: map,
      code: code,
    };
  }

  function output(fileResults) {
    const result = buildResult(fileResults);

    if (cliOptions.outFile) {
      // we've requested for a sourcemap to be written to disk
      if (babelOptions.sourceMaps && babelOptions.sourceMaps !== "inline") {
        const mapLoc = cliOptions.outFile + ".map";
        result.code = util.addSourceMappingUrl(result.code, mapLoc);
        fs.writeFileSync(mapLoc, JSON.stringify(result.map));
      }

      fs.writeFileSync(cliOptions.outFile, result.code);
    } else {
      process.stdout.write(result.code + "\n");
    }
  }

  function readStdin() {
    return new Promise((resolve, reject) => {
      let code = "";

      process.stdin.setEncoding("utf8");

      process.stdin.on("readable", function() {
        const chunk = process.stdin.read();
        if (chunk !== null) code += chunk;
      });

      process.stdin.on("end", function() {
        resolve(code);
      });
      process.stdin.on("error", reject);
    });
  }

  async function stdin() {
    const code = await readStdin();

    const res = await util.transform(
      cliOptions.filename,
      code,
      defaults(
        {
          sourceFileName: "stdin",
        },
        babelOptions,
      ),
    );

    output([res]);
  }

  async function walk(filenames) {
    const _filenames = [];

    filenames.forEach(function(filename) {
      if (!fs.existsSync(filename)) return;

      const stat = fs.statSync(filename);
      if (stat.isDirectory()) {
        const dirname = filename;

        util
<<<<<<< HEAD
          .readdirForCompilable(
            filename,
            commander.includeDotfiles,
            commander.extensions,
          )
=======
          .readdirForCompilable(filename, cliOptions.includeDotfiles)
>>>>>>> d2b559af
          .forEach(function(filename) {
            _filenames.push(path.join(dirname, filename));
          });
      } else {
        _filenames.push(filename);
      }
    });

    const results = await Promise.all(
      _filenames.map(async function(filename) {
        let sourceFilename = filename;
        if (cliOptions.outFile) {
          sourceFilename = path.relative(
            path.dirname(cliOptions.outFile),
            sourceFilename,
          );
        }
        sourceFilename = slash(sourceFilename);

        try {
          return await util.compile(
            filename,
            defaults(
              {
                sourceFileName: sourceFilename,
                // Since we're compiling everything to be merged together,
                // "inline" applies to the final output file, but to the individual
                // files being concatenated.
                sourceMaps:
                  babelOptions.sourceMaps === "inline"
                    ? true
                    : babelOptions.sourceMaps,
              },
              babelOptions,
            ),
          );
        } catch (err) {
          if (!cliOptions.watch) {
            throw err;
          }

          console.error(err);
          return null;
        }
      }),
    );

    output(results);
  }

  async function files(filenames) {
    if (!cliOptions.skipInitialBuild) {
      await walk(filenames);
    }

    if (cliOptions.watch) {
      const chokidar = util.requireChokidar();
      chokidar
        .watch(filenames, {
          persistent: true,
          ignoreInitial: true,
          awaitWriteFinish: {
            stabilityThreshold: 50,
            pollInterval: 10,
          },
        })
        .on("all", function(type, filename) {
          if (!util.isCompilableExtension(filename, cliOptions.extensions)) {
            return;
          }

          if (type === "add" || type === "change") {
            if (cliOptions.verbose) {
              console.log(type + " " + filename);
            }

            walk(filenames).catch(err => {
              console.error(err);
            });
          }
        });
    }
  }

  if (cliOptions.filenames.length) {
    await files(cliOptions.filenames);
  } else {
    await stdin();
  }
}<|MERGE_RESOLUTION|>--- conflicted
+++ resolved
@@ -137,15 +137,11 @@
         const dirname = filename;
 
         util
-<<<<<<< HEAD
           .readdirForCompilable(
             filename,
-            commander.includeDotfiles,
-            commander.extensions,
+            cliOptions.includeDotfiles,
+            cliOptions.extensions,
           )
-=======
-          .readdirForCompilable(filename, cliOptions.includeDotfiles)
->>>>>>> d2b559af
           .forEach(function(filename) {
             _filenames.push(path.join(dirname, filename));
           });
