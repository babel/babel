// @flow

<<<<<<< HEAD
import defaults from "lodash.defaults";
import debounce from "lodash.debounce";
=======
import debounce from "lodash/debounce";
>>>>>>> af8e0fac
import { sync as makeDirSync } from "make-dir";
import slash from "slash";
import path from "path";
import fs from "fs";

import * as util from "./util";
import { type CmdOptions } from "./options";

const FILE_TYPE = Object.freeze({
  NON_COMPILABLE: "NON_COMPILABLE",
  COMPILED: "COMPILED",
  IGNORED: "IGNORED",
  ERR_COMPILATION: "ERR_COMPILATION",
});

function outputFileSync(filePath: string, data: string | Buffer): void {
  makeDirSync(path.dirname(filePath));
  fs.writeFileSync(filePath, data);
}

export default async function ({
  cliOptions,
  babelOptions,
}: CmdOptions): Promise<void> {
  const filenames = cliOptions.filenames;

  async function write(
    src: string,
    base: string,
  ): Promise<$Keys<typeof FILE_TYPE>> {
    let relative = path.relative(base, src);

    if (!util.isCompilableExtension(relative, cliOptions.extensions)) {
      return FILE_TYPE.NON_COMPILABLE;
    }

    relative = util.withExtension(
      relative,
      cliOptions.keepFileExtension
        ? path.extname(relative)
        : cliOptions.outFileExtension,
    );

    const dest = getDest(relative, base);

    try {
      const res = await util.compile(src, {
        ...babelOptions,
        sourceFileName: slash(path.relative(dest + "/..", src)),
      });

      if (!res) return FILE_TYPE.IGNORED;

      // we've requested explicit sourcemaps to be written to disk
      if (
        res.map &&
        babelOptions.sourceMaps &&
        babelOptions.sourceMaps !== "inline"
      ) {
        const mapLoc = dest + ".map";
        res.code = util.addSourceMappingUrl(res.code, mapLoc);
        res.map.file = path.basename(relative);
        outputFileSync(mapLoc, JSON.stringify(res.map));
      }

      outputFileSync(dest, res.code);
      util.chmod(src, dest);

      if (cliOptions.verbose) {
        console.log(src + " -> " + dest);
      }

      return FILE_TYPE.COMPILED;
    } catch (err) {
      if (cliOptions.watch) {
        console.error(err);
        return FILE_TYPE.ERR_COMPILATION;
      }

      throw err;
    }
  }

  function getDest(filename: string, base: string): string {
    if (cliOptions.relative) {
      return path.join(base, cliOptions.outDir, filename);
    }
    return path.join(cliOptions.outDir, filename);
  }

  async function handleFile(src: string, base: string): Promise<boolean> {
    const written = await write(src, base);

    if (
      (cliOptions.copyFiles && written === FILE_TYPE.NON_COMPILABLE) ||
      (cliOptions.copyIgnored && written === FILE_TYPE.IGNORED)
    ) {
      const filename = path.relative(base, src);
      const dest = getDest(filename, base);
      outputFileSync(dest, fs.readFileSync(src));
      util.chmod(src, dest);
    }
    return written === FILE_TYPE.COMPILED;
  }

  async function handle(filenameOrDir: string): Promise<number> {
    if (!fs.existsSync(filenameOrDir)) return 0;

    const stat = fs.statSync(filenameOrDir);

    if (stat.isDirectory()) {
      const dirname = filenameOrDir;

      let count = 0;

      const files = util.readdir(dirname, cliOptions.includeDotfiles);
      for (const filename of files) {
        const src = path.join(dirname, filename);

        const written = await handleFile(src, dirname);
        if (written) count += 1;
      }

      return count;
    } else {
      const filename = filenameOrDir;
      const written = await handleFile(filename, path.dirname(filename));

      return written ? 1 : 0;
    }
  }

  let compiledFiles = 0;
  let startTime = null;

  const logSuccess = debounce(
    function () {
      if (startTime === null) {
        // This should never happen, but just in case it's better
        // to ignore the log message rather than making @babel/cli crash.
        return;
      }

      const diff = process.hrtime(startTime);

      console.log(
        `Successfully compiled ${compiledFiles} ${
          compiledFiles !== 1 ? "files" : "file"
        } with Babel (${diff[0] * 1e3 + Math.round(diff[1] / 1e6)}ms).`,
      );
      compiledFiles = 0;
      startTime = null;
    },
    100,
    { trailing: true },
  );

  if (!cliOptions.skipInitialBuild) {
    if (cliOptions.deleteDirOnStart) {
      util.deleteDir(cliOptions.outDir);
    }

    makeDirSync(cliOptions.outDir);

    startTime = process.hrtime();

    for (const filename of cliOptions.filenames) {
      // compiledFiles is just incremented without reading its value, so we
      // don't risk race conditions.
      // eslint-disable-next-line require-atomic-updates
      compiledFiles += await handle(filename);
    }

    if (!cliOptions.quiet) {
      logSuccess();
      logSuccess.flush();
    }
  }

  if (cliOptions.watch) {
    const chokidar = util.requireChokidar();

    filenames.forEach(function (filenameOrDir: string): void {
      const watcher = chokidar.watch(filenameOrDir, {
        persistent: true,
        ignoreInitial: true,
        awaitWriteFinish: {
          stabilityThreshold: 50,
          pollInterval: 10,
        },
      });

      // This, alongside with debounce, allows us to only log
      // when we are sure that all the files have been compiled.
      let processing = 0;

      ["add", "change"].forEach(function (type: string): void {
        watcher.on(type, async function (filename: string) {
          processing++;
          if (startTime === null) startTime = process.hrtime();

          try {
            await handleFile(
              filename,
              filename === filenameOrDir
                ? path.dirname(filenameOrDir)
                : filenameOrDir,
            );

            compiledFiles++;
          } catch (err) {
            console.error(err);
          }

          processing--;
          if (processing === 0 && !cliOptions.quiet) logSuccess();
        });
      });
    });
  }
}<|MERGE_RESOLUTION|>--- conflicted
+++ resolved
@@ -1,11 +1,6 @@
 // @flow
 
-<<<<<<< HEAD
-import defaults from "lodash.defaults";
 import debounce from "lodash.debounce";
-=======
-import debounce from "lodash/debounce";
->>>>>>> af8e0fac
 import { sync as makeDirSync } from "make-dir";
 import slash from "slash";
 import path from "path";
