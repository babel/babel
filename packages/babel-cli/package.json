--- conflicted
+++ resolved
@@ -27,12 +27,8 @@
     "convert-source-map": "^1.1.0",
     "fs-readdir-recursive": "^1.1.0",
     "glob": "^7.0.0",
-<<<<<<< HEAD
     "lodash.debounce": "^4.0.8",
     "lodash.defaults": "^4.2.0",
-=======
-    "lodash": "^4.17.19",
->>>>>>> 238cadda
     "make-dir": "^2.1.0",
     "slash": "^2.0.0",
     "source-map": "^0.5.0"
