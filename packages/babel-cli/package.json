--- conflicted
+++ resolved
@@ -27,14 +27,8 @@
     "convert-source-map": "^1.1.0",
     "fs-readdir-recursive": "^1.1.0",
     "glob": "^7.0.0",
-<<<<<<< HEAD
-    "lodash": "^4.17.13",
+    "lodash": "^4.17.19",
     "slash": "^3.0.0",
-=======
-    "lodash": "^4.17.19",
-    "make-dir": "^2.1.0",
-    "slash": "^2.0.0",
->>>>>>> 8d59ff65
     "source-map": "^0.5.0"
   },
   "optionalDependencies": {
@@ -44,13 +38,8 @@
     "@babel/core": "^7.0.0-0"
   },
   "devDependencies": {
-<<<<<<< HEAD
-    "@babel/core": "workspace:^7.10.4",
-    "@babel/helper-fixtures": "workspace:^7.10.4",
-=======
     "@babel/core": "workspace:^7.10.5",
     "@babel/helper-fixtures": "workspace:^7.10.5",
->>>>>>> 8d59ff65
     "rimraf": "^3.0.0"
   },
   "bin": {
