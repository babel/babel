--- conflicted
+++ resolved
@@ -203,11 +203,8 @@
 
     const browsers = browserslist(browsersquery, {
       path: options.configPath,
-<<<<<<< HEAD
       env: options.env,
-=======
       mobileToDesktop: true,
->>>>>>> 11fa2461
     });
 
     const queryBrowsers = getLowestVersions(browsers);
