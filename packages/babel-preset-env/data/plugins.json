{
<<<<<<< HEAD
  "check-constants": {
    "chrome": "49",
    "edge": "14",
    "firefox": "51",
    "safari": "10",
    "node": "6",
    "ios": "10",
    "ecmascript": "2015",
    "opera": "36",
    "electron": "1"
  },
=======
>>>>>>> 960fa66c
  "transform-arrow-functions": {
    "chrome": "47",
    "edge": "13",
    "firefox": "45",
    "safari": "10",
    "node": "6",
    "ios": "10",
    "ecmascript": "2015",
    "opera": "34",
    "electron": "0.36"
  },
  "transform-block-scoped-functions": {
    "chrome": "41",
    "edge": "12",
    "firefox": "46",
    "safari": "10",
    "node": "4",
    "ie": "11",
    "ios": "10",
    "ecmascript": "2015",
    "opera": "28",
    "electron": "0.24"
  },
  "transform-block-scoping": {
    "chrome": "49",
    "edge": "14",
    "firefox": "51",
    "safari": "10",
    "node": "6",
    "ios": "10",
    "ecmascript": "2015",
    "opera": "36",
    "electron": "1"
  },
  "transform-classes": {
    "chrome": "46",
    "edge": "13",
    "firefox": "45",
    "safari": "10",
    "node": "5",
    "ios": "10",
    "ecmascript": "2015",
    "opera": "33",
    "electron": "0.36"
  },
  "transform-computed-properties": {
    "chrome": "44",
    "edge": "12",
    "firefox": "34",
    "safari": "7.1",
    "node": "4",
    "ios": "8",
    "ecmascript": "2015",
    "opera": "31",
    "electron": "0.31"
  },
  "transform-destructuring": {
    "chrome": "51",
    "firefox": "53",
    "safari": "10",
    "node": "6.5",
    "ios": "10",
    "ecmascript": "2015",
    "opera": "38",
    "electron": "1.2"
  },
  "transform-duplicate-keys": {
    "chrome": "42",
    "edge": "12",
    "firefox": "34",
    "safari": "9",
    "node": "4",
    "ios": "9",
    "ecmascript": "2015",
    "opera": "29",
    "electron": "0.27"
  },
  "transform-for-of": {
    "chrome": "51",
    "edge": "15",
    "firefox": "53",
    "safari": "10",
    "node": "6.5",
    "ios": "10",
    "ecmascript": "2015",
    "opera": "38",
    "electron": "1.2"
  },
  "transform-function-name": {
    "chrome": "51",
    "firefox": "53",
    "safari": "10",
    "node": "6.5",
    "ios": "10",
    "ecmascript": "2015",
    "opera": "38",
    "electron": "1.2"
  },
  "transform-literals": {
    "chrome": "44",
    "edge": "12",
    "firefox": "53",
    "safari": "9",
    "node": "4",
    "ios": "9",
    "ecmascript": "2015",
    "opera": "31",
    "electron": "0.31"
  },
  "transform-object-super": {
    "chrome": "46",
    "edge": "13",
    "firefox": "45",
    "safari": "10",
    "node": "5",
    "ios": "10",
    "ecmascript": "2015",
    "opera": "33",
    "electron": "0.36"
  },
  "transform-parameters": {
    "chrome": "49",
    "edge": "14",
    "firefox": "53",
    "safari": "10",
    "node": "6",
    "ios": "10",
    "ecmascript": "2015",
    "opera": "36",
    "electron": "1"
  },
  "transform-shorthand-properties": {
    "chrome": "43",
    "edge": "12",
    "firefox": "33",
    "safari": "9",
    "node": "4",
    "ios": "9",
    "ecmascript": "2015",
    "opera": "30",
    "electron": "0.29"
  },
  "transform-spread": {
    "chrome": "46",
    "edge": "13",
    "firefox": "36",
    "safari": "10",
    "node": "5",
    "ios": "10",
    "ecmascript": "2015",
    "opera": "33",
    "electron": "0.36"
  },
  "transform-sticky-regex": {
    "chrome": "49",
    "edge": "13",
    "firefox": "3",
    "safari": "10",
    "node": "6",
    "ios": "10",
    "ecmascript": "2015",
    "opera": "36",
    "electron": "1"
  },
  "transform-template-literals": {
    "chrome": "41",
    "edge": "13",
    "firefox": "34",
    "safari": "9",
    "node": "4",
    "ios": "9",
    "ecmascript": "2015",
    "opera": "28",
    "electron": "0.24"
  },
  "transform-typeof-symbol": {
    "chrome": "38",
    "edge": "12",
    "firefox": "36",
    "safari": "9",
    "node": "0.12",
    "ios": "9",
    "ecmascript": "2015",
    "opera": "25",
    "electron": "0.2"
  },
  "transform-unicode-regex": {
    "chrome": "50",
    "edge": "13",
    "firefox": "46",
    "safari": "10",
    "node": "6",
    "ios": "10",
    "ecmascript": "2015",
    "opera": "37",
    "electron": "1.1"
  },
  "transform-new-target": {
    "chrome": "46",
    "edge": "14",
    "firefox": "41",
    "safari": "10",
    "node": "5",
    "ios": "10",
    "ecmascript": "2015",
    "opera": "33",
    "electron": "0.36"
  },
  "transform-regenerator": {
    "chrome": "50",
    "edge": "13",
    "firefox": "53",
    "safari": "10",
    "node": "6",
    "ios": "10",
    "ecmascript": "2015",
    "opera": "37",
    "electron": "1.1"
  },
  "transform-exponentiation-operator": {
    "chrome": "52",
    "edge": "14",
    "firefox": "52",
    "safari": "10.1",
    "node": "7",
    "ios": "10.3",
    "ecmascript": "2016",
    "opera": "39",
    "electron": "1.3"
  },
  "transform-async-to-generator": {
    "chrome": "55",
    "edge": "15",
    "firefox": "52",
    "safari": "10.1",
    "node": "7.6",
    "ios": "10.3",
    "ecmascript": "2017",
    "opera": "42",
    "electron": "1.6"
  },
  "transform-dotall-regex": {
    "chrome": "62",
    "safari": "11.1",
    "opera": "49"
  },
  "proposal-async-generator-functions": {
    "chrome": "63",
    "firefox": "57",
    "safari": "tp",
    "opera": "50"
  },
  "proposal-object-rest-spread": {
    "chrome": "60",
    "firefox": "55",
    "safari": "11.1",
    "node": "8.3",
    "opera": "47"
  },
  "proposal-optional-catch-binding": {
    "chrome": "66",
    "firefox": "58",
    "safari": "11.1",
    "opera": "53"
  },
  "proposal-unicode-property-regex": {
    "chrome": "64",
    "safari": "11.1",
    "opera": "51"
  }
}<|MERGE_RESOLUTION|>--- conflicted
+++ resolved
@@ -1,5 +1,4 @@
 {
-<<<<<<< HEAD
   "check-constants": {
     "chrome": "49",
     "edge": "14",
@@ -11,8 +10,6 @@
     "opera": "36",
     "electron": "1"
   },
-=======
->>>>>>> 960fa66c
   "transform-arrow-functions": {
     "chrome": "47",
     "edge": "13",
