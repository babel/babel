--- conflicted
+++ resolved
@@ -14,19 +14,11 @@
       var _bar = babelHelpers.asyncToGenerator(/*#__PURE__*/babelHelpers.regenerator().m(function _callee() {
         var baz;
         return babelHelpers.regenerator().w(function (_context) {
-<<<<<<< HEAD
-          while (1) switch (_context.prev = _context.next) {
-            case 0:
-              baz = 0;
-            case 1:
-              return _context.abrupt(2);
-=======
-          while (1) switch (_context.p = _context.n) {
+          while (1) switch (_context.n) {
             case 0:
               baz = 0;
             case 1:
               return _context.a(2);
->>>>>>> b88c6306
           }
         }, _callee);
       }));
@@ -44,29 +36,17 @@
   _foo = babelHelpers.asyncToGenerator(/*#__PURE__*/babelHelpers.regenerator().m(function _callee3() {
     var bar, _bar2;
     return babelHelpers.regenerator().w(function (_context3) {
-<<<<<<< HEAD
-      while (1) switch (_context3.prev = _context3.next) {
-=======
-      while (1) switch (_context3.p = _context3.n) {
->>>>>>> b88c6306
+      while (1) switch (_context3.n) {
         case 0:
           _bar2 = function _bar4() {
             _bar2 = babelHelpers.asyncToGenerator(/*#__PURE__*/babelHelpers.regenerator().m(function _callee2() {
               var baz;
               return babelHelpers.regenerator().w(function (_context2) {
-<<<<<<< HEAD
-                while (1) switch (_context2.prev = _context2.next) {
-                  case 0:
-                    baz = {};
-                  case 1:
-                    return _context2.abrupt(2);
-=======
-                while (1) switch (_context2.p = _context2.n) {
+                while (1) switch (_context2.n) {
                   case 0:
                     baz = {};
                   case 1:
                     return _context2.a(2);
->>>>>>> b88c6306
                 }
               }, _callee2);
             }));
@@ -75,12 +55,8 @@
           bar = function _bar3() {
             return _bar2.apply(this, arguments);
           };
-        case 2:
-<<<<<<< HEAD
-          return _context3.abrupt(2);
-=======
+        case 1:
           return _context3.a(2);
->>>>>>> b88c6306
       }
     }, _callee3);
   }));
