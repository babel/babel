var _x$y$a$b = {
    x: 1,
    y: 2,
    a: 3,
    b: 4
  },
  x = _x$y$a$b.x,
  y = _x$y$a$b.y,
  z = babelHelpers.objectWithoutProperties(_x$y$a$b, ["x", "y"]);
var n = babelHelpers.objectSpread2({
  x: x,
  y: y
}, z);
function agf() {
  return _agf.apply(this, arguments);
}
function _agf() {
  _agf = babelHelpers.wrapAsyncGenerator(/*#__PURE__*/babelHelpers.regenerator().m(function _callee() {
    return babelHelpers.regenerator().w(function (_context) {
<<<<<<< HEAD
      while (1) switch (_context.prev = _context.next) {
=======
      while (1) switch (_context.p = _context.n) {
>>>>>>> b88c6306
        case 0:
          _context.n = 2;
          return babelHelpers.awaitAsyncGenerator(1);
        case 2:
          _context.n = 4;
          return 2;
        case 4:
<<<<<<< HEAD
          return _context.abrupt(2);
=======
          return _context.a(2);
>>>>>>> b88c6306
      }
    }, _callee);
  }));
  return _agf.apply(this, arguments);
}<|MERGE_RESOLUTION|>--- conflicted
+++ resolved
@@ -17,23 +17,15 @@
 function _agf() {
   _agf = babelHelpers.wrapAsyncGenerator(/*#__PURE__*/babelHelpers.regenerator().m(function _callee() {
     return babelHelpers.regenerator().w(function (_context) {
-<<<<<<< HEAD
-      while (1) switch (_context.prev = _context.next) {
-=======
-      while (1) switch (_context.p = _context.n) {
->>>>>>> b88c6306
+      while (1) switch (_context.n) {
         case 0:
+          _context.n = 1;
+          return babelHelpers.awaitAsyncGenerator(1);
+        case 1:
           _context.n = 2;
-          return babelHelpers.awaitAsyncGenerator(1);
+          return 2;
         case 2:
-          _context.n = 4;
-          return 2;
-        case 4:
-<<<<<<< HEAD
-          return _context.abrupt(2);
-=======
           return _context.a(2);
->>>>>>> b88c6306
       }
     }, _callee);
   }));
