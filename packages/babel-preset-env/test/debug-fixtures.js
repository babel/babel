const chai = require("chai");
const child = require("child_process");
const fs = require("fs-extra");
const helper = require("@babel/helper-fixtures");
const path = require("path");

const debugFixtureLoc = path.join(__dirname, "debug-fixtures");
const tmpLoc = path.join(__dirname, "tmp");

const DIR_NAME = "in";
const STDOUT_NAME = "stdout.txt";
const STDERR_NAME = "stderr.txt";

const debugConfig = {
  args: ["src", "--out-dir", "lib"],
  withStderr: true,
};

const silentConfig = {
  args: ["src/in.js"],
};

const clear = () => {
  process.chdir(__dirname);
  if (fs.existsSync(tmpLoc)) fs.removeSync(tmpLoc);
  fs.mkdirSync(tmpLoc);
  process.chdir(tmpLoc);
};

const saveInFiles = files => {
  Object.keys(files).forEach(filename => {
    const content = files[filename];
    fs.outputFileSync(filename, content);
  });
};

const testOutputType = (type, stdTarg, opts) => {
  stdTarg = stdTarg.trim();
  stdTarg = stdTarg.replace(/\\/g, "/");
  const optsTarg = opts[type];

  if (optsTarg) {
    const expectStdout = optsTarg.trim();
    chai.expect(stdTarg).to.equal(expectStdout, `${type} didn't match`);
  } else {
    const file = path.join(opts.testLoc, `${type}.txt`);
    console.log(`New test file created: ${file}`);
    fs.outputFileSync(file, stdTarg);
  }
};

const assertTest = (stdout, stderr, opts) => {
  testOutputType("stdout", stdout, opts);
  if (stderr) {
    testOutputType("stderr", stderr, opts);
  }
};

const buildTest = opts => {
  const binLoc = require.resolve("@babel/cli/bin/babel");

  return callback => {
    clear();
    saveInFiles(opts.inFiles);

    let args = [binLoc];
    args = args.concat(opts.args);

    const spawn = child.spawn(process.execPath, args);

    let stdout = "";
    let stderr = "";

    spawn.stdout.on("data", chunk => (stdout += chunk));
    if (opts.withStderr) {
      spawn.stderr.on("data", chunk => (stderr += chunk));
    }

    spawn.on("close", () => {
      let err;

      try {
        assertTest(stdout, stderr, opts);
      } catch (e) {
        err = e;
      }

      callback(err);
    });
  };
};

<<<<<<< HEAD
const checkOutput = checkOpts => {
  const { testName, testLoc, options, args, withStderr } = checkOpts;
=======
describe("debug output", () => {
  let cwd;

  beforeEach(() => {
    cwd = process.cwd();
  });

  afterEach(() => {
    process.chdir(cwd);
  });

  fs.readdirSync(fixtureLoc).forEach(testName => {
    if (testName.slice(0, 1) === ".") return;
    const testLoc = path.join(fixtureLoc, testName);
>>>>>>> 7e90d560

  const opts = {
    args,
    testLoc,
    withStderr: checkOpts.withStderr,
  };

  const stdoutLoc = path.join(testLoc, STDOUT_NAME);
  const stderrLoc = withStderr ? path.join(testLoc, STDERR_NAME) : null;

  if (fs.existsSync(stdoutLoc)) {
    opts.stdout = helper.readFile(stdoutLoc);
  }

  if (stderrLoc && fs.existsSync(stderrLoc)) {
    opts.stderr = helper.readFile(stderrLoc);
  }

  opts.inFiles = {
    ".babelrc": JSON.stringify(options),
  };

  const inFilesFolderLoc = path.join(testLoc, DIR_NAME);

  if (!fs.existsSync(inFilesFolderLoc)) {
    opts.inFiles["src/in.js"] = "";
  } else {
    fs.readdirSync(inFilesFolderLoc).forEach(filename => {
      opts.inFiles[`src/${filename}`] = helper.readFile(
        path.join(inFilesFolderLoc, filename),
      );
    });
  }
  it(testName, buildTest(opts));
};

describe("debug output", () => {
  fs.readdirSync(debugFixtureLoc).forEach(testName => {
    // Ignore hidden files.
    if (testName.slice(0, 1) === ".") return;
    const testLoc = path.join(debugFixtureLoc, testName);
    const optionsLoc = path.join(testLoc, "options.json");

    if (!fs.existsSync(optionsLoc)) {
      throw new Error(
        `Debug test '${testName}' is missing an options.json file`,
      );
    }

    const options = JSON.parse(helper.readFile(optionsLoc));
    /* This test is intentionally set to silent to suppress the polyfill warnings,
       since we want to ensure these imports get removed. */
    const isSilent = options.silent;
    delete options.silent;

    const config = isSilent ? silentConfig : debugConfig;

    checkOutput({ ...config, testName, testLoc, options });
  });
});<|MERGE_RESOLUTION|>--- conflicted
+++ resolved
@@ -90,26 +90,8 @@
   };
 };
 
-<<<<<<< HEAD
 const checkOutput = checkOpts => {
   const { testName, testLoc, options, args, withStderr } = checkOpts;
-=======
-describe("debug output", () => {
-  let cwd;
-
-  beforeEach(() => {
-    cwd = process.cwd();
-  });
-
-  afterEach(() => {
-    process.chdir(cwd);
-  });
-
-  fs.readdirSync(fixtureLoc).forEach(testName => {
-    if (testName.slice(0, 1) === ".") return;
-    const testLoc = path.join(fixtureLoc, testName);
->>>>>>> 7e90d560
-
   const opts = {
     args,
     testLoc,
@@ -146,6 +128,16 @@
 };
 
 describe("debug output", () => {
+  let cwd;
+
+  beforeEach(() => {
+    cwd = process.cwd();
+  });
+
+  afterEach(() => {
+    process.chdir(cwd);
+  });
+
   fs.readdirSync(debugFixtureLoc).forEach(testName => {
     // Ignore hidden files.
     if (testName.slice(0, 1) === ".") return;
