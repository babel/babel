import presetStage3 from "babel-preset-stage-3";

import transformFunctionSent from "babel-plugin-transform-function-sent";
import transformNumericSeparator from "babel-plugin-transform-numeric-separator";

export default function() {
  return {
    presets: [presetStage3],
<<<<<<< HEAD
    plugins: [transformFunctionSent],
=======
    plugins: [
      transformClassProperties,
      transformFunctionSent,
      transformNumericSeparator,
    ],
>>>>>>> 9c91e35c
  };
}<|MERGE_RESOLUTION|>--- conflicted
+++ resolved
@@ -6,14 +6,9 @@
 export default function() {
   return {
     presets: [presetStage3],
-<<<<<<< HEAD
-    plugins: [transformFunctionSent],
-=======
     plugins: [
-      transformClassProperties,
       transformFunctionSent,
       transformNumericSeparator,
     ],
->>>>>>> 9c91e35c
   };
 }