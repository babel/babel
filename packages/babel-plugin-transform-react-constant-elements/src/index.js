<<<<<<< HEAD
export default function({ types: t }, options) {
  const { allowMutablePropsOnTags } = options;
  const isAllowMutablePropsOnTagsAnArray = Array.isArray(allowMutablePropsOnTags);
  const isAllowMutablePropsOnTagsNotNull = allowMutablePropsOnTags != null;
=======
export default function transformReactConstantElement({ types: t }) {
>>>>>>> 36d8a13f
  const HOISTED = new WeakSet();

  const immutabilityVisitor = {
    enter(path, state) {
      const stop = () => {
        state.isImmutable = false;
        path.stop();
      };

      if (path.isJSXClosingElement()) {
        path.skip();
        return;
      }

      // Elements with refs are not safe to hoist.
      if (
        path.isJSXIdentifier({ name: "ref" }) &&
        path.parentPath.isJSXAttribute({ name: path.node })
      ) {
        return stop();
      }

      // Ignore identifiers & JSX expressions.
      if (
        path.isJSXIdentifier() ||
        path.isIdentifier() ||
        path.isJSXMemberExpression()
      ) {
        return;
      }

      if (!path.isImmutable()) {
        // If it's not immutable, it may still be a pure expression, such as string concatenation.
        // It is still safe to hoist that, so long as its result is immutable.
        // If not, it is not safe to replace as mutable values (like objects) could be mutated after render.
        // https://github.com/facebook/react/issues/3226
        if (path.isPure()) {
          const expressionResult = path.evaluate();
          if (expressionResult.confident) {
            // We know the result; check its mutability.
            const { value } = expressionResult;
            const isMutable =
              (!state.mutablePropsAllowed &&
                (value && typeof value === "object")) ||
              typeof value === "function";
            if (!isMutable) {
              // It evaluated to an immutable value, so we can hoist it.
              path.skip();
              return;
            }
          } else if (t.isIdentifier(expressionResult.deopt)) {
            // It's safe to hoist here if the deopt reason is an identifier (e.g. func param).
            // The hoister will take care of how high up it can be hoisted.
            return;
          }
        }
        stop();
      }
    },
  };

  return {
    visitor: {
      JSXElement(path) {
        if (HOISTED.has(path.node)) return;
        HOISTED.add(path.node);

        const state = { isImmutable: true };

        // This transform takes the option `allowMutablePropsOnTags`, which is an array
        // of JSX tags to allow mutable props (such as objects, functions) on. Use sparingly
        // and only on tags you know will never modify their own props.
        if (isAllowMutablePropsOnTagsNotNull) {
          if (isAllowMutablePropsOnTagsAnArray) {
            throw new Error(
              ".allowMutablePropsOnTags must be an array, null, or undefined.",
            );
          }
          // Get the element's name. If it's a member expression, we use the last part of the path.
          // So the option ["FormattedMessage"] would match "Intl.FormattedMessage".
          let namePath = path.get("openingElement.name");
          while (namePath.isJSXMemberExpression()) {
            namePath = namePath.get("property");
          }

          const elementName = namePath.node.name;
          state.mutablePropsAllowed =
            allowMutablePropsOnTags.indexOf(elementName) > -1;
        }

        // Traverse all props passed to this element for immutability.
        path.traverse(immutabilityVisitor, state);

        if (state.isImmutable) {
          path.hoist();
        }
      },
    },
  };
}<|MERGE_RESOLUTION|>--- conflicted
+++ resolved
@@ -1,11 +1,7 @@
-<<<<<<< HEAD
-export default function({ types: t }, options) {
+export default function transformReactConstantElement({ types: t }, options) {
   const { allowMutablePropsOnTags } = options;
   const isAllowMutablePropsOnTagsAnArray = Array.isArray(allowMutablePropsOnTags);
   const isAllowMutablePropsOnTagsNotNull = allowMutablePropsOnTags != null;
-=======
-export default function transformReactConstantElement({ types: t }) {
->>>>>>> 36d8a13f
   const HOISTED = new WeakSet();
 
   const immutabilityVisitor = {
