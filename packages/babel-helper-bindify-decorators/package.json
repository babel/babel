{
  "name": "@babel/helper-bindify-decorators",
  "version": "7.10.4",
  "description": "Helper function to bindify decorators",
  "repository": {
    "type": "git",
    "url": "https://github.com/babel/babel.git",
    "directory": "packages/babel-helper-bindify-decorators"
  },
  "license": "MIT",
  "publishConfig": {
    "access": "public"
  },
  "main": "lib/index.js",
  "dependencies": {
<<<<<<< HEAD
    "@babel/traverse": "workspace:^7.10.1",
    "@babel/types": "workspace:^7.10.1"
=======
    "@babel/traverse": "^7.10.4",
    "@babel/types": "^7.10.4"
>>>>>>> ae1e40a6
  }
}<|MERGE_RESOLUTION|>--- conflicted
+++ resolved
@@ -13,12 +13,7 @@
   },
   "main": "lib/index.js",
   "dependencies": {
-<<<<<<< HEAD
-    "@babel/traverse": "workspace:^7.10.1",
-    "@babel/types": "workspace:^7.10.1"
-=======
-    "@babel/traverse": "^7.10.4",
-    "@babel/types": "^7.10.4"
->>>>>>> ae1e40a6
+    "@babel/traverse": "workspace:^7.10.4",
+    "@babel/types": "workspace:^7.10.4"
   }
 }