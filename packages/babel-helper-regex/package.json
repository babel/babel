{
  "name": "@babel/helper-regex",
  "version": "7.10.5",
  "description": "Helper function to check for literal RegEx",
  "repository": {
    "type": "git",
    "url": "https://github.com/babel/babel.git",
    "directory": "packages/babel-helper-regex"
  },
  "license": "MIT",
  "publishConfig": {
    "access": "public"
  },
  "main": "lib/index.js",
  "dependencies": {
<<<<<<< HEAD
    "lodash.pull": "^4.1.0"
=======
    "lodash": "^4.17.19"
>>>>>>> 238cadda
  }
}<|MERGE_RESOLUTION|>--- conflicted
+++ resolved
@@ -13,10 +13,6 @@
   },
   "main": "lib/index.js",
   "dependencies": {
-<<<<<<< HEAD
     "lodash.pull": "^4.1.0"
-=======
-    "lodash": "^4.17.19"
->>>>>>> 238cadda
   }
 }