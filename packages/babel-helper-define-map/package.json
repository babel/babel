{
  "name": "@babel/helper-define-map",
  "version": "7.10.5",
  "description": "Helper function to define a map",
  "repository": {
    "type": "git",
    "url": "https://github.com/babel/babel.git",
    "directory": "packages/babel-helper-define-map"
  },
  "license": "MIT",
  "publishConfig": {
    "access": "public"
  },
  "main": "lib/index.js",
  "dependencies": {
    "@babel/helper-function-name": "^7.10.4",
<<<<<<< HEAD
    "@babel/types": "^7.10.4",
    "lodash.has": "^4.5.2"
=======
    "@babel/types": "^7.10.5",
    "lodash": "^4.17.19"
>>>>>>> 238cadda
  }
}<|MERGE_RESOLUTION|>--- conflicted
+++ resolved
@@ -14,12 +14,7 @@
   "main": "lib/index.js",
   "dependencies": {
     "@babel/helper-function-name": "^7.10.4",
-<<<<<<< HEAD
-    "@babel/types": "^7.10.4",
+    "@babel/types": "^7.10.5",
     "lodash.has": "^4.5.2"
-=======
-    "@babel/types": "^7.10.5",
-    "lodash": "^4.17.19"
->>>>>>> 238cadda
   }
 }