--- conflicted
+++ resolved
@@ -506,15 +506,12 @@
   `;
 }
 
-<<<<<<< HEAD
-function buildPrivateInstanceFieldInitSpec(ref, prop, privateNamesMap, state) {
-=======
 function buildPrivateInstanceFieldInitSpec(
   ref: t.Expression,
   prop: NodePath<t.ClassPrivateProperty>,
   privateNamesMap: PrivateNamesMap,
-) {
->>>>>>> bdc75dce
+  state,
+) {
   const { id } = privateNamesMap.get(prop.node.key.id.name);
   const value = prop.node.value || prop.scope.buildUndefinedNode();
 
@@ -619,15 +616,12 @@
   }
 }
 
-<<<<<<< HEAD
-function buildPrivateInstanceMethodInitSpec(ref, prop, privateNamesMap, state) {
-=======
 function buildPrivateInstanceMethodInitSpec(
   ref: t.Expression,
   prop: NodePath<t.ClassPrivateMethod>,
   privateNamesMap: PrivateNamesMap,
-) {
->>>>>>> bdc75dce
+  state,
+) {
   const privateName = privateNamesMap.get(prop.node.key.id.name);
   const { id, getId, setId, initAdded } = privateName;
 
