import { declare } from "@babel/helper-plugin-utils";
import {
  getCallContext,
  isTransparentExprWrapper,
  skipTransparentExprWrappers,
} from "@babel/helper-skip-transparent-expr-wrappers";
import syntaxOptionalChaining from "@babel/plugin-syntax-optional-chaining";
import { types as t } from "@babel/core";

export default declare((api, options) => {
  api.assertVersion(7);

  const { loose = false } = options;

  function isSimpleMemberExpression(expression) {
    expression = skipTransparentExprWrappers(expression);
    return (
      t.isIdentifier(expression) ||
      t.isSuper(expression) ||
      (t.isMemberExpression(expression) &&
        !expression.computed &&
        isSimpleMemberExpression(expression.object))
    );
  }

  return {
    name: "proposal-optional-chaining",
    inherits: syntaxOptionalChaining,

    visitor: {
      "OptionalCallExpression|OptionalMemberExpression"(path) {
        const { scope } = path;
<<<<<<< HEAD
        const parentPath = path.findParent(p => !isTransparentExprWrapper(p));
=======
        // maybeParenthesized points to the outermost parenthesizedExpression
        // or the path itself
        let maybeParenthesized = path;
        const parentPath = path.findParent(p => {
          if (!p.isParenthesizedExpression()) return true;
          maybeParenthesized = p;
        });
>>>>>>> 1dd94e81
        let isDeleteOperation = false;
        const parentIsCall =
          parentPath.isCallExpression({ callee: maybeParenthesized.node }) &&
          // note that the first condition must implies that `path.optional` is `true`,
          // otherwise the parentPath should be an OptionalCallExpressioin
          path.isOptionalMemberExpression();

        const optionals = [];

        let optionalPath = path;
        while (
          optionalPath.isOptionalMemberExpression() ||
          optionalPath.isOptionalCallExpression()
        ) {
          const { node } = optionalPath;
          if (node.optional) {
            optionals.push(node);
          }

          if (optionalPath.isOptionalMemberExpression()) {
            optionalPath.node.type = "MemberExpression";
            optionalPath = skipTransparentExprWrappers(
              optionalPath.get("object"),
            );
          } else if (optionalPath.isOptionalCallExpression()) {
            optionalPath.node.type = "CallExpression";
            optionalPath = getCallContext(optionalPath);
          }
        }

        let replacementPath = path;
        if (parentPath.isUnaryExpression({ operator: "delete" })) {
          replacementPath = parentPath;
          isDeleteOperation = true;
        }
        for (let i = optionals.length - 1; i >= 0; i--) {
          const node = optionals[i];

          const isCall = t.isCallExpression(node);
          const replaceKey = isCall ? "callee" : "object";

          const chainWithTypes = node[replaceKey];
          let chain = chainWithTypes;

          while (isTransparentExprWrapper(chain)) {
            chain = chain.expression;
          }

          let ref;
          let check;
          if (loose && isCall && isSimpleMemberExpression(chain)) {
            // If we are using a loose transform (avoiding a Function#call) and we are at the call,
            // we can avoid a needless memoize. We only do this if the callee is a simple member
            // expression, to avoid multiple calls to nested call expressions.
            check = ref = chainWithTypes;
          } else {
            ref = scope.maybeGenerateMemoised(chain);
            if (ref) {
              check = t.assignmentExpression(
                "=",
                t.cloneNode(ref),
                // Here `chainWithTypes` MUST NOT be cloned because it could be
                // updated when generating the memoised context of a call
                // expression
                chainWithTypes,
              );

              node[replaceKey] = ref;
            } else {
              check = ref = chainWithTypes;
            }
          }

          // Ensure call expressions have the proper `this`
          // `foo.bar()` has context `foo`.
          if (isCall && t.isMemberExpression(chain)) {
            if (loose && isSimpleMemberExpression(chain)) {
              // To avoid a Function#call, we can instead re-grab the property from the context object.
              // `a.?b.?()` translates roughly to `_a.b != null && _a.b()`
              node.callee = chainWithTypes;
            } else {
              // Otherwise, we need to memoize the context object, and change the call into a Function#call.
              // `a.?b.?()` translates roughly to `(_b = _a.b) != null && _b.call(_a)`
              const { object } = chain;
              let context = scope.maybeGenerateMemoised(object);
              if (context) {
                chain.object = t.assignmentExpression("=", context, object);
              } else if (t.isSuper(object)) {
                context = t.thisExpression();
              } else {
                context = object;
              }

              node.arguments.unshift(t.cloneNode(context));
              node.callee = t.memberExpression(
                node.callee,
                t.identifier("call"),
              );
            }
          }
          let replacement = replacementPath.node;
          // Ensure (a?.b)() has proper `this`
          // The `parentIsCall` is constant within loop, we should check i === 0
          // to ensure that it is only applied to the first optional chain element
          // i.e. `?.b` in `(a?.b.c)()`
          if (i === 0 && parentIsCall) {
            // `(a?.b)()` to `(a == null ? undefined : a.b.bind(a))()`
            const { object } = replacement;
            let baseRef;
            if (!loose || !isSimpleMemberExpression(object)) {
              // memoize the context object in non-loose mode
              // `(a?.b.c)()` to `(a == null ? undefined : (_a$b = a.b).c.bind(_a$b))()`
              baseRef = scope.maybeGenerateMemoised(
                skipTransparentExprWrappers(object),
              );
              if (baseRef) {
                replacement.object = t.assignmentExpression(
                  "=",
                  baseRef,
                  skipTransparentExprWrappers(object),
                );
              }
            }
            replacement = t.callExpression(
              t.memberExpression(replacement, t.identifier("bind")),
              [t.cloneNode(baseRef ?? object)],
            );
          }
          replacementPath.replaceWith(
            t.conditionalExpression(
              loose
                ? t.binaryExpression("==", t.cloneNode(check), t.nullLiteral())
                : t.logicalExpression(
                    "||",
                    t.binaryExpression(
                      "===",
                      t.cloneNode(check),
                      t.nullLiteral(),
                    ),
                    t.binaryExpression(
                      "===",
                      t.cloneNode(ref),
                      scope.buildUndefinedNode(),
                    ),
                  ),
              isDeleteOperation
                ? t.booleanLiteral(true)
                : scope.buildUndefinedNode(),
              replacement,
            ),
          );

          replacementPath = skipTransparentExprWrappers(
            replacementPath.get("alternate"),
          );
        }
      },
    },
  };
});<|MERGE_RESOLUTION|>--- conflicted
+++ resolved
@@ -30,20 +30,16 @@
     visitor: {
       "OptionalCallExpression|OptionalMemberExpression"(path) {
         const { scope } = path;
-<<<<<<< HEAD
-        const parentPath = path.findParent(p => !isTransparentExprWrapper(p));
-=======
-        // maybeParenthesized points to the outermost parenthesizedExpression
+        // maybeWrapped points to the outermost transparent expression wrapper
         // or the path itself
-        let maybeParenthesized = path;
+        let maybeWrapped = path;
         const parentPath = path.findParent(p => {
-          if (!p.isParenthesizedExpression()) return true;
-          maybeParenthesized = p;
+          if (!isTransparentExprWrapper(p)) return true;
+          maybeWrapped = p;
         });
->>>>>>> 1dd94e81
         let isDeleteOperation = false;
         const parentIsCall =
-          parentPath.isCallExpression({ callee: maybeParenthesized.node }) &&
+          parentPath.isCallExpression({ callee: maybeWrapped.node }) &&
           // note that the first condition must implies that `path.optional` is `true`,
           // otherwise the parentPath should be an OptionalCallExpressioin
           path.isOptionalMemberExpression();
