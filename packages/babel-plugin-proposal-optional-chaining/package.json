{
  "name": "@babel/plugin-proposal-optional-chaining",
  "version": "7.10.3",
  "description": "Transform optional chaining operators into a series of nil checks",
  "repository": {
    "type": "git",
    "url": "https://github.com/babel/babel.git",
    "directory": "packages/babel-plugin-proposal-optional-chaining"
  },
  "license": "MIT",
  "publishConfig": {
    "access": "public"
  },
  "main": "lib/index.js",
  "keywords": [
    "babel-plugin"
  ],
  "dependencies": {
<<<<<<< HEAD
    "@babel/helper-plugin-utils": "^7.10.1",
    "@babel/plugin-syntax-optional-chaining": "^7.8.0",
    "@babel/helper-skip-transparent-expr-wrappers": "^7.9.6"
=======
    "@babel/helper-plugin-utils": "^7.10.3",
    "@babel/plugin-syntax-optional-chaining": "^7.8.0"
>>>>>>> 1dd94e81
  },
  "peerDependencies": {
    "@babel/core": "^7.0.0-0"
  },
  "devDependencies": {
    "@babel/core": "^7.10.3",
    "@babel/helper-plugin-test-runner": "^7.10.3",
    "@babel/plugin-transform-block-scoping": "^7.10.1"
  }
}<|MERGE_RESOLUTION|>--- conflicted
+++ resolved
@@ -16,14 +16,9 @@
     "babel-plugin"
   ],
   "dependencies": {
-<<<<<<< HEAD
-    "@babel/helper-plugin-utils": "^7.10.1",
+    "@babel/helper-plugin-utils": "^7.10.3",
     "@babel/plugin-syntax-optional-chaining": "^7.8.0",
     "@babel/helper-skip-transparent-expr-wrappers": "^7.9.6"
-=======
-    "@babel/helper-plugin-utils": "^7.10.3",
-    "@babel/plugin-syntax-optional-chaining": "^7.8.0"
->>>>>>> 1dd94e81
   },
   "peerDependencies": {
     "@babel/core": "^7.0.0-0"
