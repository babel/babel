{
  "name": "@babel/plugin-proposal-optional-chaining",
  "version": "7.10.4",
  "description": "Transform optional chaining operators into a series of nil checks",
  "repository": {
    "type": "git",
    "url": "https://github.com/babel/babel.git",
    "directory": "packages/babel-plugin-proposal-optional-chaining"
  },
  "license": "MIT",
  "publishConfig": {
    "access": "public"
  },
  "main": "lib/index.js",
  "keywords": [
    "babel-plugin"
  ],
  "dependencies": {
<<<<<<< HEAD
    "@babel/helper-plugin-utils": "^7.10.3",
    "@babel/plugin-syntax-optional-chaining": "^7.8.0",
    "@babel/helper-skip-transparent-expr-wrappers": "^7.9.6"
=======
    "@babel/helper-plugin-utils": "^7.10.4",
    "@babel/plugin-syntax-optional-chaining": "^7.8.0"
>>>>>>> 3d498d05
  },
  "peerDependencies": {
    "@babel/core": "^7.0.0-0"
  },
  "devDependencies": {
    "@babel/core": "^7.10.4",
    "@babel/helper-plugin-test-runner": "^7.10.4",
    "@babel/plugin-transform-block-scoping": "^7.10.4"
  }
}<|MERGE_RESOLUTION|>--- conflicted
+++ resolved
@@ -16,14 +16,9 @@
     "babel-plugin"
   ],
   "dependencies": {
-<<<<<<< HEAD
-    "@babel/helper-plugin-utils": "^7.10.3",
+    "@babel/helper-plugin-utils": "^7.10.4",
     "@babel/plugin-syntax-optional-chaining": "^7.8.0",
     "@babel/helper-skip-transparent-expr-wrappers": "^7.9.6"
-=======
-    "@babel/helper-plugin-utils": "^7.10.4",
-    "@babel/plugin-syntax-optional-chaining": "^7.8.0"
->>>>>>> 3d498d05
   },
   "peerDependencies": {
     "@babel/core": "^7.0.0-0"
