--- conflicted
+++ resolved
@@ -1,8 +1,3 @@
-<<<<<<< HEAD
-import includes from "lodash.includes";
-import repeat from "lodash.repeat";
-=======
->>>>>>> 3e552701
 import Renamer from "./lib/renamer";
 import type NodePath from "../path";
 import traverse from "../index";
