--- conflicted
+++ resolved
@@ -1,9 +1,5 @@
 import TraversalContext from "./context";
 import * as visitors from "./visitors";
-<<<<<<< HEAD
-import includes from "lodash.includes";
-=======
->>>>>>> 3e552701
 import * as t from "@babel/types";
 import * as cache from "./cache";
 
