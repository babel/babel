--- conflicted
+++ resolved
@@ -40,11 +40,7 @@
  * Walk up the tree until we hit a parent node path in a list.
  */
 
-<<<<<<< HEAD
-export function getStatementParent(): ?NodePath {
-=======
 export function getStatementParent() : NodePath {
->>>>>>> c6eab0c2
   let path = this;
 
   do {
