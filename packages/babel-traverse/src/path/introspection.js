--- conflicted
+++ resolved
@@ -1,10 +1,6 @@
 // This file contains methods responsible for introspecting the current path for certain values.
 
 import type NodePath from "./index";
-<<<<<<< HEAD
-import includes from "lodash.includes";
-=======
->>>>>>> 3e552701
 import * as t from "@babel/types";
 
 /**
