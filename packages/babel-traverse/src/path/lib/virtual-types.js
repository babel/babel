import type NodePath from "../index";
import { react } from "babel-types";
import * as t from "babel-types";

export const ReferencedIdentifier = {
  types: ["Identifier", "JSXIdentifier"],
  checkPath({ node, parent }: NodePath, opts?: Object): boolean {
    if (!t.isIdentifier(node, opts) && !t.isJSXMemberExpression(parent, opts)) {
      if (t.isJSXIdentifier(node, opts)) {
        if (react.isCompatTag(node.name)) return false;
      } else {
        // not a JSXIdentifier or an Identifier
        return false;
      }
    }

    // check if node is referenced
    return t.isReferenced(node, parent);
  }
};

export const ReferencedMemberExpression = {
  types: ["MemberExpression"],
  checkPath({ node, parent }) {
    return t.isMemberExpression(node) && t.isReferenced(node, parent);
  }
};

export const BindingIdentifier = {
  types: ["Identifier"],
  checkPath({ node, parent }: NodePath): boolean {
    return t.isIdentifier(node) && t.isBinding(node, parent);
  }
};

export const Statement = {
  types: ["Statement"],
  checkPath({ node, parent }: NodePath): boolean {
    if (t.isStatement(node)) {
      if (t.isVariableDeclaration(node)) {
        if (t.isForXStatement(parent, { left: node })) return false;
        if (t.isForStatement(parent, { init: node })) return false;
      }

      return true;
    } else {
      return false;
    }
  }
};

export const Expression = {
  types: ["Expression"],
  checkPath(path: NodePath): boolean {
    if (path.isIdentifier()) {
      return path.isReferencedIdentifier();
    } else {
      return t.isExpression(path.node);
    }
  }
};

export const Scope = {
  types: ["Scopable"],
  checkPath(path) {
    return t.isScope(path.node, path.parent);
  }
};

export const Referenced = {
  checkPath(path: NodePath): boolean {
    return t.isReferenced(path.node, path.parent);
  }
};

export const BlockScoped = {
  checkPath(path: NodePath): boolean {
    return t.isBlockScoped(path.node);
  }
};

export const Var = {
  types: ["VariableDeclaration"],
  checkPath(path: NodePath): boolean {
    return t.isVar(path.node);
  }
};

export const User = {
  checkPath(path: NodePath): boolean {
    return path.node && !!path.node.loc;
  }
};

export const Generated = {
  checkPath(path: NodePath): boolean {
    return !path.isUser();
  }
};

export const Pure = {
  checkPath(path: NodePath, opts?): boolean {
    return path.scope.isPure(path.node, opts);
  }
};

<<<<<<< HEAD
export const Flow = {
  types: ["Flow", "ImportDeclaration", "ExportDeclaration"],
=======
export let Flow = {
  types: ["Flow", "ImportDeclaration", "ExportDeclaration", "ImportSpecifier"],
>>>>>>> 1691fc95
  checkPath({ node }: NodePath): boolean {
    if (t.isFlow(node)) {
      return true;
    } else if (t.isImportDeclaration(node)) {
      return node.importKind === "type" || node.importKind === "typeof";
    } else if (t.isExportDeclaration(node)) {
      return node.exportKind === "type";
    } else if (t.isImportSpecifier(node)) {
      return node.importKind === "type" || node.importKind === "typeof";
    } else {
      return false;
    }
  }
};<|MERGE_RESOLUTION|>--- conflicted
+++ resolved
@@ -104,13 +104,8 @@
   }
 };
 
-<<<<<<< HEAD
 export const Flow = {
-  types: ["Flow", "ImportDeclaration", "ExportDeclaration"],
-=======
-export let Flow = {
   types: ["Flow", "ImportDeclaration", "ExportDeclaration", "ImportSpecifier"],
->>>>>>> 1691fc95
   checkPath({ node }: NodePath): boolean {
     if (t.isFlow(node)) {
       return true;
