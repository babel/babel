// This file contains methods responsible for removing a node.

import { hooks } from "./lib/removal-hooks.ts";
import { getCachedPaths } from "../cache.ts";
import { _replaceWith } from "./replacement.ts";
import type NodePath from "./index.ts";
import { REMOVED, SHOULD_SKIP } from "./index.ts";
import { getBindingIdentifiers } from "@babel/types";

<<<<<<< HEAD
export function removeInternal(this: NodePath, noScope?: boolean) {
  this._assertUnremoved();

  this.resync();
  if (!noScope && !this.opts?.noScope) {
    this._removeFromScope();
=======
export function remove(this: NodePath) {
  _assertUnremoved.call(this);

  this.resync();
  if (!this.opts?.noScope) {
    _removeFromScope.call(this);
>>>>>>> 7a27ff45
  }

  if (_callRemovalHooks.call(this)) {
    _markRemoved.call(this);
    return;
  }

  this.shareCommentsWithSiblings();
  _remove.call(this);
  _markRemoved.call(this);
}

export function remove(this: NodePath) {
  removeInternal.call(this);
}

export function _removeFromScope(this: NodePath) {
  const bindings = getBindingIdentifiers(this.node, false, false, true);
  Object.keys(bindings).forEach(name => this.scope.removeBinding(name));
}

export function _callRemovalHooks(this: NodePath) {
  if (this.parentPath) {
    for (const fn of hooks) {
      if (fn(this, this.parentPath)) return true;
    }
  }
}

export function _remove(this: NodePath) {
  if (Array.isArray(this.container)) {
    this.container.splice(this.key as number, 1);
    this.updateSiblingKeys(this.key as number, -1);
  } else {
    _replaceWith.call(this, null);
  }
}

export function _markRemoved(this: NodePath) {
  // this.shouldSkip = true; this.removed = true;
  this._traverseFlags |= SHOULD_SKIP | REMOVED;
  if (this.parent) {
    getCachedPaths(this.hub, this.parent).delete(this.node);
  }
  this.node = null;
}

export function _assertUnremoved(this: NodePath) {
  if (this.removed) {
    throw this.buildCodeFrameError(
      "NodePath has been removed so is read-only.",
    );
  }
}<|MERGE_RESOLUTION|>--- conflicted
+++ resolved
@@ -7,21 +7,12 @@
 import { REMOVED, SHOULD_SKIP } from "./index.ts";
 import { getBindingIdentifiers } from "@babel/types";
 
-<<<<<<< HEAD
 export function removeInternal(this: NodePath, noScope?: boolean) {
-  this._assertUnremoved();
+  _assertUnremoved.call(this);
 
   this.resync();
   if (!noScope && !this.opts?.noScope) {
-    this._removeFromScope();
-=======
-export function remove(this: NodePath) {
-  _assertUnremoved.call(this);
-
-  this.resync();
-  if (!this.opts?.noScope) {
     _removeFromScope.call(this);
->>>>>>> 7a27ff45
   }
 
   if (_callRemovalHooks.call(this)) {
