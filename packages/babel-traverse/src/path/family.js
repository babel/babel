--- conflicted
+++ resolved
@@ -4,29 +4,7 @@
 import NodePath from "./index";
 import * as t from "babel-types";
 
-<<<<<<< HEAD
-export function getOpposite() {
-=======
-export function getStatementParent(): ?NodePath {
-  let path = this;
-
-  do {
-    if (!path.parentPath || (Array.isArray(path.container) && path.isStatement())) {
-      break;
-    } else {
-      path = path.parentPath;
-    }
-  } while (path);
-
-  if (path && (path.isProgram() || path.isFile())) {
-    throw new Error("File/Program node, we can't possibly find a statement parent to this");
-  }
-
-  return path;
-}
-
 export function getOpposite() : ?NodePath {
->>>>>>> c6eab0c2
   if (this.key === "left") {
     return this.getSibling("right");
   } else if (this.key === "right") {
