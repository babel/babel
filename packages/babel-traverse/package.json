--- conflicted
+++ resolved
@@ -15,27 +15,15 @@
   },
   "main": "lib/index.js",
   "dependencies": {
-<<<<<<< HEAD
     "@babel/code-frame": "workspace:^7.10.4",
-    "@babel/generator": "workspace:^7.10.4",
+    "@babel/generator": "workspace:^7.11.0",
     "@babel/helper-function-name": "workspace:^7.10.4",
-    "@babel/helper-split-export-declaration": "workspace:^7.10.4",
-    "@babel/parser": "workspace:^7.10.4",
-    "@babel/types": "workspace:^7.10.4",
-    "debug": "^4.1.0",
-    "globals": "^12.3.0",
-    "lodash": "^4.17.13"
-=======
-    "@babel/code-frame": "^7.10.4",
-    "@babel/generator": "^7.11.0",
-    "@babel/helper-function-name": "^7.10.4",
-    "@babel/helper-split-export-declaration": "^7.11.0",
-    "@babel/parser": "^7.11.0",
-    "@babel/types": "^7.11.0",
+    "@babel/helper-split-export-declaration": "workspace:^7.11.0",
+    "@babel/parser": "workspace:^7.11.0",
+    "@babel/types": "workspace:^7.11.0",
     "debug": "^4.1.0",
     "globals": "^11.1.0",
     "lodash": "^4.17.19"
->>>>>>> 028a051c
   },
   "devDependencies": {
     "@babel/helper-plugin-test-runner": "workspace:^7.10.4"
