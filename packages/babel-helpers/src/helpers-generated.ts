/*
 * This file is auto-generated! Do not modify it directly.
 * To re-generate run 'yarn gulp generate-runtime-helpers'
 */

import template from "@babel/template";
import type * as t from "@babel/types";

interface Helper {
  minVersion: string;
  ast: () => t.Program;
  metadata: HelperMetadata;
}

export interface HelperMetadata {
  globals: string[];
  locals: { [name: string]: string[] };
  dependencies: { [name: string]: string[] };
  exportBindingAssignments: string[];
  exportName: string;
  internal: boolean;
}

function helper(
  minVersion: string,
  source: string,
  metadata: HelperMetadata,
): Helper {
  return Object.freeze({
    minVersion,
    ast: () => template.program.ast(source, { preserveComments: true }),
    metadata,
  });
}

export { helpers as default };
const helpers: Record<string, Helper> = {
  __proto__: null,
  // size: 47, gzip size: 63
  OverloadYield: helper(
    "7.18.14",
    "function _OverloadYield(e,d){this.v=e,this.k=d}",
    {
      globals: [],
      locals: { _OverloadYield: ["body.0.id"] },
      exportBindingAssignments: [],
      exportName: "_OverloadYield",
      dependencies: {},
      internal: false,
    },
  ),
  // size: 447, gzip size: 270
  applyDecoratedDescriptor: helper(
    "7.0.0-beta.0",
    'function _applyDecoratedDescriptor(i,e,r,n,l){var a={};return Object.keys(n).forEach((function(i){a[i]=n[i]})),a.enumerable=!!a.enumerable,a.configurable=!!a.configurable,("value"in a||a.initializer)&&(a.writable=!0),a=r.slice().reverse().reduce((function(r,n){return n(i,e,r)||r}),a),l&&void 0!==a.initializer&&(a.value=a.initializer?a.initializer.call(l):void 0,a.initializer=void 0),void 0===a.initializer?(Object.defineProperty(i,e,a),null):a}',
    {
      globals: ["Object"],
      locals: { _applyDecoratedDescriptor: ["body.0.id"] },
      exportBindingAssignments: [],
      exportName: "_applyDecoratedDescriptor",
      dependencies: {},
      internal: false,
    },
  ),
  // size: 2840, gzip size: 1469
  applyDecs2311: helper(
    "7.24.0",
    'function applyDecs2311(e,t,n,r,o,i){var a,c,u,s,f,l,p,d=Symbol.metadata||Symbol.for("Symbol.metadata"),m=Object.defineProperty,h=Object.create,y=[h(null),h(null)],v=t.length;function g(t,n,r){return function(o,i){n&&(i=o,o=e);for(var a=0;a<t.length;a++)i=t[a].apply(o,r?[i]:[]);return r?i:o}}function b(e,t,n,r){if("function"!=typeof e&&(r||void 0!==e))throw new TypeError(t+" must "+(n||"be")+" a function"+(r?"":" or undefined"));return e}function applyDec(e,t,n,r,o,i,u,s,f,l,p){function d(e){if(!p(e))throw new TypeError("Attempted to access private element on non-instance")}var h=[].concat(t[0]),v=t[3],w=!u,D=1===o,S=3===o,j=4===o,E=2===o;function I(t,n,r){return function(o,i){return n&&(i=o,o=e),r&&r(o),P[t].call(o,i)}}if(!w){var P={},k=[],F=S?"get":j||D?"set":"value";if(f?(l||D?P={get:setFunctionName((function(){return v(this)}),r,"get"),set:function(e){t[4](this,e)}}:P[F]=v,l||setFunctionName(P[F],r,E?"":F)):l||(P=Object.getOwnPropertyDescriptor(e,r)),!l&&!f){if((c=y[+s][r])&&7!=(c^o))throw Error("Decorating two elements with the same name ("+P[F].name+") is not supported yet");y[+s][r]=o<3?1:o}}for(var N=e,O=h.length-1;O>=0;O-=n?2:1){var T=b(h[O],"A decorator","be",!0),z=n?h[O-1]:void 0,A={},H={kind:["field","accessor","method","getter","setter","class"][o],name:r,metadata:a,addInitializer:function(e,t){if(e.v)throw new TypeError("attempted to call addInitializer after decoration was finished");b(t,"An initializer","be",!0),i.push(t)}.bind(null,A)};if(w)c=T.call(z,N,H),A.v=1,b(c,"class decorators","return")&&(N=c);else if(H.static=s,H.private=f,c=H.access={has:f?p.bind():function(e){return r in e}},j||(c.get=f?E?function(e){return d(e),P.value}:I("get",0,d):function(e){return e[r]}),E||S||(c.set=f?I("set",0,d):function(e,t){e[r]=t}),N=T.call(z,D?{get:P.get,set:P.set}:P[F],H),A.v=1,D){if("object"==typeof N&&N)(c=b(N.get,"accessor.get"))&&(P.get=c),(c=b(N.set,"accessor.set"))&&(P.set=c),(c=b(N.init,"accessor.init"))&&k.unshift(c);else if(void 0!==N)throw new TypeError("accessor decorators must return an object with get, set, or init properties or undefined")}else b(N,(l?"field":"method")+" decorators","return")&&(l?k.unshift(N):P[F]=N)}return o<2&&u.push(g(k,s,1),g(i,s,0)),l||w||(f?D?u.splice(-1,0,I("get",s),I("set",s)):u.push(E?P[F]:b.call.bind(P[F])):m(e,r,P)),N}function w(e){return m(e,d,{configurable:!0,enumerable:!0,value:a})}return void 0!==i&&(a=i[d]),a=h(null==a?null:a),f=[],l=function(e){e&&f.push(g(e))},p=function(t,r){for(var i=0;i<n.length;i++){var a=n[i],c=a[1],l=7&c;if((8&c)==t&&!l==r){var p=a[2],d=!!a[3],m=16&c;applyDec(t?e:e.prototype,a,m,d?"#"+p:toPropertyKey(p),l,l<2?[]:t?s=s||[]:u=u||[],f,!!t,d,r,t&&d?function(t){return checkInRHS(t)===e}:o)}}},p(8,0),p(0,0),p(8,1),p(0,1),l(u),l(s),c=f,v||w(e),{e:c,get c(){var n=[];return v&&[w(e=applyDec(e,[t],r,e.name,5,n)),g(n,1)]}}}',
    {
      globals: ["Symbol", "Object", "TypeError", "Error"],
      locals: { applyDecs2311: ["body.0.id"] },
      exportBindingAssignments: [],
      exportName: "applyDecs2311",
      dependencies: {
        checkInRHS: [
          "body.0.body.body.5.argument.expressions.4.right.body.body.0.body.body.1.consequent.body.1.expression.arguments.10.consequent.body.body.0.argument.left.callee",
        ],
        setFunctionName: [
          "body.0.body.body.3.body.body.3.consequent.body.1.test.expressions.0.consequent.expressions.0.consequent.right.properties.0.value.callee",
          "body.0.body.body.3.body.body.3.consequent.body.1.test.expressions.0.consequent.expressions.1.right.callee",
        ],
        toPropertyKey: [
          "body.0.body.body.5.argument.expressions.4.right.body.body.0.body.body.1.consequent.body.1.expression.arguments.3.alternate.callee",
        ],
      },
      internal: false,
    },
  ),
  // size: 118, gzip size: 124
  arrayLikeToArray: helper(
    "7.9.0",
    "function _arrayLikeToArray(r,a){(null==a||a>r.length)&&(a=r.length);for(var e=0,n=Array(a);e<a;e++)n[e]=r[e];return n}",
    {
      globals: ["Array"],
      locals: { _arrayLikeToArray: ["body.0.id"] },
      exportBindingAssignments: [],
      exportName: "_arrayLikeToArray",
      dependencies: {},
      internal: false,
    },
  ),
  // size: 57, gzip size: 71
  arrayWithHoles: helper(
    "7.0.0-beta.0",
    "function _arrayWithHoles(r){if(Array.isArray(r))return r}",
    {
      globals: ["Array"],
      locals: { _arrayWithHoles: ["body.0.id"] },
      exportBindingAssignments: [],
      exportName: "_arrayWithHoles",
      dependencies: {},
      internal: false,
    },
  ),
  // size: 78, gzip size: 83
  arrayWithoutHoles: helper(
    "7.0.0-beta.0",
    "function _arrayWithoutHoles(r){if(Array.isArray(r))return arrayLikeToArray(r)}",
    {
      globals: ["Array"],
      locals: { _arrayWithoutHoles: ["body.0.id"] },
      exportBindingAssignments: [],
      exportName: "_arrayWithoutHoles",
      dependencies: {
        arrayLikeToArray: ["body.0.body.body.0.consequent.argument.callee"],
      },
      internal: false,
    },
  ),
  // size: 172, gzip size: 159
  assertClassBrand: helper(
    "7.24.0",
    'function _assertClassBrand(e,t,n){if("function"==typeof e?e===t:e.has(t))return arguments.length<3?t:n;throw new TypeError("Private element is not present on this object")}',
    {
      globals: ["TypeError"],
      locals: { _assertClassBrand: ["body.0.id"] },
      exportBindingAssignments: [],
      exportName: "_assertClassBrand",
      dependencies: {},
      internal: false,
    },
  ),
  // size: 144, gzip size: 132
  assertThisInitialized: helper(
    "7.0.0-beta.0",
    "function _assertThisInitialized(e){if(void 0===e)throw new ReferenceError(\"this hasn't been initialised - super() hasn't been called\");return e}",
    {
      globals: ["ReferenceError"],
      locals: { _assertThisInitialized: ["body.0.id"] },
      exportBindingAssignments: [],
      exportName: "_assertThisInitialized",
      dependencies: {},
      internal: false,
    },
  ),
  // size: 488, gzip size: 278
  asyncGeneratorDelegate: helper(
    "7.0.0-beta.0",
    'function _asyncGeneratorDelegate(t){var e={},n=!1;function pump(e,r){return n=!0,r=new Promise((function(n){n(t[e](r))})),{done:!1,value:new OverloadYield(r,1)}}return e["undefined"!=typeof Symbol&&Symbol.iterator||"@@iterator"]=function(){return this},e.next=function(t){return n?(n=!1,t):pump("next",t)},"function"==typeof t.throw&&(e.throw=function(t){if(n)throw n=!1,t;return pump("throw",t)}),"function"==typeof t.return&&(e.return=function(t){return n?(n=!1,t):pump("return",t)}),e}',
    {
      globals: ["Promise", "Symbol"],
      locals: { _asyncGeneratorDelegate: ["body.0.id"] },
      exportBindingAssignments: [],
      exportName: "_asyncGeneratorDelegate",
      dependencies: {
        OverloadYield: [
          "body.0.body.body.1.body.body.0.argument.expressions.2.properties.1.value.callee",
        ],
      },
      internal: false,
    },
  ),
  // size: 1081, gzip size: 431
  asyncIterator: helper(
    "7.15.9",
    'function _asyncIterator(r){var n,t,o,e=2;for("undefined"!=typeof Symbol&&(t=Symbol.asyncIterator,o=Symbol.iterator);e--;){if(t&&null!=(n=r[t]))return n.call(r);if(o&&null!=(n=r[o]))return new AsyncFromSyncIterator(n.call(r));t="@@asyncIterator",o="@@iterator"}throw new TypeError("Object is not async iterable")}function AsyncFromSyncIterator(r){function AsyncFromSyncIteratorContinuation(r){if(Object(r)!==r)return Promise.reject(new TypeError(r+" is not an object."));var n=r.done;return Promise.resolve(r.value).then((function(r){return{value:r,done:n}}))}return AsyncFromSyncIterator=function(r){this.s=r,this.n=r.next},AsyncFromSyncIterator.prototype={s:null,n:null,next:function(){return AsyncFromSyncIteratorContinuation(this.n.apply(this.s,arguments))},return:function(r){var n=this.s.return;return void 0===n?Promise.resolve({value:r,done:!0}):AsyncFromSyncIteratorContinuation(n.apply(this.s,arguments))},throw:function(r){var n=this.s.return;return void 0===n?Promise.reject(r):AsyncFromSyncIteratorContinuation(n.apply(this.s,arguments))}},new AsyncFromSyncIterator(r)}',
    {
      globals: ["Symbol", "TypeError", "Object", "Promise"],
      locals: {
        _asyncIterator: ["body.0.id"],
        AsyncFromSyncIterator: [
          "body.1.id",
          "body.0.body.body.1.body.body.1.consequent.argument.callee",
          "body.1.body.body.1.argument.expressions.1.left.object",
          "body.1.body.body.1.argument.expressions.2.callee",
          "body.1.body.body.1.argument.expressions.0.left",
        ],
      },
      exportBindingAssignments: [],
      exportName: "_asyncIterator",
      dependencies: {},
      internal: false,
    },
  ),
  // size: 414, gzip size: 240
  asyncToGenerator: helper(
    "7.0.0-beta.0",
    'function asyncGeneratorStep(n,t,e,r,o,a,c){try{var i=n[a](c),u=i.value}catch(n){return void e(n)}i.done?t(u):Promise.resolve(u).then(r,o)}function _asyncToGenerator(n){return function(){var t=this,e=arguments;return new Promise((function(r,o){var a=n.apply(t,e);function _next(n){asyncGeneratorStep(a,r,o,_next,_throw,"next",n)}function _throw(n){asyncGeneratorStep(a,r,o,_next,_throw,"throw",n)}_next(void 0)}))}}',
    {
      globals: ["Promise"],
      locals: {
        asyncGeneratorStep: [
          "body.0.id",
          "body.1.body.body.0.argument.body.body.1.argument.arguments.0.body.body.1.body.body.0.expression.callee",
          "body.1.body.body.0.argument.body.body.1.argument.arguments.0.body.body.2.body.body.0.expression.callee",
        ],
        _asyncToGenerator: ["body.1.id"],
      },
      exportBindingAssignments: [],
      exportName: "_asyncToGenerator",
      dependencies: {},
      internal: false,
    },
  ),
  // size: 63, gzip size: 83
  awaitAsyncGenerator: helper(
    "7.0.0-beta.0",
    "function _awaitAsyncGenerator(e){return new OverloadYield(e,0)}",
    {
      globals: [],
      locals: { _awaitAsyncGenerator: ["body.0.id"] },
      exportBindingAssignments: [],
      exportName: "_awaitAsyncGenerator",
      dependencies: { OverloadYield: ["body.0.body.body.0.argument.callee"] },
      internal: false,
    },
  ),
  // size: 180, gzip size: 144
  callSuper: helper(
    "7.23.8",
    "function _callSuper(t,o,e){return o=getPrototypeOf(o),possibleConstructorReturn(t,isNativeReflectConstruct()?Reflect.construct(o,e||[],getPrototypeOf(t).constructor):o.apply(t,e))}",
    {
      globals: ["Reflect"],
      locals: { _callSuper: ["body.0.id"] },
      exportBindingAssignments: [],
      exportName: "_callSuper",
      dependencies: {
        getPrototypeOf: [
          "body.0.body.body.0.argument.expressions.0.right.callee",
          "body.0.body.body.0.argument.expressions.1.arguments.1.consequent.arguments.2.object.callee",
        ],
        isNativeReflectConstruct: [
          "body.0.body.body.0.argument.expressions.1.arguments.1.test.callee",
        ],
        possibleConstructorReturn: [
          "body.0.body.body.0.argument.expressions.1.callee",
        ],
      },
      internal: false,
    },
  ),
  // size: 146, gzip size: 145
  checkInRHS: helper(
    "7.20.5",
    'function _checkInRHS(e){if(Object(e)!==e)throw TypeError("right-hand side of \'in\' should be an object, got "+(null!==e?typeof e:"null"));return e}',
    {
      globals: ["Object", "TypeError"],
      locals: { _checkInRHS: ["body.0.id"] },
      exportBindingAssignments: [],
      exportName: "_checkInRHS",
      dependencies: {},
      internal: false,
    },
  ),
  // size: 139, gzip size: 132
  checkPrivateRedeclaration: helper(
    "7.14.1",
    'function _checkPrivateRedeclaration(e,t){if(t.has(e))throw new TypeError("Cannot initialize the same private elements twice on an object")}',
    {
      globals: ["TypeError"],
      locals: { _checkPrivateRedeclaration: ["body.0.id"] },
      exportBindingAssignments: [],
      exportName: "_checkPrivateRedeclaration",
      dependencies: {},
      internal: false,
    },
  ),
  // size: 108, gzip size: 111
  classCallCheck: helper(
    "7.0.0-beta.0",
    'function _classCallCheck(a,n){if(!(a instanceof n))throw new TypeError("Cannot call a class as a function")}',
    {
      globals: ["TypeError"],
      locals: { _classCallCheck: ["body.0.id"] },
      exportBindingAssignments: [],
      exportName: "_classCallCheck",
      dependencies: {},
      internal: false,
    },
  ),
  // size: 121, gzip size: 122
  classNameTDZError: helper(
    "7.0.0-beta.0",
    "function _classNameTDZError(e){throw new ReferenceError('Class \"'+e+'\" cannot be referenced in computed property keys.')}",
    {
      globals: ["ReferenceError"],
      locals: { _classNameTDZError: ["body.0.id"] },
      exportBindingAssignments: [],
      exportName: "_classNameTDZError",
      dependencies: {},
      internal: false,
    },
  ),
  // size: 73, gzip size: 88
  classPrivateFieldGet2: helper(
    "7.24.0",
    "function _classPrivateFieldGet2(s,a){return s.get(assertClassBrand(s,a))}",
    {
      globals: [],
      locals: { _classPrivateFieldGet2: ["body.0.id"] },
      exportBindingAssignments: [],
      exportName: "_classPrivateFieldGet2",
      dependencies: {
        assertClassBrand: ["body.0.body.body.0.argument.arguments.0.callee"],
      },
      internal: false,
    },
  ),
  // size: 85, gzip size: 96
  classPrivateFieldInitSpec: helper(
    "7.14.1",
    "function _classPrivateFieldInitSpec(e,t,a){checkPrivateRedeclaration(e,t),t.set(e,a)}",
    {
      globals: [],
      locals: { _classPrivateFieldInitSpec: ["body.0.id"] },
      exportBindingAssignments: [],
      exportName: "_classPrivateFieldInitSpec",
      dependencies: {
        checkPrivateRedeclaration: [
          "body.0.body.body.0.expression.expressions.0.callee",
        ],
      },
      internal: false,
    },
  ),
  // size: 148, gzip size: 141
  classPrivateFieldLooseBase: helper(
    "7.0.0-beta.0",
    'function _classPrivateFieldBase(e,t){if(!{}.hasOwnProperty.call(e,t))throw new TypeError("attempted to use private field on non-instance");return e}',
    {
      globals: ["TypeError"],
      locals: { _classPrivateFieldBase: ["body.0.id"] },
      exportBindingAssignments: [],
      exportName: "_classPrivateFieldBase",
      dependencies: {},
      internal: false,
    },
  ),
  // size: 73, gzip size: 89
  classPrivateFieldLooseKey: helper(
    "7.0.0-beta.0",
    'var id=0;function _classPrivateFieldKey(e){return"__private_"+id+++"_"+e}',
    {
      globals: [],
      locals: {
        id: [
          "body.0.declarations.0.id",
          "body.1.body.body.0.argument.left.left.right.argument",
          "body.1.body.body.0.argument.left.left.right.argument",
        ],
        _classPrivateFieldKey: ["body.1.id"],
      },
      exportBindingAssignments: [],
      exportName: "_classPrivateFieldKey",
      dependencies: {},
      internal: false,
    },
  ),
  // size: 79, gzip size: 95
  classPrivateFieldSet2: helper(
    "7.24.0",
    "function _classPrivateFieldSet2(s,a,r){return s.set(assertClassBrand(s,a),r),r}",
    {
      globals: [],
      locals: { _classPrivateFieldSet2: ["body.0.id"] },
      exportBindingAssignments: [],
      exportName: "_classPrivateFieldSet2",
      dependencies: {
        assertClassBrand: [
          "body.0.body.body.0.argument.expressions.0.arguments.0.callee",
        ],
      },
      internal: false,
    },
  ),
  // size: 68, gzip size: 84
  classPrivateGetter: helper(
    "7.24.0",
    "function _classPrivateGetter(s,r,a){return a(assertClassBrand(s,r))}",
    {
      globals: [],
      locals: { _classPrivateGetter: ["body.0.id"] },
      exportBindingAssignments: [],
      exportName: "_classPrivateGetter",
      dependencies: {
        assertClassBrand: ["body.0.body.body.0.argument.arguments.0.callee"],
      },
      internal: false,
    },
  ),
  // size: 82, gzip size: 91
  classPrivateMethodInitSpec: helper(
    "7.14.1",
    "function _classPrivateMethodInitSpec(e,a){checkPrivateRedeclaration(e,a),a.add(e)}",
    {
      globals: [],
      locals: { _classPrivateMethodInitSpec: ["body.0.id"] },
      exportBindingAssignments: [],
      exportName: "_classPrivateMethodInitSpec",
      dependencies: {
        checkPrivateRedeclaration: [
          "body.0.body.body.0.expression.expressions.0.callee",
        ],
      },
      internal: false,
    },
  ),
  // size: 74, gzip size: 89
  classPrivateSetter: helper(
    "7.24.0",
    "function _classPrivateSetter(s,r,a,t){return r(assertClassBrand(s,a),t),t}",
    {
      globals: [],
      locals: { _classPrivateSetter: ["body.0.id"] },
      exportBindingAssignments: [],
      exportName: "_classPrivateSetter",
      dependencies: {
        assertClassBrand: [
          "body.0.body.body.0.argument.expressions.0.arguments.0.callee",
        ],
      },
      internal: false,
    },
  ),
  // size: 76, gzip size: 94
  classStaticPrivateMethodGet: helper(
    "7.3.2",
    "function _classStaticPrivateMethodGet(s,a,t){return assertClassBrand(a,s),t}",
    {
      globals: [],
      locals: { _classStaticPrivateMethodGet: ["body.0.id"] },
      exportBindingAssignments: [],
      exportName: "_classStaticPrivateMethodGet",
      dependencies: {
        assertClassBrand: ["body.0.body.body.0.argument.expressions.0.callee"],
      },
      internal: false,
    },
  ),
  // size: 206, gzip size: 160
  construct: helper(
    "7.0.0-beta.0",
    "function _construct(t,e,r){if(isNativeReflectConstruct())return Reflect.construct.apply(null,arguments);var o=[null];o.push.apply(o,e);var p=new(t.bind.apply(t,o));return r&&setPrototypeOf(p,r.prototype),p}",
    {
      globals: ["Reflect"],
      locals: { _construct: ["body.0.id"] },
      exportBindingAssignments: [],
      exportName: "_construct",
      dependencies: {
        isNativeReflectConstruct: ["body.0.body.body.0.test.callee"],
        setPrototypeOf: [
          "body.0.body.body.4.argument.expressions.0.right.callee",
        ],
      },
      internal: false,
    },
  ),
  // size: 348, gzip size: 220
  createClass: helper(
    "7.0.0-beta.0",
    'function _defineProperties(e,r){for(var t=0;t<r.length;t++){var o=r[t];o.enumerable=o.enumerable||!1,o.configurable=!0,"value"in o&&(o.writable=!0),Object.defineProperty(e,toPropertyKey(o.key),o)}}function _createClass(e,r,t){return r&&_defineProperties(e.prototype,r),t&&_defineProperties(e,t),Object.defineProperty(e,"prototype",{writable:!1}),e}',
    {
      globals: ["Object"],
      locals: {
        _defineProperties: [
          "body.0.id",
          "body.1.body.body.0.argument.expressions.0.right.callee",
          "body.1.body.body.0.argument.expressions.1.right.callee",
        ],
        _createClass: ["body.1.id"],
      },
      exportBindingAssignments: [],
      exportName: "_createClass",
      dependencies: {
        toPropertyKey: [
          "body.0.body.body.0.body.body.1.expression.expressions.3.arguments.1.callee",
        ],
      },
      internal: false,
    },
  ),
  // size: 692, gzip size: 423
  createForOfIteratorHelper: helper(
    "7.9.0",
    'function _createForOfIteratorHelper(r,e){var t="undefined"!=typeof Symbol&&r[Symbol.iterator]||r["@@iterator"];if(!t){if(Array.isArray(r)||(t=unsupportedIterableToArray(r))||e&&r&&"number"==typeof r.length){t&&(r=t);var n=0,F=function(){};return{s:F,n:function(){return n>=r.length?{done:!0}:{done:!1,value:r[n++]}},e:function(r){throw r},f:F}}throw new TypeError("Invalid attempt to iterate non-iterable instance.\\nIn order to be iterable, non-array objects must have a [Symbol.iterator]() method.")}var o,a=!0,u=!1;return{s:function(){t=t.call(r)},n:function(){var r=t.next();return a=r.done,r},e:function(r){u=!0,o=r},f:function(){try{a||null==t.return||t.return()}finally{if(u)throw o}}}}',
    {
      globals: ["Symbol", "Array", "TypeError"],
      locals: { _createForOfIteratorHelper: ["body.0.id"] },
      exportBindingAssignments: [],
      exportName: "_createForOfIteratorHelper",
      dependencies: {
        unsupportedIterableToArray: [
          "body.0.body.body.1.consequent.body.0.test.left.right.right.callee",
        ],
      },
      internal: false,
    },
  ),
  // size: 488, gzip size: 335
  createForOfIteratorHelperLoose: helper(
    "7.9.0",
    'function _createForOfIteratorHelperLoose(r,e){var t="undefined"!=typeof Symbol&&r[Symbol.iterator]||r["@@iterator"];if(t)return(t=t.call(r)).next.bind(t);if(Array.isArray(r)||(t=unsupportedIterableToArray(r))||e&&r&&"number"==typeof r.length){t&&(r=t);var o=0;return function(){return o>=r.length?{done:!0}:{done:!1,value:r[o++]}}}throw new TypeError("Invalid attempt to iterate non-iterable instance.\\nIn order to be iterable, non-array objects must have a [Symbol.iterator]() method.")}',
    {
      globals: ["Symbol", "Array", "TypeError"],
      locals: { _createForOfIteratorHelperLoose: ["body.0.id"] },
      exportBindingAssignments: [],
      exportName: "_createForOfIteratorHelperLoose",
      dependencies: {
        unsupportedIterableToArray: [
          "body.0.body.body.2.test.left.right.right.callee",
        ],
      },
      internal: false,
    },
  ),
  // size: 255, gzip size: 172
  createSuper: helper(
    "7.9.0",
    "function _createSuper(t){var r=isNativeReflectConstruct();return function(){var e,o=getPrototypeOf(t);if(r){var s=getPrototypeOf(this).constructor;e=Reflect.construct(o,arguments,s)}else e=o.apply(this,arguments);return possibleConstructorReturn(this,e)}}",
    {
      globals: ["Reflect"],
      locals: { _createSuper: ["body.0.id"] },
      exportBindingAssignments: [],
      exportName: "_createSuper",
      dependencies: {
        getPrototypeOf: [
          "body.0.body.body.1.argument.body.body.0.declarations.1.init.callee",
          "body.0.body.body.1.argument.body.body.1.consequent.body.0.declarations.0.init.object.callee",
        ],
        isNativeReflectConstruct: [
          "body.0.body.body.0.declarations.0.init.callee",
        ],
        possibleConstructorReturn: [
          "body.0.body.body.1.argument.body.body.2.argument.callee",
        ],
      },
      internal: false,
    },
  ),
  // size: 7029, gzip size: 2057
  decorate: helper(
    "7.1.5",
    'function _decorate(e,r,t,i){var o=_getDecoratorsApi();if(i)for(var n=0;n<i.length;n++)o=i[n](o);var s=r((function(e){o.initializeInstanceElements(e,a.elements)}),t),a=o.decorateClass(_coalesceClassElements(s.d.map(_createElementDescriptor)),e);return o.initializeClassElements(s.F,a.elements),o.runClassFinishers(s.F,a.finishers)}function _getDecoratorsApi(){_getDecoratorsApi=function(){return e};var e={elementsDefinitionOrder:[["method"],["field"]],initializeInstanceElements:function(e,r){["method","field"].forEach((function(t){r.forEach((function(r){r.kind===t&&"own"===r.placement&&this.defineClassElement(e,r)}),this)}),this)},initializeClassElements:function(e,r){var t=e.prototype;["method","field"].forEach((function(i){r.forEach((function(r){var o=r.placement;if(r.kind===i&&("static"===o||"prototype"===o)){var n="static"===o?e:t;this.defineClassElement(n,r)}}),this)}),this)},defineClassElement:function(e,r){var t=r.descriptor;if("field"===r.kind){var i=r.initializer;t={enumerable:t.enumerable,writable:t.writable,configurable:t.configurable,value:void 0===i?void 0:i.call(e)}}Object.defineProperty(e,r.key,t)},decorateClass:function(e,r){var t=[],i=[],o={static:[],prototype:[],own:[]};if(e.forEach((function(e){this.addElementPlacement(e,o)}),this),e.forEach((function(e){if(!_hasDecorators(e))return t.push(e);var r=this.decorateElement(e,o);t.push(r.element),t.push.apply(t,r.extras),i.push.apply(i,r.finishers)}),this),!r)return{elements:t,finishers:i};var n=this.decorateConstructor(t,r);return i.push.apply(i,n.finishers),n.finishers=i,n},addElementPlacement:function(e,r,t){var i=r[e.placement];if(!t&&-1!==i.indexOf(e.key))throw new TypeError("Duplicated element ("+e.key+")");i.push(e.key)},decorateElement:function(e,r){for(var t=[],i=[],o=e.decorators,n=o.length-1;n>=0;n--){var s=r[e.placement];s.splice(s.indexOf(e.key),1);var a=this.fromElementDescriptor(e),l=this.toElementFinisherExtras((0,o[n])(a)||a);e=l.element,this.addElementPlacement(e,r),l.finisher&&i.push(l.finisher);var c=l.extras;if(c){for(var p=0;p<c.length;p++)this.addElementPlacement(c[p],r);t.push.apply(t,c)}}return{element:e,finishers:i,extras:t}},decorateConstructor:function(e,r){for(var t=[],i=r.length-1;i>=0;i--){var o=this.fromClassDescriptor(e),n=this.toClassDescriptor((0,r[i])(o)||o);if(void 0!==n.finisher&&t.push(n.finisher),void 0!==n.elements){e=n.elements;for(var s=0;s<e.length-1;s++)for(var a=s+1;a<e.length;a++)if(e[s].key===e[a].key&&e[s].placement===e[a].placement)throw new TypeError("Duplicated element ("+e[s].key+")")}}return{elements:e,finishers:t}},fromElementDescriptor:function(e){var r={kind:e.kind,key:e.key,placement:e.placement,descriptor:e.descriptor};return Object.defineProperty(r,Symbol.toStringTag,{value:"Descriptor",configurable:!0}),"field"===e.kind&&(r.initializer=e.initializer),r},toElementDescriptors:function(e){if(void 0!==e)return toArray(e).map((function(e){var r=this.toElementDescriptor(e);return this.disallowProperty(e,"finisher","An element descriptor"),this.disallowProperty(e,"extras","An element descriptor"),r}),this)},toElementDescriptor:function(e){var r=e.kind+"";if("method"!==r&&"field"!==r)throw new TypeError(\'An element descriptor\\\'s .kind property must be either "method" or "field", but a decorator created an element descriptor with .kind "\'+r+\'"\');var t=toPropertyKey(e.key),i=e.placement+"";if("static"!==i&&"prototype"!==i&&"own"!==i)throw new TypeError(\'An element descriptor\\\'s .placement property must be one of "static", "prototype" or "own", but a decorator created an element descriptor with .placement "\'+i+\'"\');var o=e.descriptor;this.disallowProperty(e,"elements","An element descriptor");var n={kind:r,key:t,placement:i,descriptor:Object.assign({},o)};return"field"!==r?this.disallowProperty(e,"initializer","A method descriptor"):(this.disallowProperty(o,"get","The property descriptor of a field descriptor"),this.disallowProperty(o,"set","The property descriptor of a field descriptor"),this.disallowProperty(o,"value","The property descriptor of a field descriptor"),n.initializer=e.initializer),n},toElementFinisherExtras:function(e){return{element:this.toElementDescriptor(e),finisher:_optionalCallableProperty(e,"finisher"),extras:this.toElementDescriptors(e.extras)}},fromClassDescriptor:function(e){var r={kind:"class",elements:e.map(this.fromElementDescriptor,this)};return Object.defineProperty(r,Symbol.toStringTag,{value:"Descriptor",configurable:!0}),r},toClassDescriptor:function(e){var r=e.kind+"";if("class"!==r)throw new TypeError(\'A class descriptor\\\'s .kind property must be "class", but a decorator created a class descriptor with .kind "\'+r+\'"\');this.disallowProperty(e,"key","A class descriptor"),this.disallowProperty(e,"placement","A class descriptor"),this.disallowProperty(e,"descriptor","A class descriptor"),this.disallowProperty(e,"initializer","A class descriptor"),this.disallowProperty(e,"extras","A class descriptor");var t=_optionalCallableProperty(e,"finisher");return{elements:this.toElementDescriptors(e.elements),finisher:t}},runClassFinishers:function(e,r){for(var t=0;t<r.length;t++){var i=(0,r[t])(e);if(void 0!==i){if("function"!=typeof i)throw new TypeError("Finishers must return a constructor.");e=i}}return e},disallowProperty:function(e,r,t){if(void 0!==e[r])throw new TypeError(t+" can\'t have a ."+r+" property.")}};return e}function _createElementDescriptor(e){var r,t=toPropertyKey(e.key);"method"===e.kind?r={value:e.value,writable:!0,configurable:!0,enumerable:!1}:"get"===e.kind?r={get:e.value,configurable:!0,enumerable:!1}:"set"===e.kind?r={set:e.value,configurable:!0,enumerable:!1}:"field"===e.kind&&(r={configurable:!0,writable:!0,enumerable:!0});var i={kind:"field"===e.kind?"field":"method",key:t,placement:e.static?"static":"field"===e.kind?"own":"prototype",descriptor:r};return e.decorators&&(i.decorators=e.decorators),"field"===e.kind&&(i.initializer=e.value),i}function _coalesceGetterSetter(e,r){void 0!==e.descriptor.get?r.descriptor.get=e.descriptor.get:r.descriptor.set=e.descriptor.set}function _coalesceClassElements(e){for(var r=[],isSameElement=function(e){return"method"===e.kind&&e.key===o.key&&e.placement===o.placement},t=0;t<e.length;t++){var i,o=e[t];if("method"===o.kind&&(i=r.find(isSameElement)))if(_isDataDescriptor(o.descriptor)||_isDataDescriptor(i.descriptor)){if(_hasDecorators(o)||_hasDecorators(i))throw new ReferenceError("Duplicated methods ("+o.key+") can\'t be decorated.");i.descriptor=o.descriptor}else{if(_hasDecorators(o)){if(_hasDecorators(i))throw new ReferenceError("Decorators can\'t be placed on different accessors with for the same property ("+o.key+").");i.decorators=o.decorators}_coalesceGetterSetter(o,i)}else r.push(o)}return r}function _hasDecorators(e){return e.decorators&&e.decorators.length}function _isDataDescriptor(e){return void 0!==e&&!(void 0===e.value&&void 0===e.writable)}function _optionalCallableProperty(e,r){var t=e[r];if(void 0!==t&&"function"!=typeof t)throw new TypeError("Expected \'"+r+"\' to be a function");return t}',
    {
      globals: ["Object", "TypeError", "Symbol", "ReferenceError"],
      locals: {
        _decorate: ["body.0.id"],
        _getDecoratorsApi: [
          "body.1.id",
          "body.0.body.body.0.declarations.0.init.callee",
          "body.1.body.body.0.expression.left",
        ],
        _createElementDescriptor: [
          "body.2.id",
          "body.0.body.body.2.declarations.1.init.arguments.0.arguments.0.arguments.0",
        ],
        _coalesceGetterSetter: [
          "body.3.id",
          "body.4.body.body.0.body.body.1.consequent.alternate.body.1.expression.callee",
        ],
        _coalesceClassElements: [
          "body.4.id",
          "body.0.body.body.2.declarations.1.init.arguments.0.callee",
        ],
        _hasDecorators: [
          "body.5.id",
          "body.1.body.body.1.declarations.0.init.properties.4.value.body.body.1.test.expressions.1.arguments.0.body.body.0.test.argument.callee",
          "body.4.body.body.0.body.body.1.consequent.consequent.body.0.test.left.callee",
          "body.4.body.body.0.body.body.1.consequent.consequent.body.0.test.right.callee",
          "body.4.body.body.0.body.body.1.consequent.alternate.body.0.test.callee",
          "body.4.body.body.0.body.body.1.consequent.alternate.body.0.consequent.body.0.test.callee",
        ],
        _isDataDescriptor: [
          "body.6.id",
          "body.4.body.body.0.body.body.1.consequent.test.left.callee",
          "body.4.body.body.0.body.body.1.consequent.test.right.callee",
        ],
        _optionalCallableProperty: [
          "body.7.id",
          "body.1.body.body.1.declarations.0.init.properties.11.value.body.body.0.argument.properties.1.value.callee",
          "body.1.body.body.1.declarations.0.init.properties.13.value.body.body.3.declarations.0.init.callee",
        ],
      },
      exportBindingAssignments: [],
      exportName: "_decorate",
      dependencies: {
        toArray: [
          "body.1.body.body.1.declarations.0.init.properties.9.value.body.body.0.consequent.argument.callee.object.callee",
        ],
        toPropertyKey: [
          "body.1.body.body.1.declarations.0.init.properties.10.value.body.body.2.declarations.0.init.callee",
          "body.2.body.body.0.declarations.1.init.callee",
        ],
      },
      internal: false,
    },
  ),
  // size: 206, gzip size: 169
  defaults: helper(
    "7.0.0-beta.0",
    "function _defaults(e,r){for(var t=Object.getOwnPropertyNames(r),o=0;o<t.length;o++){var n=t[o],a=Object.getOwnPropertyDescriptor(r,n);a&&a.configurable&&void 0===e[n]&&Object.defineProperty(e,n,a)}return e}",
    {
      globals: ["Object"],
      locals: { _defaults: ["body.0.id"] },
      exportBindingAssignments: [],
      exportName: "_defaults",
      dependencies: {},
      internal: false,
    },
  ),
  // size: 115, gzip size: 120
  defineAccessor: helper(
    "7.20.7",
    "function _defineAccessor(e,r,n,t){var c={configurable:!0,enumerable:!0};return c[e]=t,Object.defineProperty(r,n,c)}",
    {
      globals: ["Object"],
      locals: { _defineAccessor: ["body.0.id"] },
      exportBindingAssignments: [],
      exportName: "_defineAccessor",
      dependencies: {},
      internal: false,
    },
  ),
  // size: 151, gzip size: 130
  defineProperty: helper(
    "7.0.0-beta.0",
    "function _defineProperty(e,r,t){return(r=toPropertyKey(r))in e?Object.defineProperty(e,r,{value:t,enumerable:!0,configurable:!0,writable:!0}):e[r]=t,e}",
    {
      globals: ["Object"],
      locals: { _defineProperty: ["body.0.id"] },
      exportBindingAssignments: [],
      exportName: "_defineProperty",
      dependencies: {
        toPropertyKey: [
          "body.0.body.body.0.argument.expressions.0.test.left.right.callee",
        ],
      },
      internal: false,
    },
  ),
  // size: 237, gzip size: 179
  extends: helper(
    "7.0.0-beta.0",
    "function _extends(){return _extends=Object.assign?Object.assign.bind():function(n){for(var e=1;e<arguments.length;e++){var t=arguments[e];for(var r in t)({}).hasOwnProperty.call(t,r)&&(n[r]=t[r])}return n},_extends.apply(null,arguments)}",
    {
      globals: ["Object"],
      locals: {
        _extends: [
          "body.0.id",
          "body.0.body.body.0.argument.expressions.1.callee.object",
          "body.0.body.body.0.argument.expressions.0.left",
        ],
      },
      exportBindingAssignments: ["body.0.body.body.0.argument.expressions.0"],
      exportName: "_extends",
      dependencies: {},
      internal: false,
    },
  ),
  // size: 263, gzip size: 202
  get: helper(
    "7.0.0-beta.0",
    'function _get(){return _get="undefined"!=typeof Reflect&&Reflect.get?Reflect.get.bind():function(e,t,r){var p=superPropBase(e,t);if(p){var n=Object.getOwnPropertyDescriptor(p,t);return n.get?n.get.call(arguments.length<3?e:r):n.value}},_get.apply(null,arguments)}',
    {
      globals: ["Reflect", "Object"],
      locals: {
        _get: [
          "body.0.id",
          "body.0.body.body.0.argument.expressions.1.callee.object",
          "body.0.body.body.0.argument.expressions.0.left",
        ],
      },
      exportBindingAssignments: ["body.0.body.body.0.argument.expressions.0"],
      exportName: "_get",
      dependencies: {
        superPropBase: [
          "body.0.body.body.0.argument.expressions.0.right.alternate.body.body.0.declarations.0.init.callee",
        ],
      },
      internal: false,
    },
  ),
  // size: 179, gzip size: 106
  getPrototypeOf: helper(
    "7.0.0-beta.0",
    "function _getPrototypeOf(t){return _getPrototypeOf=Object.setPrototypeOf?Object.getPrototypeOf.bind():function(t){return t.__proto__||Object.getPrototypeOf(t)},_getPrototypeOf(t)}",
    {
      globals: ["Object"],
      locals: {
        _getPrototypeOf: [
          "body.0.id",
          "body.0.body.body.0.argument.expressions.1.callee",
          "body.0.body.body.0.argument.expressions.0.left",
        ],
      },
      exportBindingAssignments: ["body.0.body.body.0.argument.expressions.0"],
      exportName: "_getPrototypeOf",
      dependencies: {},
      internal: false,
    },
  ),
  // size: 31, gzip size: 51
  identity: helper("7.17.0", "function _identity(t){return t}", {
    globals: [],
    locals: { _identity: ["body.0.id"] },
    exportBindingAssignments: [],
    exportName: "_identity",
    dependencies: {},
    internal: false,
  }),
  // size: 537, gzip size: 258
  importDeferProxy: helper(
    "7.23.0",
    "function _importDeferProxy(e){var t=null,constValue=function(e){return function(){return e}},proxy=function(r){return function(n,o,f){return null===t&&(t=e()),r(t,o,f)}};return new Proxy({},{defineProperty:constValue(!1),deleteProperty:constValue(!1),get:proxy(Reflect.get),getOwnPropertyDescriptor:proxy(Reflect.getOwnPropertyDescriptor),getPrototypeOf:constValue(null),isExtensible:constValue(!1),has:proxy(Reflect.has),ownKeys:proxy(Reflect.ownKeys),preventExtensions:constValue(!0),set:constValue(!1),setPrototypeOf:constValue(!1)})}",
    {
      globals: ["Proxy", "Reflect"],
      locals: { _importDeferProxy: ["body.0.id"] },
      exportBindingAssignments: [],
      exportName: "_importDeferProxy",
      dependencies: {},
      internal: false,
    },
  ),
  // size: 300, gzip size: 219
  inherits: helper(
    "7.0.0-beta.0",
    'function _inherits(t,e){if("function"!=typeof e&&null!==e)throw new TypeError("Super expression must either be null or a function");t.prototype=Object.create(e&&e.prototype,{constructor:{value:t,writable:!0,configurable:!0}}),Object.defineProperty(t,"prototype",{writable:!1}),e&&setPrototypeOf(t,e)}',
    {
      globals: ["TypeError", "Object"],
      locals: { _inherits: ["body.0.id"] },
      exportBindingAssignments: [],
      exportName: "_inherits",
      dependencies: {
        setPrototypeOf: [
          "body.0.body.body.1.expression.expressions.2.right.callee",
        ],
      },
      internal: false,
    },
  ),
  // size: 114, gzip size: 105
  inheritsLoose: helper(
    "7.0.0-beta.0",
    "function _inheritsLoose(t,o){t.prototype=Object.create(o.prototype),t.prototype.constructor=t,setPrototypeOf(t,o)}",
    {
      globals: ["Object"],
      locals: { _inheritsLoose: ["body.0.id"] },
      exportBindingAssignments: [],
      exportName: "_inheritsLoose",
      dependencies: {
        setPrototypeOf: ["body.0.body.body.0.expression.expressions.2.callee"],
      },
      internal: false,
    },
  ),
  // size: 198, gzip size: 141
  initializerDefineProperty: helper(
    "7.0.0-beta.0",
    "function _initializerDefineProperty(e,i,r,l){r&&Object.defineProperty(e,i,{enumerable:r.enumerable,configurable:r.configurable,writable:r.writable,value:r.initializer?r.initializer.call(l):void 0})}",
    {
      globals: ["Object"],
      locals: { _initializerDefineProperty: ["body.0.id"] },
      exportBindingAssignments: [],
      exportName: "_initializerDefineProperty",
      dependencies: {},
      internal: false,
    },
  ),
  // size: 187, gzip size: 154
  initializerWarningHelper: helper(
    "7.0.0-beta.0",
    'function _initializerWarningHelper(r,e){throw Error("Decorating class property failed. Please ensure that transform-class-properties is enabled and runs after the decorators transform.")}',
    {
      globals: ["Error"],
      locals: { _initializerWarningHelper: ["body.0.id"] },
      exportBindingAssignments: [],
      exportName: "_initializerWarningHelper",
      dependencies: {},
      internal: false,
    },
  ),
  // size: 134, gzip size: 118
  instanceof: helper(
    "7.0.0-beta.0",
    'function _instanceof(n,e){return null!=e&&"undefined"!=typeof Symbol&&e[Symbol.hasInstance]?!!e[Symbol.hasInstance](n):n instanceof e}',
    {
      globals: ["Symbol"],
      locals: { _instanceof: ["body.0.id"] },
      exportBindingAssignments: [],
      exportName: "_instanceof",
      dependencies: {},
      internal: false,
    },
  ),
  // size: 72, gzip size: 88
  interopRequireDefault: helper(
    "7.0.0-beta.0",
    "function _interopRequireDefault(e){return e&&e.__esModule?e:{default:e}}",
    {
      globals: [],
      locals: { _interopRequireDefault: ["body.0.id"] },
      exportBindingAssignments: [],
      exportName: "_interopRequireDefault",
      dependencies: {},
      internal: false,
    },
  ),
  // size: 510, gzip size: 310
  interopRequireWildcard: helper(
    "7.14.0",
    'function _interopRequireWildcard(e,t){if("function"==typeof WeakMap)var r=new WeakMap,n=new WeakMap;return(_interopRequireWildcard=function(e,t){if(!t&&e&&e.__esModule)return e;var o,i,f={__proto__:null,default:e};if(null===e||"object"!=typeof e&&"function"!=typeof e)return f;if(o=t?n:r){if(o.has(e))return o.get(e);o.set(e,f)}for(const t in e)"default"!==t&&{}.hasOwnProperty.call(e,t)&&((i=(o=Object.defineProperty)&&Object.getOwnPropertyDescriptor(e,t))&&(i.get||i.set)?o(f,t,i):f[t]=e[t]);return f})(e,t)}',
    {
      globals: ["WeakMap", "Object"],
      locals: {
        _interopRequireWildcard: [
          "body.0.id",
          "body.0.body.body.1.argument.callee.left",
        ],
      },
      exportBindingAssignments: ["body.0.body.body.1.argument.callee"],
      exportName: "_interopRequireWildcard",
      dependencies: {},
      internal: false,
    },
  ),
  // size: 133, gzip size: 128
  isNativeFunction: helper(
    "7.0.0-beta.0",
    'function _isNativeFunction(t){try{return-1!==Function.toString.call(t).indexOf("[native code]")}catch(n){return"function"==typeof t}}',
    {
      globals: ["Function"],
      locals: { _isNativeFunction: ["body.0.id"] },
      exportBindingAssignments: [],
      exportName: "_isNativeFunction",
      dependencies: {},
      internal: false,
    },
  ),
  // size: 193, gzip size: 144
  isNativeReflectConstruct: helper(
    "7.9.0",
    "function _isNativeReflectConstruct(){try{var t=!Boolean.prototype.valueOf.call(Reflect.construct(Boolean,[],(function(){})))}catch(t){}return(_isNativeReflectConstruct=function(){return!!t})()}",
    {
      globals: ["Boolean", "Reflect"],
      locals: {
        _isNativeReflectConstruct: [
          "body.0.id",
          "body.0.body.body.1.argument.callee.left",
        ],
      },
      exportBindingAssignments: ["body.0.body.body.1.argument.callee"],
      exportName: "_isNativeReflectConstruct",
      dependencies: {},
      internal: false,
    },
  ),
  // size: 129, gzip size: 124
  iterableToArray: helper(
    "7.0.0-beta.0",
    'function _iterableToArray(r){if("undefined"!=typeof Symbol&&null!=r[Symbol.iterator]||null!=r["@@iterator"])return Array.from(r)}',
    {
      globals: ["Symbol", "Array"],
      locals: { _iterableToArray: ["body.0.id"] },
      exportBindingAssignments: [],
      exportName: "_iterableToArray",
      dependencies: {},
      internal: false,
    },
  ),
  // size: 416, gzip size: 293
  iterableToArrayLimit: helper(
    "7.0.0-beta.0",
    'function _iterableToArrayLimit(r,l){var t=null==r?null:"undefined"!=typeof Symbol&&r[Symbol.iterator]||r["@@iterator"];if(null!=t){var e,n,i,u,a=[],f=!0,o=!1;try{if(i=(t=t.call(r)).next,0===l){if(Object(t)!==t)return;f=!1}else for(;!(f=(e=i.call(t)).done)&&(a.push(e.value),a.length!==l);f=!0);}catch(r){o=!0,n=r}finally{try{if(!f&&null!=t.return&&(u=t.return(),Object(u)!==u))return}finally{if(o)throw n}}return a}}',
    {
      globals: ["Symbol", "Object"],
      locals: { _iterableToArrayLimit: ["body.0.id"] },
      exportBindingAssignments: [],
      exportName: "_iterableToArrayLimit",
      dependencies: {},
      internal: false,
    },
  ),
  // size: 520, gzip size: 341
  jsx: helper(
    "7.0.0-beta.0",
    'var REACT_ELEMENT_TYPE;function _createRawReactElement(e,r,E,l){REACT_ELEMENT_TYPE||(REACT_ELEMENT_TYPE="function"==typeof Symbol&&Symbol.for&&Symbol.for("react.element")||60103);var o=e&&e.defaultProps,n=arguments.length-3;if(r||0===n||(r={children:void 0}),1===n)r.children=l;else if(n>1){for(var t=Array(n),f=0;f<n;f++)t[f]=arguments[f+3];r.children=t}if(r&&o)for(var i in o)void 0===r[i]&&(r[i]=o[i]);else r||(r=o||{});return{$$typeof:REACT_ELEMENT_TYPE,type:e,key:void 0===E?null:""+E,ref:null,props:r,_owner:null}}',
    {
      globals: ["Symbol", "Array"],
      locals: {
        REACT_ELEMENT_TYPE: [
          "body.0.declarations.0.id",
          "body.1.body.body.0.expression.left",
          "body.1.body.body.4.argument.properties.0.value",
          "body.1.body.body.0.expression.right.left",
        ],
        _createRawReactElement: ["body.1.id"],
      },
      exportBindingAssignments: [],
      exportName: "_createRawReactElement",
      dependencies: {},
      internal: false,
    },
  ),
  // size: 160, gzip size: 144
  maybeArrayLike: helper(
    "7.9.0",
    'function _maybeArrayLike(r,a,e){if(a&&!Array.isArray(a)&&"number"==typeof a.length){var y=a.length;return arrayLikeToArray(a,void 0!==e&&e<y?e:y)}return r(a,e)}',
    {
      globals: ["Array"],
      locals: { _maybeArrayLike: ["body.0.id"] },
      exportBindingAssignments: [],
      exportName: "_maybeArrayLike",
      dependencies: {
        arrayLikeToArray: [
          "body.0.body.body.0.consequent.body.1.argument.callee",
        ],
      },
      internal: false,
    },
  ),
  // size: 98, gzip size: 106
  newArrowCheck: helper(
    "7.0.0-beta.0",
    'function _newArrowCheck(n,r){if(n!==r)throw new TypeError("Cannot instantiate an arrow function")}',
    {
      globals: ["TypeError"],
      locals: { _newArrowCheck: ["body.0.id"] },
      exportBindingAssignments: [],
      exportName: "_newArrowCheck",
      dependencies: {},
      internal: false,
    },
  ),
  // size: 189, gzip size: 160
  nonIterableRest: helper(
    "7.0.0-beta.0",
    'function _nonIterableRest(){throw new TypeError("Invalid attempt to destructure non-iterable instance.\\nIn order to be iterable, non-array objects must have a [Symbol.iterator]() method.")}',
    {
      globals: ["TypeError"],
      locals: { _nonIterableRest: ["body.0.id"] },
      exportBindingAssignments: [],
      exportName: "_nonIterableRest",
      dependencies: {},
      internal: false,
    },
  ),
  // size: 186, gzip size: 156
  nonIterableSpread: helper(
    "7.0.0-beta.0",
    'function _nonIterableSpread(){throw new TypeError("Invalid attempt to spread non-iterable instance.\\nIn order to be iterable, non-array objects must have a [Symbol.iterator]() method.")}',
    {
      globals: ["TypeError"],
      locals: { _nonIterableSpread: ["body.0.id"] },
      exportBindingAssignments: [],
      exportName: "_nonIterableSpread",
      dependencies: {},
      internal: false,
    },
  ),
  // size: 99, gzip size: 108
  nullishReceiverError: helper(
    "7.22.6",
    'function _nullishReceiverError(r){throw new TypeError("Cannot set property of null or undefined.")}',
    {
      globals: ["TypeError"],
      locals: { _nullishReceiverError: ["body.0.id"] },
      exportBindingAssignments: [],
      exportName: "_nullishReceiverError",
      dependencies: {},
      internal: false,
    },
  ),
  // size: 94, gzip size: 103
  objectDestructuringEmpty: helper(
    "7.0.0-beta.0",
    'function _objectDestructuringEmpty(t){if(null==t)throw new TypeError("Cannot destructure "+t)}',
    {
      globals: ["TypeError"],
      locals: { _objectDestructuringEmpty: ["body.0.id"] },
      exportBindingAssignments: [],
      exportName: "_objectDestructuringEmpty",
      dependencies: {},
      internal: false,
    },
  ),
  // size: 619, gzip size: 295
  objectSpread2: helper(
    "7.5.0",
    "function ownKeys(e,r){var t=Object.keys(e);if(Object.getOwnPropertySymbols){var o=Object.getOwnPropertySymbols(e);r&&(o=o.filter((function(r){return Object.getOwnPropertyDescriptor(e,r).enumerable}))),t.push.apply(t,o)}return t}function _objectSpread2(e){for(var r=1;r<arguments.length;r++){var t=null!=arguments[r]?arguments[r]:{};r%2?ownKeys(Object(t),!0).forEach((function(r){defineProperty(e,r,t[r])})):Object.getOwnPropertyDescriptors?Object.defineProperties(e,Object.getOwnPropertyDescriptors(t)):ownKeys(Object(t)).forEach((function(r){Object.defineProperty(e,r,Object.getOwnPropertyDescriptor(t,r))}))}return e}",
    {
      globals: ["Object"],
      locals: {
        ownKeys: [
          "body.0.id",
          "body.1.body.body.0.body.body.1.expression.consequent.callee.object.callee",
          "body.1.body.body.0.body.body.1.expression.alternate.alternate.callee.object.callee",
        ],
        _objectSpread2: ["body.1.id"],
      },
      exportBindingAssignments: [],
      exportName: "_objectSpread2",
      dependencies: {
        defineProperty: [
          "body.1.body.body.0.body.body.1.expression.consequent.arguments.0.body.body.0.expression.callee",
        ],
      },
      internal: false,
    },
  ),
  // size: 279, gzip size: 205
  objectWithoutProperties: helper(
    "7.0.0-beta.0",
    "function _objectWithoutProperties(e,t){if(null==e)return{};var o,r,i=objectWithoutPropertiesLoose(e,t);if(Object.getOwnPropertySymbols){var n=Object.getOwnPropertySymbols(e);for(r=0;r<n.length;r++)o=n[r],-1===t.indexOf(o)&&{}.propertyIsEnumerable.call(e,o)&&(i[o]=e[o])}return i}",
    {
      globals: ["Object"],
      locals: { _objectWithoutProperties: ["body.0.id"] },
      exportBindingAssignments: [],
      exportName: "_objectWithoutProperties",
      dependencies: {
        objectWithoutPropertiesLoose: [
          "body.0.body.body.1.declarations.2.init.callee",
        ],
      },
      internal: false,
    },
  ),
  // size: 169, gzip size: 156
  objectWithoutPropertiesLoose: helper(
    "7.0.0-beta.0",
    "function _objectWithoutPropertiesLoose(r,e){if(null==r)return{};var t={};for(var n in r)if({}.hasOwnProperty.call(r,n)){if(-1!==e.indexOf(n))continue;t[n]=r[n]}return t}",
    {
      globals: [],
      locals: { _objectWithoutPropertiesLoose: ["body.0.id"] },
      exportBindingAssignments: [],
      exportName: "_objectWithoutPropertiesLoose",
      dependencies: {},
      internal: false,
    },
  ),
  // size: 225, gzip size: 180
  possibleConstructorReturn: helper(
    "7.0.0-beta.0",
    'function _possibleConstructorReturn(t,e){if(e&&("object"==typeof e||"function"==typeof e))return e;if(void 0!==e)throw new TypeError("Derived constructors may only return object or undefined");return assertThisInitialized(t)}',
    {
      globals: ["TypeError"],
      locals: { _possibleConstructorReturn: ["body.0.id"] },
      exportBindingAssignments: [],
      exportName: "_possibleConstructorReturn",
      dependencies: {
        assertThisInitialized: ["body.0.body.body.2.argument.callee"],
      },
      internal: false,
    },
  ),
  // size: 71, gzip size: 85
  readOnlyError: helper(
    "7.0.0-beta.0",
    "function _readOnlyError(r){throw new TypeError('\"'+r+'\" is read-only')}",
    {
      globals: ["TypeError"],
      locals: { _readOnlyError: ["body.0.id"] },
      exportBindingAssignments: [],
      exportName: "_readOnlyError",
      dependencies: {},
      internal: false,
    },
  ),
<<<<<<< HEAD
  // size: 2320, gzip size: 1097
  regenerator: helper(
    "7.27.0",
    'function _regenerator(){\n/*! regenerator-runtime -- Copyright (c) 2014-present, Facebook, Inc. -- license (MIT): https://github.com/babel/babel/blob/main/packages/babel-helpers/LICENSE */\nvar e,t,r="function"==typeof Symbol?Symbol:{},n=r.iterator||"@@iterator",o=r.toStringTag||"@@toStringTag";function i(r,n,o,i){var u=n&&n.prototype instanceof Generator?n:Generator,c=Object.create(u.prototype);return define(c,"_invoke",function(r,n,o){var i,u,c,f=0,p=o||[],y=!1,l={p:0,n:0,v:e,a:G,f:G.bind(e,4),d:function(t,r){return i=values(t),u=0,c=e,l.n=r,a}};function G(r,n){for(u=r,c=n,t=0;!y&&f&&!o&&t<p.length;t++){var o,i=p[t],G=l.p,d=i[2];r>3?(o=d===n)&&(u=i[4]||3,c=i[5]===e?i[3]:i[5],i[4]=3,i[5]=e):i[0]<=G&&((o=r<2&&G<i[1])?(u=0,l.v=n,l.n=i[1]):G<d&&(o=r<3||i[0]>n||n>d)&&(i[4]=r,i[5]=n,l.n=d,u=0))}if(o||r>1)return a;throw y=!0,n}return function(o,p,d){if(f>1)throw TypeError("Generator is already running");for(y&&1===p&&G(p,d),u=p,c=d;(t=u<2?e:c)||!y;){i||(u?u<3?(u>1&&(l.n=-1),G(u,c)):l.n=c:l.v=c);try{if(f=2,i){if(u||(o="next"),t=i[o]){if(!(t=t.call(i,c)))throw TypeError("iterator result is not an object");if(!t.done)return t;c=t.value,u<2&&(u=0)}else 1===u&&(t=i.return)&&t.call(i),u<2&&(c=TypeError("The iterator does not provide a \'"+o+"\' method"),u=1);i=e}else if((t=(y=l.n<0)?c:r.call(n,l))!==a)break}catch(t){i=e,u=1,c=t}finally{f=1}}return{value:t,done:y}}}(r,o,i),!0),c}var a={};function Generator(){}function GeneratorFunction(){}function GeneratorFunctionPrototype(){}define(t={},n,(function(){return this})),t=Object.getPrototypeOf;var u=[][n]?t(t([][n]())):t,c=GeneratorFunctionPrototype.prototype=Generator.prototype=Object.create(u);function f(e){return Object.setPrototypeOf?Object.setPrototypeOf(e,GeneratorFunctionPrototype):(e.__proto__=GeneratorFunctionPrototype,define(e,o,"GeneratorFunction")),e.prototype=Object.create(c),e}return GeneratorFunction.prototype=GeneratorFunctionPrototype,define(c,"constructor",GeneratorFunctionPrototype),define(GeneratorFunctionPrototype,"constructor",GeneratorFunction),GeneratorFunction.displayName="GeneratorFunction",define(GeneratorFunctionPrototype,o,"GeneratorFunction"),define(c),define(c,o,"Generator"),define(c,n,(function(){return this})),define(c,"toString",(function(){return"[object Generator]"})),(_regenerator=function(){return{w:i,m:f}})()}',
    {
      globals: ["Symbol", "Object", "TypeError"],
      locals: {
        _regenerator: [
          "body.0.id",
          "body.0.body.body.9.argument.expressions.9.callee.left",
        ],
      },
      exportBindingAssignments: [
        "body.0.body.body.9.argument.expressions.9.callee",
=======
  // size: 2406, gzip size: 1137
  regenerator: helper(
    "7.27.0",
    'function _regenerator(){\n/*! regenerator-runtime -- Copyright (c) 2014-present, Facebook, Inc. -- license (MIT): https://github.com/babel/babel/blob/main/packages/babel-helpers/LICENSE */\nvar e,t,r=Object.prototype,n=r.hasOwnProperty,o="function"==typeof Symbol?Symbol:{},i=o.iterator||"@@iterator",a=o.toStringTag||"@@toStringTag";function u(r,n,o,i){var a=n&&n.prototype instanceof Generator?n:Generator,u=Object.create(a.prototype);return define(u,"_invoke",function(r,n,o){var i,a,u,f=0,p=o||[],y=!1,d={p:0,n:0,v:e,a:l,f:l.bind(e,4),d:function(t,r){return i=values(t),a=0,u=e,d.n=r,c}};function l(r,n){for(a=r,u=n,t=0;!y&&f&&!o&&t<p.length;t++){var o,i=p[t],l=d.p,G=i[2];r>3?(o=G===n)&&(a=i[4]||3,u=i[5]===e?i[3]:i[5],i[4]=3,i[5]=e):i[0]<=l&&((o=r<2&&l<i[1])?(a=0,d.v=n,d.n=i[1]):l<G&&(o=r<3||i[0]>n||n>G)&&(i[4]=r,i[5]=n,d.n=G,a=0))}if(o||r>1)return c;throw y=!0,n}return function(o,p,G){if(2===f)throw TypeError("Generator is already running");for(y&&1===p&&l(p,G),a=p,u=G;!y||(t=e);){i||(a?a<3?(a>1&&(d.n=-1),l(a,u)):d.n=u:d.v=u);try{if(i){if(a||(o="next"),t=i[o]){if(!(t=t.call(i,u)))throw TypeError("iterator result is not an object");if(!t.done)return t;u=t.value,a<2&&(a=0)}else 1===a&&(t=i.return)&&t.call(i),a<2&&(u=TypeError("The iterator does not provide a \'"+o+"\' method"),a=1);i=e}else if(f=2,t=(y=d.n<0)?u:r.call(n,d),f=y?3:1,t!==c)break}catch(t){f=3,i=e,a=1,u=t}}return{value:t,done:y}}}(r,o,i),!0),u}var c={};function Generator(){}function GeneratorFunction(){}function GeneratorFunctionPrototype(){}var f={};define(f,i,(function(){return this}));var p=Object.getPrototypeOf,y=p&&p(p(values([])));y&&y!==r&&n.call(y,i)&&(f=y);var d=GeneratorFunctionPrototype.prototype=Generator.prototype=Object.create(f);function l(e){return Object.setPrototypeOf?Object.setPrototypeOf(e,GeneratorFunctionPrototype):(e.__proto__=GeneratorFunctionPrototype,define(e,a,"GeneratorFunction")),e.prototype=Object.create(d),e}return GeneratorFunction.prototype=GeneratorFunctionPrototype,define(d,"constructor",GeneratorFunctionPrototype),define(GeneratorFunctionPrototype,"constructor",GeneratorFunction),GeneratorFunction.displayName="GeneratorFunction",define(GeneratorFunctionPrototype,a,"GeneratorFunction"),defineIteratorMethods(d),define(d,a,"Generator"),define(d,i,(function(){return this})),define(d,"toString",(function(){return"[object Generator]"})),(_regenerator=function(){return{w:u,m:l}})()}',
    {
      globals: ["Object", "Symbol", "TypeError"],
      locals: {
        _regenerator: [
          "body.0.id",
          "body.0.body.body.12.argument.expressions.9.callee.left",
        ],
      },
      exportBindingAssignments: [
        "body.0.body.body.12.argument.expressions.9.callee",
>>>>>>> b88c6306
      ],
      exportName: "_regenerator",
      dependencies: {
        regeneratorDefine: [
          "body.0.body.body.1.body.body.1.argument.expressions.0.callee",
<<<<<<< HEAD
          "body.0.body.body.6.expression.expressions.0.callee",
          "body.0.body.body.8.body.body.0.argument.expressions.0.alternate.expressions.1.callee",
          "body.0.body.body.9.argument.expressions.1.callee",
          "body.0.body.body.9.argument.expressions.2.callee",
          "body.0.body.body.9.argument.expressions.4.callee",
          "body.0.body.body.9.argument.expressions.5.callee",
          "body.0.body.body.9.argument.expressions.6.callee",
          "body.0.body.body.9.argument.expressions.7.callee",
          "body.0.body.body.9.argument.expressions.8.callee",
        ],
        regeneratorValues: [
          "body.0.body.body.1.body.body.1.argument.expressions.0.arguments.2.callee.body.body.0.declarations.6.init.properties.5.value.body.body.0.argument.expressions.0.right.callee",
=======
          "body.0.body.body.7.expression.callee",
          "body.0.body.body.11.body.body.0.argument.expressions.0.alternate.expressions.1.callee",
          "body.0.body.body.12.argument.expressions.1.callee",
          "body.0.body.body.12.argument.expressions.2.callee",
          "body.0.body.body.12.argument.expressions.4.callee",
          "body.0.body.body.12.argument.expressions.6.callee",
          "body.0.body.body.12.argument.expressions.7.callee",
          "body.0.body.body.12.argument.expressions.8.callee",
        ],
        regeneratorDefineIM: [
          "body.0.body.body.12.argument.expressions.5.callee",
        ],
        regeneratorValues: [
          "body.0.body.body.1.body.body.1.argument.expressions.0.arguments.2.callee.body.body.0.declarations.6.init.properties.5.value.body.body.0.argument.expressions.0.right.callee",
          "body.0.body.body.8.declarations.1.init.right.arguments.0.arguments.0.callee",
>>>>>>> b88c6306
        ],
      },
      internal: false,
    },
  ),
  // size: 132, gzip size: 119
  regeneratorAsync: helper(
    "7.27.0",
    "function _regeneratorAsync(n,e,r,t,o){var a=asyncGen(n,e,r,t,o);return a.next().then((function(n){return n.done?n.value:a.next()}))}",
    {
      globals: [],
      locals: { _regeneratorAsync: ["body.0.id"] },
      exportBindingAssignments: [],
      exportName: "_regeneratorAsync",
      dependencies: {
        regeneratorAsyncGen: ["body.0.body.body.0.declarations.0.init.callee"],
      },
      internal: false,
    },
  ),
<<<<<<< HEAD
  // size: 653, gzip size: 343
  regeneratorAsyncGen: helper(
    "7.27.0",
    'function _regeneratorAsyncGen(e,n,r,t,o){return new function e(n,r){function t(e,o,i,f){try{var u=n[e](o),a=u.value;return a instanceof OverloadYield?r.resolve(a.v).then((function(e){t("next",e,i,f)}),(function(e){t("throw",e,i,f)})):r.resolve(a).then((function(e){u.value=e,i(u)}),(function(e){return t("throw",e,i,f)}))}catch(e){f(e)}}var o;this.next||(define(e.prototype),define(e.prototype,"function"==typeof Symbol&&Symbol.asyncIterator||"@asyncIterator",(function(){return this}))),define(this,"_invoke",(function(e,n,i){function f(){return new r((function(n,r){t(e,i,n,r)}))}return o=o?o.then(f,f):f()}),!0)}(regenerator().w(e,n,r,t),o||Promise)}',
    {
      globals: ["Symbol", "Promise"],
=======
  // size: 103, gzip size: 101
  regeneratorAsyncGen: helper(
    "7.27.0",
    "function _regeneratorAsyncGen(r,e,t,o,n){return new AsyncIterator(regenerator().w(r,e,t,o),n||Promise)}",
    {
      globals: ["Promise"],
>>>>>>> b88c6306
      locals: { _regeneratorAsyncGen: ["body.0.id"] },
      exportBindingAssignments: [],
      exportName: "_regeneratorAsyncGen",
      dependencies: {
<<<<<<< HEAD
        regenerator: [
          "body.0.body.body.0.argument.arguments.0.callee.object.callee",
        ],
        OverloadYield: [
          "body.0.body.body.0.argument.callee.body.body.0.body.body.0.block.body.1.argument.test.right",
        ],
        regeneratorDefine: [
          "body.0.body.body.0.argument.callee.body.body.2.expression.expressions.0.right.expressions.0.callee",
          "body.0.body.body.0.argument.callee.body.body.2.expression.expressions.0.right.expressions.1.callee",
          "body.0.body.body.0.argument.callee.body.body.2.expression.expressions.1.callee",
        ],
=======
        regeneratorAsyncIterator: ["body.0.body.body.0.argument.callee"],
        regenerator: [
          "body.0.body.body.0.argument.arguments.0.callee.object.callee",
        ],
>>>>>>> b88c6306
      },
      internal: false,
    },
  ),
<<<<<<< HEAD
  // size: 356, gzip size: 227
  regeneratorDefine: helper(
    "7.27.0",
    'function regeneratorDefine(e,r,n,t){var i=Object.defineProperty;try{i({},"",{})}catch(e){i=0}regeneratorDefine=function(e,r,n,t){if(r)i?i(e,r,{value:n,enumerable:!t,configurable:!t,writable:!t}):e[r]=n;else{function o(r,n){regeneratorDefine(e,r,(function(e){return this._invoke(r,n,e)}))}o("next",0),o("throw",1),o("return",2)}},regeneratorDefine(e,r,n,t)}',
    {
      globals: ["Object"],
      locals: {
        regeneratorDefine: [
          "body.0.id",
          "body.0.body.body.2.expression.expressions.0.right.body.body.0.alternate.body.0.body.body.0.expression.callee",
          "body.0.body.body.2.expression.expressions.1.callee",
          "body.0.body.body.2.expression.expressions.0.left",
        ],
      },
      exportBindingAssignments: ["body.0.body.body.2.expression.expressions.0"],
      exportName: "regeneratorDefine",
      dependencies: {},
      internal: true,
    },
  ),
  // size: 181, gzip size: 152
  regeneratorKeys: helper(
    "7.27.0",
    "function _regeneratorKeys(e){var n=Object(e),r=[];for(var t in n)r.unshift(t);return function e(){for(;r.length;)if((t=r.pop())in n)return e.value=t,e.done=!1,e;return e.done=!0,e}}",
    {
      globals: ["Object"],
      locals: { _regeneratorKeys: ["body.0.id"] },
      exportBindingAssignments: [],
      exportName: "_regeneratorKeys",
      dependencies: {},
      internal: false,
    },
  ),
  // size: 5440, gzip size: 2089
  regeneratorRuntime: helper(
    "7.18.0",
    'function _regeneratorRuntime(){"use strict";\n/*! regenerator-runtime -- Copyright (c) 2014-present, Facebook, Inc. -- license (MIT): https://github.com/babel/babel/blob/main/packages/babel-helpers/LICENSE */var t,e=Object.prototype,r=e.hasOwnProperty,n="function"==typeof Symbol?Symbol:{},o=n.iterator||"@@iterator",i=n.toStringTag||"@@toStringTag";function a(e,r,n,o){var i=r&&r.prototype instanceof Generator?r:Generator,a=Object.create(i.prototype),c=new Context(o||[]);return define(a,"_invoke",function(e,r,n){var o=1;return function(i,a){if(3===o)throw Error("Generator is already running");if(4===o){if("throw"===i)throw a;return{value:t,done:!0}}for(n.method=i,n.arg=a;;){var c=n.delegate;if(c){var s=y(c,n);if(s){if(s===u)continue;return s}}if("next"===n.method)n.sent=n._sent=n.arg;else if("throw"===n.method){if(1===o)throw o=4,n.arg;n.dispatchException(n.arg)}else"return"===n.method&&n.abrupt("return",n.arg);o=3;var h=p(e,r,n);if(!h.e){if(o=n.done?4:2,h.v===u)continue;return{value:h.v,done:n.done}}o=4,n.method="throw",n.arg=h.v}}}(e,n,c),!0),a}var u={};function Generator(){}function GeneratorFunction(){}function GeneratorFunctionPrototype(){}var c={};define(c,o,(function(){return this}));var s=Object.getPrototypeOf,h=s&&s(s(values([])));h&&h!==e&&r.call(h,o)&&(c=h);var f=GeneratorFunctionPrototype.prototype=Generator.prototype=Object.create(c);function l(t){return Object.setPrototypeOf?Object.setPrototypeOf(t,GeneratorFunctionPrototype):(t.__proto__=GeneratorFunctionPrototype,define(t,i,"GeneratorFunction")),t.prototype=Object.create(f),t}function p(t,e,r){try{return{e:0,v:t.call(e,r)}}catch(t){return{e:1,v:t}}}function y(e,r){var n=r.method,o=e.i[n];if(o===t)return r.delegate=null,"throw"===n&&e.i.return&&(r.method="return",r.arg=t,y(e,r),"throw"===r.method)||"return"!==n&&(r.method="throw",r.arg=new TypeError("The iterator does not provide a \'"+n+"\' method")),u;var i=p(o,e.i,r.arg);if(i.e)return r.method="throw",r.arg=i.v,r.delegate=null,u;var a=i.v;return a?a.done?(r[e.r]=a.value,r.next=e.n,"return"!==r.method&&(r.method="next",r.arg=t),r.delegate=null,u):a:(r.method="throw",r.arg=new TypeError("iterator result is not an object"),r.delegate=null,u)}function d(e){var r=e[4]||{};r.type="normal",r.arg=t,e[4]=r}function Context(t){this.tryEntries=[[-1]].concat(t),this.reset(!0)}function v(t){var e="function"==typeof t&&t.constructor;return!!e&&(e===GeneratorFunction||"GeneratorFunction"===(e.displayName||e.name))}function g(t,e){function r(n,o,i,a){try{var u=t[n](o),c=u.value;return c instanceof OverloadYield?e.resolve(c.v).then((function(t){r("next",t,i,a)}),(function(t){r("throw",t,i,a)})):e.resolve(c).then((function(t){u.value=t,i(u)}),(function(t){return r("throw",t,i,a)}))}catch(t){a(t)}}var n;this.next||(define(g.prototype),define(g.prototype,"function"==typeof Symbol&&Symbol.asyncIterator||"@asyncIterator",(function(){return this}))),define(this,"_invoke",(function(t,o,i){function a(){return new e((function(e,n){r(t,i,e,n)}))}return n=n?n.then(a,a):a()}),!0)}return GeneratorFunction.prototype=GeneratorFunctionPrototype,define(f,"constructor",GeneratorFunctionPrototype),define(GeneratorFunctionPrototype,"constructor",GeneratorFunction),GeneratorFunction.displayName="GeneratorFunction",define(GeneratorFunctionPrototype,i,"GeneratorFunction"),define(f),define(f,i,"Generator"),define(f,o,(function(){return this})),define(f,"toString",(function(){return"[object Generator]"})),Context.prototype={constructor:Context,reset:function(e){if(this.prev=this.next=0,this.sent=this._sent=t,this.done=!1,this.delegate=null,this.method="next",this.arg=t,this.tryEntries.forEach(d),!e)for(var n in this)"t"===n.charAt(0)&&r.call(this,n)&&!isNaN(+n.slice(1))&&(this[n]=t)},stop:function(){this.done=!0;var t=this.tryEntries[0][4];if("throw"===t.type)throw t.arg;return this.rval},dispatchException:function(e){if(this.done)throw e;var r=this;function n(t){a.type="throw",a.arg=e,r.next=t}for(var o=r.tryEntries.length-1;o>=0;--o){var i=this.tryEntries[o],a=i[4],u=this.prev,c=i[1],s=i[2];if(-1===i[0])return n("end"),!1;if(!c&&!s)throw Error("try statement without catch or finally");if(null!=i[0]&&i[0]<=u){if(u<c)return this.method="next",this.arg=t,n(c),!0;if(u<s)return n(s),!1}}},abrupt:function(t,e){for(var r=this.tryEntries.length-1;r>=0;--r){var n=this.tryEntries[r];if(n[0]>-1&&n[0]<=this.prev&&this.prev<n[2]){var o=n;break}}o&&("break"===t||"continue"===t)&&o[0]<=e&&e<=o[2]&&(o=null);var i=o?o[4]:{};return i.type=t,i.arg=e,o?(this.method="next",this.next=o[2],u):this.complete(i)},complete:function(t,e){if("throw"===t.type)throw t.arg;return"break"===t.type||"continue"===t.type?this.next=t.arg:"return"===t.type?(this.rval=this.arg=t.arg,this.method="return",this.next="end"):"normal"===t.type&&e&&(this.next=e),u},finish:function(t){for(var e=this.tryEntries.length-1;e>=0;--e){var r=this.tryEntries[e];if(r[2]===t)return this.complete(r[4],r[3]),d(r),u}},catch:function(t){for(var e=this.tryEntries.length-1;e>=0;--e){var r=this.tryEntries[e];if(r[0]===t){var n=r[4];if("throw"===n.type){var o=n.arg;d(r)}return o}}throw Error("illegal catch attempt")},delegateYield:function(e,r,n){return this.delegate={i:values(e),r:r,n:n},"next"===this.method&&(this.arg=t),u}},(_regeneratorRuntime=function(){return{wrap:a,isGeneratorFunction:v,mark:l,awrap:OverloadYield,AsyncIterator:g,async:function(t,e,r,n,o){return(v(e)?asyncGen:async)(t,e,r,n,o)},keys:keys,values:values}})()}',
    {
      globals: ["Object", "Symbol", "Error", "TypeError", "isNaN"],
=======
  // size: 635, gzip size: 330
  regeneratorAsyncIterator: helper(
    "7.27.0",
    'function AsyncIterator(t,e){function r(n,o,i,f){var a=tryCatch(t[n],t,o);if(!a.e){var c=a.v,u=c.value;return u&&u instanceof OverloadYield?e.resolve(u.v).then((function(t){r("next",t,i,f)}),(function(t){r("throw",t,i,f)})):e.resolve(u).then((function(t){c.value=t,i(c)}),(function(t){return r("throw",t,i,f)}))}f(a.v)}var n;this.next||(defineIteratorMethods(AsyncIterator.prototype),define(AsyncIterator.prototype,"function"==typeof Symbol&&Symbol.asyncIterator||"@asyncIterator",(function(){return this}))),define(this,"_invoke",(function(t,o,i){function f(){return new e((function(e,n){r(t,i,e,n)}))}return n=n?n.then(f,f):f()}),!0)}',
    {
      globals: ["Symbol"],
      locals: {
        AsyncIterator: [
          "body.0.id",
          "body.0.body.body.2.expression.expressions.0.right.expressions.0.arguments.0.object",
          "body.0.body.body.2.expression.expressions.0.right.expressions.1.arguments.0.object",
        ],
      },
      exportBindingAssignments: [],
      exportName: "AsyncIterator",
      dependencies: {
        OverloadYield: [
          "body.0.body.body.0.body.body.1.consequent.body.1.argument.test.right.right",
        ],
        regeneratorDefine: [
          "body.0.body.body.2.expression.expressions.0.right.expressions.1.callee",
          "body.0.body.body.2.expression.expressions.1.callee",
        ],
        tryCatch: ["body.0.body.body.0.body.body.0.declarations.0.init.callee"],
        regeneratorDefineIM: [
          "body.0.body.body.2.expression.expressions.0.right.expressions.0.callee",
        ],
      },
      internal: true,
    },
  ),
  // size: 280, gzip size: 159
  regeneratorDefine: helper(
    "7.27.0",
    'function regeneratorDefine(e,r,n,t){regeneratorDefine=function(e,r,n,t){return Object.defineProperty(e,r,{value:n,enumerable:!t,configurable:!t,writable:!t})};try{regeneratorDefine({},"")}catch(e){regeneratorDefine=function(e,r,n){return e[r]=n}}return regeneratorDefine(e,r,n,t)}',
    {
      globals: ["Object"],
>>>>>>> b88c6306
      locals: {
        regeneratorDefine: [
          "body.0.id",
<<<<<<< HEAD
          "body.0.body.body.18.argument.expressions.10.callee.left",
        ],
      },
      exportBindingAssignments: [
        "body.0.body.body.18.argument.expressions.10.callee",
      ],
      exportName: "_regeneratorRuntime",
      dependencies: {
        OverloadYield: [
          "body.0.body.body.17.body.body.0.body.body.0.block.body.1.argument.test.right",
          "body.0.body.body.18.argument.expressions.10.callee.right.body.body.0.argument.properties.3.value",
        ],
        regeneratorAsync: [
          "body.0.body.body.18.argument.expressions.10.callee.right.body.body.0.argument.properties.5.value.body.body.0.argument.callee.alternate",
        ],
        regeneratorAsyncGen: [
          "body.0.body.body.18.argument.expressions.10.callee.right.body.body.0.argument.properties.5.value.body.body.0.argument.callee.consequent",
        ],
        regeneratorKeys: [
          "body.0.body.body.18.argument.expressions.10.callee.right.body.body.0.argument.properties.6.value",
        ],
        regeneratorValues: [
          "body.0.body.body.8.declarations.1.init.right.arguments.0.arguments.0.callee",
          "body.0.body.body.18.argument.expressions.9.right.properties.8.value.body.body.0.argument.expressions.0.right.properties.0.value.callee",
          "body.0.body.body.18.argument.expressions.10.callee.right.body.body.0.argument.properties.7.value",
        ],
        regeneratorDefine: [
          "body.0.body.body.1.body.body.1.argument.expressions.0.callee",
          "body.0.body.body.7.expression.callee",
          "body.0.body.body.11.body.body.0.argument.expressions.0.alternate.expressions.1.callee",
          "body.0.body.body.17.body.body.2.expression.expressions.0.right.expressions.0.callee",
          "body.0.body.body.17.body.body.2.expression.expressions.0.right.expressions.1.callee",
          "body.0.body.body.17.body.body.2.expression.expressions.1.callee",
          "body.0.body.body.18.argument.expressions.1.callee",
          "body.0.body.body.18.argument.expressions.2.callee",
          "body.0.body.body.18.argument.expressions.4.callee",
          "body.0.body.body.18.argument.expressions.5.callee",
          "body.0.body.body.18.argument.expressions.6.callee",
          "body.0.body.body.18.argument.expressions.7.callee",
          "body.0.body.body.18.argument.expressions.8.callee",
        ],
      },
      internal: false,
    },
  ),
  // size: 321, gzip size: 229
  regeneratorValues: helper(
    "7.18.0",
    'function _regeneratorValues(e){if(null!=e){var t=e["function"==typeof Symbol&&Symbol.iterator||"@iterator"],r=0;if(t)return t.call(e);if("function"==typeof e.next)return e;if(!isNaN(e.length))return{next:function(){return e&&r>=e.length&&(e=0),{value:e&&e[r++],done:!e}}}}throw new TypeError(typeof e+" is not iterable")}',
=======
          "body.0.body.body.1.block.body.0.expression.callee",
          "body.0.body.body.2.argument.callee",
          "body.0.body.body.0.expression.left",
          "body.0.body.body.1.handler.body.body.0.expression.left",
        ],
      },
      exportBindingAssignments: [
        "body.0.body.body.1.handler.body.body.0.expression",
        "body.0.body.body.0.expression",
      ],
      exportName: "regeneratorDefine",
      dependencies: {},
      internal: true,
    },
  ),
  // size: 143, gzip size: 125
  regeneratorDefineIM: helper(
    "7.27.0",
    'function defineIteratorMethods(e){function n(n,t){define(e,n,(function(e){return this._invoke(n,t,e)}))}n("next",0),n("throw",1),n("return",2)}',
    {
      globals: [],
      locals: { defineIteratorMethods: ["body.0.id"] },
      exportBindingAssignments: [],
      exportName: "defineIteratorMethods",
      dependencies: {
        regeneratorDefine: ["body.0.body.body.0.body.body.0.expression.callee"],
      },
      internal: true,
    },
  ),
  // size: 181, gzip size: 152
  regeneratorKeys: helper(
    "7.27.0",
    "function _regeneratorKeys(e){var n=Object(e),r=[];for(var t in n)r.unshift(t);return function e(){for(;r.length;)if((t=r.pop())in n)return e.value=t,e.done=!1,e;return e.done=!0,e}}",
    {
      globals: ["Object"],
      locals: { _regeneratorKeys: ["body.0.id"] },
      exportBindingAssignments: [],
      exportName: "_regeneratorKeys",
      dependencies: {},
      internal: false,
    },
  ),
  // size: 397, gzip size: 264
  regeneratorValues: helper(
    "7.18.0",
    'function _regeneratorValues(e){if(null!=e){var r=e["function"==typeof Symbol&&Symbol.iterator||"@@iterator"];if(r)return r.call(e);if("function"==typeof e.next)return e;if(!isNaN(e.length)){var t=-1,n=function r(){for(;++t<e.length;)if({}.hasOwnProperty.call(e,t))return r.value=e[t],r.done=!1,r;return r.value=void 0,r.done=!0,r};return n.next=n}}throw new TypeError(typeof e+" is not iterable")}',
>>>>>>> b88c6306
    {
      globals: ["Symbol", "isNaN", "TypeError"],
      locals: { _regeneratorValues: ["body.0.id"] },
      exportBindingAssignments: [],
      exportName: "_regeneratorValues",
      dependencies: {},
      internal: true,
    },
  ),
  // size: 494, gzip size: 274
  set: helper(
    "7.0.0-beta.0",
    'function set(e,r,t,o){return set="undefined"!=typeof Reflect&&Reflect.set?Reflect.set:function(e,r,t,o){var f,i=superPropBase(e,r);if(i){if((f=Object.getOwnPropertyDescriptor(i,r)).set)return f.set.call(o,t),!0;if(!f.writable)return!1}if(f=Object.getOwnPropertyDescriptor(o,r)){if(!f.writable)return!1;f.value=t,Object.defineProperty(o,r,f)}else defineProperty(o,r,t);return!0},set(e,r,t,o)}function _set(e,r,t,o,f){if(!set(e,r,t,o||e)&&f)throw new TypeError("failed to set property");return t}',
    {
      globals: ["Reflect", "Object", "TypeError"],
      locals: {
        set: [
          "body.0.id",
          "body.0.body.body.0.argument.expressions.1.callee",
          "body.1.body.body.0.test.left.argument.callee",
          "body.0.body.body.0.argument.expressions.0.left",
        ],
        _set: ["body.1.id"],
      },
      exportBindingAssignments: [],
      exportName: "_set",
      dependencies: {
        superPropBase: [
          "body.0.body.body.0.argument.expressions.0.right.alternate.body.body.0.declarations.1.init.callee",
        ],
        defineProperty: [
          "body.0.body.body.0.argument.expressions.0.right.alternate.body.body.2.alternate.expression.callee",
        ],
      },
      internal: false,
    },
  ),
  // size: 178, gzip size: 166
  setFunctionName: helper(
    "7.23.6",
    'function setFunctionName(e,t,n){"symbol"==typeof t&&(t=(t=t.description)?"["+t+"]":"");try{Object.defineProperty(e,"name",{configurable:!0,value:n?n+" "+t:t})}catch(e){}return e}',
    {
      globals: ["Object"],
      locals: { setFunctionName: ["body.0.id"] },
      exportBindingAssignments: [],
      exportName: "setFunctionName",
      dependencies: {},
      internal: false,
    },
  ),
  // size: 163, gzip size: 102
  setPrototypeOf: helper(
    "7.0.0-beta.0",
    "function _setPrototypeOf(t,e){return _setPrototypeOf=Object.setPrototypeOf?Object.setPrototypeOf.bind():function(t,e){return t.__proto__=e,t},_setPrototypeOf(t,e)}",
    {
      globals: ["Object"],
      locals: {
        _setPrototypeOf: [
          "body.0.id",
          "body.0.body.body.0.argument.expressions.1.callee",
          "body.0.body.body.0.argument.expressions.0.left",
        ],
      },
      exportBindingAssignments: ["body.0.body.body.0.argument.expressions.0"],
      exportName: "_setPrototypeOf",
      dependencies: {},
      internal: false,
    },
  ),
  // size: 103, gzip size: 107
  skipFirstGeneratorNext: helper(
    "7.0.0-beta.0",
    "function _skipFirstGeneratorNext(t){return function(){var r=t.apply(this,arguments);return r.next(),r}}",
    {
      globals: [],
      locals: { _skipFirstGeneratorNext: ["body.0.id"] },
      exportBindingAssignments: [],
      exportName: "_skipFirstGeneratorNext",
      dependencies: {},
      internal: false,
    },
  ),
  // size: 133, gzip size: 117
  slicedToArray: helper(
    "7.0.0-beta.0",
    "function _slicedToArray(r,e){return arrayWithHoles(r)||iterableToArrayLimit(r,e)||unsupportedIterableToArray(r,e)||nonIterableRest()}",
    {
      globals: [],
      locals: { _slicedToArray: ["body.0.id"] },
      exportBindingAssignments: [],
      exportName: "_slicedToArray",
      dependencies: {
        arrayWithHoles: ["body.0.body.body.0.argument.left.left.left.callee"],
        iterableToArrayLimit: [
          "body.0.body.body.0.argument.left.left.right.callee",
        ],
        unsupportedIterableToArray: [
          "body.0.body.body.0.argument.left.right.callee",
        ],
        nonIterableRest: ["body.0.body.body.0.argument.right.callee"],
      },
      internal: false,
    },
  ),
  // size: 104, gzip size: 113
  superPropBase: helper(
    "7.0.0-beta.0",
    "function _superPropBase(t,o){for(;!{}.hasOwnProperty.call(t,o)&&null!==(t=getPrototypeOf(t)););return t}",
    {
      globals: [],
      locals: { _superPropBase: ["body.0.id"] },
      exportBindingAssignments: [],
      exportName: "_superPropBase",
      dependencies: {
        getPrototypeOf: ["body.0.body.body.0.test.right.right.right.callee"],
      },
      internal: false,
    },
  ),
  // size: 149, gzip size: 134
  superPropGet: helper(
    "7.25.0",
    'function _superPropGet(t,o,e,r){var p=get(getPrototypeOf(1&r?t.prototype:t),o,e);return 2&r&&"function"==typeof p?function(t){return p.apply(e,t)}:p}',
    {
      globals: [],
      locals: { _superPropGet: ["body.0.id"] },
      exportBindingAssignments: [],
      exportName: "_superPropGet",
      dependencies: {
        get: ["body.0.body.body.0.declarations.0.init.callee"],
        getPrototypeOf: [
          "body.0.body.body.0.declarations.0.init.arguments.0.callee",
        ],
      },
      internal: false,
    },
  ),
  // size: 88, gzip size: 95
  superPropSet: helper(
    "7.25.0",
    "function _superPropSet(t,e,o,r,p,f){return set(getPrototypeOf(f?t.prototype:t),e,o,r,p)}",
    {
      globals: [],
      locals: { _superPropSet: ["body.0.id"] },
      exportBindingAssignments: [],
      exportName: "_superPropSet",
      dependencies: {
        set: ["body.0.body.body.0.argument.callee"],
        getPrototypeOf: ["body.0.body.body.0.argument.arguments.0.callee"],
      },
      internal: false,
    },
  ),
  // size: 135, gzip size: 128
  taggedTemplateLiteral: helper(
    "7.0.0-beta.0",
    "function _taggedTemplateLiteral(e,t){return t||(t=e.slice(0)),Object.freeze(Object.defineProperties(e,{raw:{value:Object.freeze(t)}}))}",
    {
      globals: ["Object"],
      locals: { _taggedTemplateLiteral: ["body.0.id"] },
      exportBindingAssignments: [],
      exportName: "_taggedTemplateLiteral",
      dependencies: {},
      internal: false,
    },
  ),
  // size: 77, gzip size: 94
  taggedTemplateLiteralLoose: helper(
    "7.0.0-beta.0",
    "function _taggedTemplateLiteralLoose(e,t){return t||(t=e.slice(0)),e.raw=t,e}",
    {
      globals: [],
      locals: { _taggedTemplateLiteralLoose: ["body.0.id"] },
      exportBindingAssignments: [],
      exportName: "_taggedTemplateLiteralLoose",
      dependencies: {},
      internal: false,
    },
  ),
  // size: 89, gzip size: 97
  tdz: helper(
    "7.5.5",
    'function _tdzError(e){throw new ReferenceError(e+" is not defined - temporal dead zone")}',
    {
      globals: ["ReferenceError"],
      locals: { _tdzError: ["body.0.id"] },
      exportBindingAssignments: [],
      exportName: "_tdzError",
      dependencies: {},
      internal: false,
    },
  ),
  // size: 53, gzip size: 73
  temporalRef: helper(
    "7.0.0-beta.0",
    "function _temporalRef(r,e){return r===undef?err(e):r}",
    {
      globals: [],
      locals: { _temporalRef: ["body.0.id"] },
      exportBindingAssignments: [],
      exportName: "_temporalRef",
      dependencies: {
        temporalUndefined: ["body.0.body.body.0.argument.test.right"],
        tdz: ["body.0.body.body.0.argument.consequent.callee"],
      },
      internal: false,
    },
  ),
  // size: 31, gzip size: 51
  temporalUndefined: helper("7.0.0-beta.0", "function _temporalUndefined(){}", {
    globals: [],
    locals: { _temporalUndefined: ["body.0.id"] },
    exportBindingAssignments: [],
    exportName: "_temporalUndefined",
    dependencies: {},
    internal: false,
  }),
  // size: 116, gzip size: 102
  toArray: helper(
    "7.0.0-beta.0",
    "function _toArray(r){return arrayWithHoles(r)||iterableToArray(r)||unsupportedIterableToArray(r)||nonIterableRest()}",
    {
      globals: [],
      locals: { _toArray: ["body.0.id"] },
      exportBindingAssignments: [],
      exportName: "_toArray",
      dependencies: {
        arrayWithHoles: ["body.0.body.body.0.argument.left.left.left.callee"],
        iterableToArray: ["body.0.body.body.0.argument.left.left.right.callee"],
        unsupportedIterableToArray: [
          "body.0.body.body.0.argument.left.right.callee",
        ],
        nonIterableRest: ["body.0.body.body.0.argument.right.callee"],
      },
      internal: false,
    },
  ),
  // size: 131, gzip size: 114
  toConsumableArray: helper(
    "7.0.0-beta.0",
    "function _toConsumableArray(r){return arrayWithoutHoles(r)||iterableToArray(r)||unsupportedIterableToArray(r)||nonIterableSpread()}",
    {
      globals: [],
      locals: { _toConsumableArray: ["body.0.id"] },
      exportBindingAssignments: [],
      exportName: "_toConsumableArray",
      dependencies: {
        arrayWithoutHoles: [
          "body.0.body.body.0.argument.left.left.left.callee",
        ],
        iterableToArray: ["body.0.body.body.0.argument.left.left.right.callee"],
        unsupportedIterableToArray: [
          "body.0.body.body.0.argument.left.right.callee",
        ],
        nonIterableSpread: ["body.0.body.body.0.argument.right.callee"],
      },
      internal: false,
    },
  ),
  // size: 270, gzip size: 201
  toPrimitive: helper(
    "7.1.5",
    'function toPrimitive(t,r){if("object"!=typeof t||!t)return t;var e=t[Symbol.toPrimitive];if(void 0!==e){var i=e.call(t,r||"default");if("object"!=typeof i)return i;throw new TypeError("@@toPrimitive must return a primitive value.")}return("string"===r?String:Number)(t)}',
    {
      globals: ["Symbol", "TypeError", "String", "Number"],
      locals: { toPrimitive: ["body.0.id"] },
      exportBindingAssignments: [],
      exportName: "toPrimitive",
      dependencies: {},
      internal: false,
    },
  ),
  // size: 88, gzip size: 102
  toPropertyKey: helper(
    "7.1.5",
    'function toPropertyKey(t){var i=toPrimitive(t,"string");return"symbol"==typeof i?i:i+""}',
    {
      globals: [],
      locals: { toPropertyKey: ["body.0.id"] },
      exportBindingAssignments: [],
      exportName: "toPropertyKey",
      dependencies: {
        toPrimitive: ["body.0.body.body.0.declarations.0.init.callee"],
      },
      internal: false,
    },
  ),
  // size: 129, gzip size: 133
  toSetter: helper(
    "7.24.0",
    'function _toSetter(t,e,n){e||(e=[]);var r=e.length++;return Object.defineProperty({},"_",{set:function(o){e[r]=o,t.apply(n,e)}})}',
    {
      globals: ["Object"],
      locals: { _toSetter: ["body.0.id"] },
      exportBindingAssignments: [],
      exportName: "_toSetter",
      dependencies: {},
      internal: false,
<<<<<<< HEAD
=======
    },
  ),
  // size: 82, gzip size: 86
  tryCatch: helper(
    "7.27.0",
    "function _tryCatch(t,r,e){try{return{e:0,v:t.call(r,e)}}catch(t){return{e:1,v:t}}}",
    {
      globals: [],
      locals: { _tryCatch: ["body.0.id"] },
      exportBindingAssignments: [],
      exportName: "_tryCatch",
      dependencies: {},
      internal: true,
>>>>>>> b88c6306
    },
  ),
  // size: 243, gzip size: 210
  tsRewriteRelativeImportExtensions: helper(
    "7.27.0",
    'function tsRewriteRelativeImportExtensions(t,e){return"string"==typeof t&&/^\\.\\.?\\//.test(t)?t.replace(/\\.(tsx)$|((?:\\.d)?)((?:\\.[^./]+)?)\\.([cm]?)ts$/i,(function(t,s,r,n,o){return s?e?".jsx":".js":!r||n&&o?r+n+"."+o.toLowerCase()+"js":t})):t}',
    {
      globals: [],
      locals: { tsRewriteRelativeImportExtensions: ["body.0.id"] },
      exportBindingAssignments: [],
      exportName: "tsRewriteRelativeImportExtensions",
      dependencies: {},
      internal: false,
    },
  ),
  // size: 274, gzip size: 157
  typeof: helper(
    "7.0.0-beta.0",
    'function _typeof(o){"@babel/helpers - typeof";return _typeof="function"==typeof Symbol&&"symbol"==typeof Symbol.iterator?function(o){return typeof o}:function(o){return o&&"function"==typeof Symbol&&o.constructor===Symbol&&o!==Symbol.prototype?"symbol":typeof o},_typeof(o)}',
    {
      globals: ["Symbol"],
      locals: {
        _typeof: [
          "body.0.id",
          "body.0.body.body.0.argument.expressions.1.callee",
          "body.0.body.body.0.argument.expressions.0.left",
        ],
      },
      exportBindingAssignments: ["body.0.body.body.0.argument.expressions.0"],
      exportName: "_typeof",
      dependencies: {},
      internal: false,
    },
  ),
  // size: 328, gzip size: 247
  unsupportedIterableToArray: helper(
    "7.9.0",
    'function _unsupportedIterableToArray(r,a){if(r){if("string"==typeof r)return arrayLikeToArray(r,a);var t={}.toString.call(r).slice(8,-1);return"Object"===t&&r.constructor&&(t=r.constructor.name),"Map"===t||"Set"===t?Array.from(r):"Arguments"===t||/^(?:Ui|I)nt(?:8|16|32)(?:Clamped)?Array$/.test(t)?arrayLikeToArray(r,a):void 0}}',
    {
      globals: ["Array"],
      locals: { _unsupportedIterableToArray: ["body.0.id"] },
      exportBindingAssignments: [],
      exportName: "_unsupportedIterableToArray",
      dependencies: {
        arrayLikeToArray: [
          "body.0.body.body.0.consequent.body.0.consequent.argument.callee",
          "body.0.body.body.0.consequent.body.2.argument.expressions.1.alternate.consequent.callee",
        ],
      },
      internal: false,
    },
  ),
  // size: 1117, gzip size: 548
  usingCtx: helper(
    "7.23.9",
    'function _usingCtx(){var r="function"==typeof SuppressedError?SuppressedError:function(r,e){var n=Error();return n.name="SuppressedError",n.error=r,n.suppressed=e,n},e={},n=[];function using(r,e){if(null!=e){if(Object(e)!==e)throw new TypeError("using declarations can only be used with objects, functions, null, or undefined.");if(r)var o=e[Symbol.asyncDispose||Symbol.for("Symbol.asyncDispose")];if(void 0===o&&(o=e[Symbol.dispose||Symbol.for("Symbol.dispose")],r))var t=o;if("function"!=typeof o)throw new TypeError("Object is not disposable.");t&&(o=function(){try{t.call(e)}catch(r){return Promise.reject(r)}}),n.push({v:e,d:o,a:r})}else r&&n.push({d:e,a:r});return e}return{e:e,u:using.bind(null,!1),a:using.bind(null,!0),d:function(){var o,t=this.e,s=0;function next(){for(;o=n.pop();)try{if(!o.a&&1===s)return s=0,n.push(o),Promise.resolve().then(next);if(o.d){var r=o.d.call(o.v);if(o.a)return s|=2,Promise.resolve(r).then(next,err)}else s|=1}catch(r){return err(r)}if(1===s)return t!==e?Promise.reject(t):Promise.resolve();if(t!==e)throw t}function err(n){return t=t!==e?new r(n,t):n,next()}return next()}}}',
    {
      globals: [
        "SuppressedError",
        "Error",
        "Object",
        "TypeError",
        "Symbol",
        "Promise",
      ],
      locals: { _usingCtx: ["body.0.id"] },
      exportBindingAssignments: [],
      exportName: "_usingCtx",
      dependencies: {},
      internal: false,
    },
  ),
  // size: 1172, gzip size: 526
  wrapAsyncGenerator: helper(
    "7.0.0-beta.0",
    'function _wrapAsyncGenerator(e){return function(){return new AsyncGenerator(e.apply(this,arguments))}}function AsyncGenerator(e){var r,t;function resume(r,t){try{var n=e[r](t),o=n.value,u=o instanceof OverloadYield;Promise.resolve(u?o.v:o).then((function(t){if(u){var i="return"===r?"return":"next";if(!o.k||t.done)return resume(i,t);t=e[i](t).value}settle(n.done?"return":"normal",t)}),(function(e){resume("throw",e)}))}catch(e){settle("throw",e)}}function settle(e,n){switch(e){case"return":r.resolve({value:n,done:!0});break;case"throw":r.reject(n);break;default:r.resolve({value:n,done:!1})}(r=r.next)?resume(r.key,r.arg):t=null}this._invoke=function(e,n){return new Promise((function(o,u){var i={key:e,arg:n,resolve:o,reject:u,next:null};t?t=t.next=i:(r=t=i,resume(e,n))}))},"function"!=typeof e.return&&(this.return=void 0)}AsyncGenerator.prototype["function"==typeof Symbol&&Symbol.asyncIterator||"@@asyncIterator"]=function(){return this},AsyncGenerator.prototype.next=function(e){return this._invoke("next",e)},AsyncGenerator.prototype.throw=function(e){return this._invoke("throw",e)},AsyncGenerator.prototype.return=function(e){return this._invoke("return",e)};',
    {
      globals: ["Promise", "Symbol"],
      locals: {
        _wrapAsyncGenerator: ["body.0.id"],
        AsyncGenerator: [
          "body.1.id",
          "body.0.body.body.0.argument.body.body.0.argument.callee",
          "body.2.expression.expressions.0.left.object.object",
          "body.2.expression.expressions.1.left.object.object",
          "body.2.expression.expressions.2.left.object.object",
          "body.2.expression.expressions.3.left.object.object",
        ],
      },
      exportBindingAssignments: [],
      exportName: "_wrapAsyncGenerator",
      dependencies: {
        OverloadYield: [
          "body.1.body.body.1.body.body.0.block.body.0.declarations.2.init.right",
        ],
      },
      internal: false,
    },
  ),
  // size: 563, gzip size: 318
  wrapNativeSuper: helper(
    "7.0.0-beta.0",
    'function _wrapNativeSuper(t){var r="function"==typeof Map?new Map:void 0;return _wrapNativeSuper=function(t){if(null===t||!isNativeFunction(t))return t;if("function"!=typeof t)throw new TypeError("Super expression must either be null or a function");if(void 0!==r){if(r.has(t))return r.get(t);r.set(t,Wrapper)}function Wrapper(){return construct(t,arguments,getPrototypeOf(this).constructor)}return Wrapper.prototype=Object.create(t.prototype,{constructor:{value:Wrapper,enumerable:!1,writable:!0,configurable:!0}}),setPrototypeOf(Wrapper,t)},_wrapNativeSuper(t)}',
    {
      globals: ["Map", "TypeError", "Object"],
      locals: {
        _wrapNativeSuper: [
          "body.0.id",
          "body.0.body.body.1.argument.expressions.1.callee",
          "body.0.body.body.1.argument.expressions.0.left",
        ],
      },
      exportBindingAssignments: ["body.0.body.body.1.argument.expressions.0"],
      exportName: "_wrapNativeSuper",
      dependencies: {
        getPrototypeOf: [
          "body.0.body.body.1.argument.expressions.0.right.body.body.3.body.body.0.argument.arguments.2.object.callee",
        ],
        setPrototypeOf: [
          "body.0.body.body.1.argument.expressions.0.right.body.body.4.argument.expressions.1.callee",
        ],
        isNativeFunction: [
          "body.0.body.body.1.argument.expressions.0.right.body.body.0.test.right.argument.callee",
        ],
        construct: [
          "body.0.body.body.1.argument.expressions.0.right.body.body.3.body.body.0.argument.callee",
        ],
      },
      internal: false,
    },
  ),
  // size: 1213, gzip size: 560
  wrapRegExp: helper(
    "7.19.0",
    'function _wrapRegExp(){_wrapRegExp=function(e,r){return new BabelRegExp(e,void 0,r)};var e=RegExp.prototype,r=new WeakMap;function BabelRegExp(e,t,p){var o=RegExp(e,t);return r.set(o,p||r.get(e)),setPrototypeOf(o,BabelRegExp.prototype)}function buildGroups(e,t){var p=r.get(t);return Object.keys(p).reduce((function(r,t){var o=p[t];if("number"==typeof o)r[t]=e[o];else{for(var i=0;void 0===e[o[i]]&&i+1<o.length;)i++;r[t]=e[o[i]]}return r}),Object.create(null))}return inherits(BabelRegExp,RegExp),BabelRegExp.prototype.exec=function(r){var t=e.exec.call(this,r);if(t){t.groups=buildGroups(t,this);var p=t.indices;p&&(p.groups=buildGroups(p,this))}return t},BabelRegExp.prototype[Symbol.replace]=function(t,p){if("string"==typeof p){var o=r.get(this);return e[Symbol.replace].call(this,t,p.replace(/\\$<([^>]+)(>|$)/g,(function(e,r,t){if(""===t)return e;var p=o[r];return Array.isArray(p)?"$"+p.join("$"):"number"==typeof p?"$"+p:""})))}if("function"==typeof p){var i=this;return e[Symbol.replace].call(this,t,(function(){var e=arguments;return"object"!=typeof e[e.length-1]&&(e=[].slice.call(e)).push(buildGroups(e,i)),p.apply(this,e)}))}return e[Symbol.replace].call(this,t,p)},_wrapRegExp.apply(this,arguments)}',
    {
      globals: ["RegExp", "WeakMap", "Object", "Symbol", "Array"],
      locals: {
        _wrapRegExp: [
          "body.0.id",
          "body.0.body.body.4.argument.expressions.3.callee.object",
          "body.0.body.body.0.expression.left",
        ],
      },
      exportBindingAssignments: ["body.0.body.body.0.expression"],
      exportName: "_wrapRegExp",
      dependencies: {
        setPrototypeOf: [
          "body.0.body.body.2.body.body.1.argument.expressions.1.callee",
        ],
        inherits: ["body.0.body.body.4.argument.expressions.0.callee"],
      },
      internal: false,
    },
  ),
  // size: 73, gzip size: 86
  writeOnlyError: helper(
    "7.12.13",
    "function _writeOnlyError(r){throw new TypeError('\"'+r+'\" is write-only')}",
    {
      globals: ["TypeError"],
      locals: { _writeOnlyError: ["body.0.id"] },
      exportBindingAssignments: [],
      exportName: "_writeOnlyError",
      dependencies: {},
      internal: false,
    },
  ),
};

if (!process.env.BABEL_8_BREAKING) {
  Object.assign(helpers, {
    // size: 39, gzip size: 59
    AwaitValue: helper(
      "7.0.0-beta.0",
      "function _AwaitValue(t){this.wrapped=t}",
      {
        globals: [],
        locals: { _AwaitValue: ["body.0.id"] },
        exportBindingAssignments: [],
        exportName: "_AwaitValue",
        dependencies: {},
        internal: false,
      },
    ),
    // size: 5767, gzip size: 2181
    applyDecs: helper(
      "7.17.8",
      'function old_createMetadataMethodsForProperty(e,t,a,r){return{getMetadata:function(o){old_assertNotFinished(r,"getMetadata"),old_assertMetadataKey(o);var i=e[o];if(void 0!==i)if(1===t){var n=i.public;if(void 0!==n)return n[a]}else if(2===t){var l=i.private;if(void 0!==l)return l.get(a)}else if(Object.hasOwnProperty.call(i,"constructor"))return i.constructor},setMetadata:function(o,i){old_assertNotFinished(r,"setMetadata"),old_assertMetadataKey(o);var n=e[o];if(void 0===n&&(n=e[o]={}),1===t){var l=n.public;void 0===l&&(l=n.public={}),l[a]=i}else if(2===t){var s=n.priv;void 0===s&&(s=n.private=new Map),s.set(a,i)}else n.constructor=i}}}function old_convertMetadataMapToFinal(e,t){var a=e[Symbol.metadata||Symbol.for("Symbol.metadata")],r=Object.getOwnPropertySymbols(t);if(0!==r.length){for(var o=0;o<r.length;o++){var i=r[o],n=t[i],l=a?a[i]:null,s=n.public,c=l?l.public:null;s&&c&&Object.setPrototypeOf(s,c);var d=n.private;if(d){var u=Array.from(d.values()),f=l?l.private:null;f&&(u=u.concat(f)),n.private=u}l&&Object.setPrototypeOf(n,l)}a&&Object.setPrototypeOf(t,a),e[Symbol.metadata||Symbol.for("Symbol.metadata")]=t}}function old_createAddInitializerMethod(e,t){return function(a){old_assertNotFinished(t,"addInitializer"),old_assertCallable(a,"An initializer"),e.push(a)}}function old_memberDec(e,t,a,r,o,i,n,l,s){var c;switch(i){case 1:c="accessor";break;case 2:c="method";break;case 3:c="getter";break;case 4:c="setter";break;default:c="field"}var d,u,f={kind:c,name:l?"#"+t:toPropertyKey(t),isStatic:n,isPrivate:l},p={v:!1};if(0!==i&&(f.addInitializer=old_createAddInitializerMethod(o,p)),l){d=2,u=Symbol(t);var v={};0===i?(v.get=a.get,v.set=a.set):2===i?v.get=function(){return a.value}:(1!==i&&3!==i||(v.get=function(){return a.get.call(this)}),1!==i&&4!==i||(v.set=function(e){a.set.call(this,e)})),f.access=v}else d=1,u=t;try{return e(s,Object.assign(f,old_createMetadataMethodsForProperty(r,d,u,p)))}finally{p.v=!0}}function old_assertNotFinished(e,t){if(e.v)throw Error("attempted to call "+t+" after decoration was finished")}function old_assertMetadataKey(e){if("symbol"!=typeof e)throw new TypeError("Metadata keys must be symbols, received: "+e)}function old_assertCallable(e,t){if("function"!=typeof e)throw new TypeError(t+" must be a function")}function old_assertValidReturnValue(e,t){var a=typeof t;if(1===e){if("object"!==a||null===t)throw new TypeError("accessor decorators must return an object with get, set, or init properties or void 0");void 0!==t.get&&old_assertCallable(t.get,"accessor.get"),void 0!==t.set&&old_assertCallable(t.set,"accessor.set"),void 0!==t.init&&old_assertCallable(t.init,"accessor.init"),void 0!==t.initializer&&old_assertCallable(t.initializer,"accessor.initializer")}else if("function"!==a)throw new TypeError((0===e?"field":10===e?"class":"method")+" decorators must return a function or void 0")}function old_getInit(e){var t;return null==(t=e.init)&&(t=e.initializer)&&void 0!==console&&console.warn(".initializer has been renamed to .init as of March 2022"),t}function old_applyMemberDec(e,t,a,r,o,i,n,l,s){var c,d,u,f,p,v,y,h=a[0];if(n?(0===o||1===o?(c={get:a[3],set:a[4]},u="get"):3===o?(c={get:a[3]},u="get"):4===o?(c={set:a[3]},u="set"):c={value:a[3]},0!==o&&(1===o&&setFunctionName(a[4],"#"+r,"set"),setFunctionName(a[3],"#"+r,u))):0!==o&&(c=Object.getOwnPropertyDescriptor(t,r)),1===o?f={get:c.get,set:c.set}:2===o?f=c.value:3===o?f=c.get:4===o&&(f=c.set),"function"==typeof h)void 0!==(p=old_memberDec(h,r,c,l,s,o,i,n,f))&&(old_assertValidReturnValue(o,p),0===o?d=p:1===o?(d=old_getInit(p),v=p.get||f.get,y=p.set||f.set,f={get:v,set:y}):f=p);else for(var m=h.length-1;m>=0;m--){var b;void 0!==(p=old_memberDec(h[m],r,c,l,s,o,i,n,f))&&(old_assertValidReturnValue(o,p),0===o?b=p:1===o?(b=old_getInit(p),v=p.get||f.get,y=p.set||f.set,f={get:v,set:y}):f=p,void 0!==b&&(void 0===d?d=b:"function"==typeof d?d=[d,b]:d.push(b)))}if(0===o||1===o){if(void 0===d)d=function(e,t){return t};else if("function"!=typeof d){var g=d;d=function(e,t){for(var a=t,r=0;r<g.length;r++)a=g[r].call(e,a);return a}}else{var _=d;d=function(e,t){return _.call(e,t)}}e.push(d)}0!==o&&(1===o?(c.get=f.get,c.set=f.set):2===o?c.value=f:3===o?c.get=f:4===o&&(c.set=f),n?1===o?(e.push((function(e,t){return f.get.call(e,t)})),e.push((function(e,t){return f.set.call(e,t)}))):2===o?e.push(f):e.push((function(e,t){return f.call(e,t)})):Object.defineProperty(t,r,c))}function old_applyMemberDecs(e,t,a,r,o){for(var i,n,l=new Map,s=new Map,c=0;c<o.length;c++){var d=o[c];if(Array.isArray(d)){var u,f,p,v=d[1],y=d[2],h=d.length>3,m=v>=5;if(m?(u=t,f=r,0!=(v-=5)&&(p=n=n||[])):(u=t.prototype,f=a,0!==v&&(p=i=i||[])),0!==v&&!h){var b=m?s:l,g=b.get(y)||0;if(!0===g||3===g&&4!==v||4===g&&3!==v)throw Error("Attempted to decorate a public method/accessor that has the same name as a previously decorated public method/accessor. This is not currently supported by the decorators plugin. Property name was: "+y);!g&&v>2?b.set(y,v):b.set(y,!0)}old_applyMemberDec(e,u,d,y,v,m,h,f,p)}}old_pushInitializers(e,i),old_pushInitializers(e,n)}function old_pushInitializers(e,t){t&&e.push((function(e){for(var a=0;a<t.length;a++)t[a].call(e);return e}))}function old_applyClassDecs(e,t,a,r){if(r.length>0){for(var o=[],i=t,n=t.name,l=r.length-1;l>=0;l--){var s={v:!1};try{var c=Object.assign({kind:"class",name:n,addInitializer:old_createAddInitializerMethod(o,s)},old_createMetadataMethodsForProperty(a,0,n,s)),d=r[l](i,c)}finally{s.v=!0}void 0!==d&&(old_assertValidReturnValue(10,d),i=d)}e.push(i,(function(){for(var e=0;e<o.length;e++)o[e].call(i)}))}}function applyDecs(e,t,a){var r=[],o={},i={};return old_applyMemberDecs(r,e,i,o,t),old_convertMetadataMapToFinal(e.prototype,i),old_applyClassDecs(r,e,o,a),old_convertMetadataMapToFinal(e,o),r}',
      {
        globals: [
          "Object",
          "Map",
          "Symbol",
          "Array",
          "Error",
          "TypeError",
          "console",
        ],
        locals: {
          old_createMetadataMethodsForProperty: [
            "body.0.id",
            "body.3.body.body.4.block.body.0.argument.arguments.1.arguments.1.callee",
            "body.12.body.body.0.consequent.body.0.body.body.1.block.body.0.declarations.0.init.arguments.1.callee",
          ],
          old_convertMetadataMapToFinal: [
            "body.1.id",
            "body.13.body.body.1.argument.expressions.1.callee",
            "body.13.body.body.1.argument.expressions.3.callee",
          ],
          old_createAddInitializerMethod: [
            "body.2.id",
            "body.3.body.body.3.test.expressions.0.right.right.callee",
            "body.12.body.body.0.consequent.body.0.body.body.1.block.body.0.declarations.0.init.arguments.0.properties.2.value.callee",
          ],
          old_memberDec: [
            "body.3.id",
            "body.9.body.body.1.consequent.expression.left.right.right.callee",
            "body.9.body.body.1.alternate.body.body.1.expression.left.right.right.callee",
          ],
          old_assertNotFinished: [
            "body.4.id",
            "body.0.body.body.0.argument.properties.0.value.body.body.0.expression.expressions.0.callee",
            "body.0.body.body.0.argument.properties.1.value.body.body.0.expression.expressions.0.callee",
            "body.2.body.body.0.argument.body.body.0.expression.expressions.0.callee",
          ],
          old_assertMetadataKey: [
            "body.5.id",
            "body.0.body.body.0.argument.properties.0.value.body.body.0.expression.expressions.1.callee",
            "body.0.body.body.0.argument.properties.1.value.body.body.0.expression.expressions.1.callee",
          ],
          old_assertCallable: [
            "body.6.id",
            "body.2.body.body.0.argument.body.body.0.expression.expressions.1.callee",
            "body.7.body.body.1.consequent.body.1.expression.expressions.0.right.callee",
            "body.7.body.body.1.consequent.body.1.expression.expressions.1.right.callee",
            "body.7.body.body.1.consequent.body.1.expression.expressions.2.right.callee",
            "body.7.body.body.1.consequent.body.1.expression.expressions.3.right.callee",
          ],
          old_assertValidReturnValue: [
            "body.7.id",
            "body.9.body.body.1.consequent.expression.right.expressions.0.callee",
            "body.9.body.body.1.alternate.body.body.1.expression.right.expressions.0.callee",
            "body.12.body.body.0.consequent.body.0.body.body.2.expression.right.expressions.0.callee",
          ],
          old_getInit: [
            "body.8.id",
            "body.9.body.body.1.consequent.expression.right.expressions.1.alternate.consequent.expressions.0.right.callee",
            "body.9.body.body.1.alternate.body.body.1.expression.right.expressions.1.alternate.consequent.expressions.0.right.callee",
          ],
          old_applyMemberDec: [
            "body.9.id",
            "body.10.body.body.0.body.body.1.consequent.body.2.expression.callee",
          ],
          old_applyMemberDecs: [
            "body.10.id",
            "body.13.body.body.1.argument.expressions.0.callee",
          ],
          old_pushInitializers: [
            "body.11.id",
            "body.10.body.body.1.expression.expressions.0.callee",
            "body.10.body.body.1.expression.expressions.1.callee",
          ],
          old_applyClassDecs: [
            "body.12.id",
            "body.13.body.body.1.argument.expressions.2.callee",
          ],
          applyDecs: ["body.13.id"],
        },
        exportBindingAssignments: [],
        exportName: "applyDecs",
        dependencies: {
          setFunctionName: [
            "body.9.body.body.1.test.expressions.0.consequent.expressions.1.right.expressions.0.right.callee",
            "body.9.body.body.1.test.expressions.0.consequent.expressions.1.right.expressions.1.callee",
          ],
          toPropertyKey: [
            "body.3.body.body.2.declarations.2.init.properties.1.value.alternate.callee",
          ],
        },
        internal: false,
      },
    ),
    // size: 3845, gzip size: 1570
    applyDecs2203: helper(
      "7.19.0",
      'function applyDecs2203Factory(){function createAddInitializerMethod(e,t){return function(r){!function(e,t){if(e.v)throw Error("attempted to call addInitializer after decoration was finished")}(t),assertCallable(r,"An initializer"),e.push(r)}}function memberDec(e,t,r,a,n,i,s,o){var c;switch(n){case 1:c="accessor";break;case 2:c="method";break;case 3:c="getter";break;case 4:c="setter";break;default:c="field"}var l,u,f={kind:c,name:s?"#"+t:t,static:i,private:s},p={v:!1};0!==n&&(f.addInitializer=createAddInitializerMethod(a,p)),0===n?s?(l=r.get,u=r.set):(l=function(){return this[t]},u=function(e){this[t]=e}):2===n?l=function(){return r.value}:(1!==n&&3!==n||(l=function(){return r.get.call(this)}),1!==n&&4!==n||(u=function(e){r.set.call(this,e)})),f.access=l&&u?{get:l,set:u}:l?{get:l}:{set:u};try{return e(o,f)}finally{p.v=!0}}function assertCallable(e,t){if("function"!=typeof e)throw new TypeError(t+" must be a function")}function assertValidReturnValue(e,t){var r=typeof t;if(1===e){if("object"!==r||null===t)throw new TypeError("accessor decorators must return an object with get, set, or init properties or void 0");void 0!==t.get&&assertCallable(t.get,"accessor.get"),void 0!==t.set&&assertCallable(t.set,"accessor.set"),void 0!==t.init&&assertCallable(t.init,"accessor.init")}else if("function"!==r)throw new TypeError((0===e?"field":10===e?"class":"method")+" decorators must return a function or void 0")}function applyMemberDec(e,t,r,a,n,i,s,o){var c,l,u,f,p,d,h=r[0];if(s?c=0===n||1===n?{get:r[3],set:r[4]}:3===n?{get:r[3]}:4===n?{set:r[3]}:{value:r[3]}:0!==n&&(c=Object.getOwnPropertyDescriptor(t,a)),1===n?u={get:c.get,set:c.set}:2===n?u=c.value:3===n?u=c.get:4===n&&(u=c.set),"function"==typeof h)void 0!==(f=memberDec(h,a,c,o,n,i,s,u))&&(assertValidReturnValue(n,f),0===n?l=f:1===n?(l=f.init,p=f.get||u.get,d=f.set||u.set,u={get:p,set:d}):u=f);else for(var v=h.length-1;v>=0;v--){var g;void 0!==(f=memberDec(h[v],a,c,o,n,i,s,u))&&(assertValidReturnValue(n,f),0===n?g=f:1===n?(g=f.init,p=f.get||u.get,d=f.set||u.set,u={get:p,set:d}):u=f,void 0!==g&&(void 0===l?l=g:"function"==typeof l?l=[l,g]:l.push(g)))}if(0===n||1===n){if(void 0===l)l=function(e,t){return t};else if("function"!=typeof l){var y=l;l=function(e,t){for(var r=t,a=0;a<y.length;a++)r=y[a].call(e,r);return r}}else{var m=l;l=function(e,t){return m.call(e,t)}}e.push(l)}0!==n&&(1===n?(c.get=u.get,c.set=u.set):2===n?c.value=u:3===n?c.get=u:4===n&&(c.set=u),s?1===n?(e.push((function(e,t){return u.get.call(e,t)})),e.push((function(e,t){return u.set.call(e,t)}))):2===n?e.push(u):e.push((function(e,t){return u.call(e,t)})):Object.defineProperty(t,a,c))}function pushInitializers(e,t){t&&e.push((function(e){for(var r=0;r<t.length;r++)t[r].call(e);return e}))}return function(e,t,r){var a=[];return function(e,t,r){for(var a,n,i=new Map,s=new Map,o=0;o<r.length;o++){var c=r[o];if(Array.isArray(c)){var l,u,f=c[1],p=c[2],d=c.length>3,h=f>=5;if(h?(l=t,0!=(f-=5)&&(u=n=n||[])):(l=t.prototype,0!==f&&(u=a=a||[])),0!==f&&!d){var v=h?s:i,g=v.get(p)||0;if(!0===g||3===g&&4!==f||4===g&&3!==f)throw Error("Attempted to decorate a public method/accessor that has the same name as a previously decorated public method/accessor. This is not currently supported by the decorators plugin. Property name was: "+p);!g&&f>2?v.set(p,f):v.set(p,!0)}applyMemberDec(e,l,c,p,f,h,d,u)}}pushInitializers(e,a),pushInitializers(e,n)}(a,e,t),function(e,t,r){if(r.length>0){for(var a=[],n=t,i=t.name,s=r.length-1;s>=0;s--){var o={v:!1};try{var c=r[s](n,{kind:"class",name:i,addInitializer:createAddInitializerMethod(a,o)})}finally{o.v=!0}void 0!==c&&(assertValidReturnValue(10,c),n=c)}e.push(n,(function(){for(var e=0;e<a.length;e++)a[e].call(n)}))}}(a,e,r),a}}var applyDecs2203Impl;function applyDecs2203(e,t,r){return(applyDecs2203Impl=applyDecs2203Impl||applyDecs2203Factory())(e,t,r)}',
      {
        globals: ["Error", "TypeError", "Object", "Map", "Array"],
        locals: {
          applyDecs2203Factory: [
            "body.0.id",
            "body.2.body.body.0.argument.callee.right.right.callee",
          ],
          applyDecs2203Impl: [
            "body.1.declarations.0.id",
            "body.2.body.body.0.argument.callee.right.left",
            "body.2.body.body.0.argument.callee.left",
          ],
          applyDecs2203: ["body.2.id"],
        },
        exportBindingAssignments: [],
        exportName: "applyDecs2203",
        dependencies: {},
        internal: false,
      },
    ),
    // size: 3982, gzip size: 1621
    applyDecs2203R: helper(
      "7.20.0",
      'function applyDecs2203RFactory(){function createAddInitializerMethod(e,t){return function(r){!function(e,t){if(e.v)throw Error("attempted to call addInitializer after decoration was finished")}(t),assertCallable(r,"An initializer"),e.push(r)}}function memberDec(e,t,r,n,a,i,o,s){var c;switch(a){case 1:c="accessor";break;case 2:c="method";break;case 3:c="getter";break;case 4:c="setter";break;default:c="field"}var l,u,f={kind:c,name:o?"#"+t:toPropertyKey(t),static:i,private:o},p={v:!1};0!==a&&(f.addInitializer=createAddInitializerMethod(n,p)),0===a?o?(l=r.get,u=r.set):(l=function(){return this[t]},u=function(e){this[t]=e}):2===a?l=function(){return r.value}:(1!==a&&3!==a||(l=function(){return r.get.call(this)}),1!==a&&4!==a||(u=function(e){r.set.call(this,e)})),f.access=l&&u?{get:l,set:u}:l?{get:l}:{set:u};try{return e(s,f)}finally{p.v=!0}}function assertCallable(e,t){if("function"!=typeof e)throw new TypeError(t+" must be a function")}function assertValidReturnValue(e,t){var r=typeof t;if(1===e){if("object"!==r||null===t)throw new TypeError("accessor decorators must return an object with get, set, or init properties or void 0");void 0!==t.get&&assertCallable(t.get,"accessor.get"),void 0!==t.set&&assertCallable(t.set,"accessor.set"),void 0!==t.init&&assertCallable(t.init,"accessor.init")}else if("function"!==r)throw new TypeError((0===e?"field":10===e?"class":"method")+" decorators must return a function or void 0")}function applyMemberDec(e,t,r,n,a,i,o,s){var c,l,u,f,p,d,h,v=r[0];if(o?(0===a||1===a?(c={get:r[3],set:r[4]},u="get"):3===a?(c={get:r[3]},u="get"):4===a?(c={set:r[3]},u="set"):c={value:r[3]},0!==a&&(1===a&&setFunctionName(r[4],"#"+n,"set"),setFunctionName(r[3],"#"+n,u))):0!==a&&(c=Object.getOwnPropertyDescriptor(t,n)),1===a?f={get:c.get,set:c.set}:2===a?f=c.value:3===a?f=c.get:4===a&&(f=c.set),"function"==typeof v)void 0!==(p=memberDec(v,n,c,s,a,i,o,f))&&(assertValidReturnValue(a,p),0===a?l=p:1===a?(l=p.init,d=p.get||f.get,h=p.set||f.set,f={get:d,set:h}):f=p);else for(var g=v.length-1;g>=0;g--){var y;void 0!==(p=memberDec(v[g],n,c,s,a,i,o,f))&&(assertValidReturnValue(a,p),0===a?y=p:1===a?(y=p.init,d=p.get||f.get,h=p.set||f.set,f={get:d,set:h}):f=p,void 0!==y&&(void 0===l?l=y:"function"==typeof l?l=[l,y]:l.push(y)))}if(0===a||1===a){if(void 0===l)l=function(e,t){return t};else if("function"!=typeof l){var m=l;l=function(e,t){for(var r=t,n=0;n<m.length;n++)r=m[n].call(e,r);return r}}else{var b=l;l=function(e,t){return b.call(e,t)}}e.push(l)}0!==a&&(1===a?(c.get=f.get,c.set=f.set):2===a?c.value=f:3===a?c.get=f:4===a&&(c.set=f),o?1===a?(e.push((function(e,t){return f.get.call(e,t)})),e.push((function(e,t){return f.set.call(e,t)}))):2===a?e.push(f):e.push((function(e,t){return f.call(e,t)})):Object.defineProperty(t,n,c))}function applyMemberDecs(e,t){for(var r,n,a=[],i=new Map,o=new Map,s=0;s<t.length;s++){var c=t[s];if(Array.isArray(c)){var l,u,f=c[1],p=c[2],d=c.length>3,h=f>=5;if(h?(l=e,0!=(f-=5)&&(u=n=n||[])):(l=e.prototype,0!==f&&(u=r=r||[])),0!==f&&!d){var v=h?o:i,g=v.get(p)||0;if(!0===g||3===g&&4!==f||4===g&&3!==f)throw Error("Attempted to decorate a public method/accessor that has the same name as a previously decorated public method/accessor. This is not currently supported by the decorators plugin. Property name was: "+p);!g&&f>2?v.set(p,f):v.set(p,!0)}applyMemberDec(a,l,c,p,f,h,d,u)}}return pushInitializers(a,r),pushInitializers(a,n),a}function pushInitializers(e,t){t&&e.push((function(e){for(var r=0;r<t.length;r++)t[r].call(e);return e}))}return function(e,t,r){return{e:applyMemberDecs(e,t),get c(){return function(e,t){if(t.length>0){for(var r=[],n=e,a=e.name,i=t.length-1;i>=0;i--){var o={v:!1};try{var s=t[i](n,{kind:"class",name:a,addInitializer:createAddInitializerMethod(r,o)})}finally{o.v=!0}void 0!==s&&(assertValidReturnValue(10,s),n=s)}return[n,function(){for(var e=0;e<r.length;e++)r[e].call(n)}]}}(e,r)}}}}function applyDecs2203R(e,t,r){return(applyDecs2203R=applyDecs2203RFactory())(e,t,r)}',
      {
        globals: ["Error", "TypeError", "Object", "Map", "Array"],
        locals: {
          applyDecs2203RFactory: [
            "body.0.id",
            "body.1.body.body.0.argument.callee.right.callee",
          ],
          applyDecs2203R: [
            "body.1.id",
            "body.1.body.body.0.argument.callee.left",
          ],
        },
        exportBindingAssignments: ["body.1.body.body.0.argument.callee"],
        exportName: "applyDecs2203R",
        dependencies: {
          setFunctionName: [
            "body.0.body.body.4.body.body.1.test.expressions.0.consequent.expressions.1.right.expressions.0.right.callee",
            "body.0.body.body.4.body.body.1.test.expressions.0.consequent.expressions.1.right.expressions.1.callee",
          ],
          toPropertyKey: [
            "body.0.body.body.1.body.body.2.declarations.2.init.properties.1.value.alternate.callee",
          ],
        },
        internal: false,
      },
    ),
    // size: 4526, gzip size: 1807
    applyDecs2301: helper(
      "7.21.0",
      'function applyDecs2301Factory(){function createAddInitializerMethod(e,t){return function(r){!function(e,t){if(e.v)throw Error("attempted to call addInitializer after decoration was finished")}(t),assertCallable(r,"An initializer"),e.push(r)}}function assertInstanceIfPrivate(e,t){if(!e(t))throw new TypeError("Attempted to access private element on non-instance")}function memberDec(e,t,r,n,a,i,s,o,c){var u;switch(a){case 1:u="accessor";break;case 2:u="method";break;case 3:u="getter";break;case 4:u="setter";break;default:u="field"}var l,f,p={kind:u,name:s?"#"+t:toPropertyKey(t),static:i,private:s},d={v:!1};if(0!==a&&(p.addInitializer=createAddInitializerMethod(n,d)),s||0!==a&&2!==a)if(2===a)l=function(e){return assertInstanceIfPrivate(c,e),r.value};else{var h=0===a||1===a;(h||3===a)&&(l=s?function(e){return assertInstanceIfPrivate(c,e),r.get.call(e)}:function(e){return r.get.call(e)}),(h||4===a)&&(f=s?function(e,t){assertInstanceIfPrivate(c,e),r.set.call(e,t)}:function(e,t){r.set.call(e,t)})}else l=function(e){return e[t]},0===a&&(f=function(e,r){e[t]=r});var v=s?c.bind():function(e){return t in e};p.access=l&&f?{get:l,set:f,has:v}:l?{get:l,has:v}:{set:f,has:v};try{return e(o,p)}finally{d.v=!0}}function assertCallable(e,t){if("function"!=typeof e)throw new TypeError(t+" must be a function")}function assertValidReturnValue(e,t){var r=typeof t;if(1===e){if("object"!==r||null===t)throw new TypeError("accessor decorators must return an object with get, set, or init properties or void 0");void 0!==t.get&&assertCallable(t.get,"accessor.get"),void 0!==t.set&&assertCallable(t.set,"accessor.set"),void 0!==t.init&&assertCallable(t.init,"accessor.init")}else if("function"!==r)throw new TypeError((0===e?"field":10===e?"class":"method")+" decorators must return a function or void 0")}function curryThis2(e){return function(t){e(this,t)}}function applyMemberDec(e,t,r,n,a,i,s,o,c){var u,l,f,p,d,h,v,y,g=r[0];if(s?(0===a||1===a?(u={get:(d=r[3],function(){return d(this)}),set:curryThis2(r[4])},f="get"):3===a?(u={get:r[3]},f="get"):4===a?(u={set:r[3]},f="set"):u={value:r[3]},0!==a&&(1===a&&setFunctionName(u.set,"#"+n,"set"),setFunctionName(u[f||"value"],"#"+n,f))):0!==a&&(u=Object.getOwnPropertyDescriptor(t,n)),1===a?p={get:u.get,set:u.set}:2===a?p=u.value:3===a?p=u.get:4===a&&(p=u.set),"function"==typeof g)void 0!==(h=memberDec(g,n,u,o,a,i,s,p,c))&&(assertValidReturnValue(a,h),0===a?l=h:1===a?(l=h.init,v=h.get||p.get,y=h.set||p.set,p={get:v,set:y}):p=h);else for(var m=g.length-1;m>=0;m--){var b;void 0!==(h=memberDec(g[m],n,u,o,a,i,s,p,c))&&(assertValidReturnValue(a,h),0===a?b=h:1===a?(b=h.init,v=h.get||p.get,y=h.set||p.set,p={get:v,set:y}):p=h,void 0!==b&&(void 0===l?l=b:"function"==typeof l?l=[l,b]:l.push(b)))}if(0===a||1===a){if(void 0===l)l=function(e,t){return t};else if("function"!=typeof l){var I=l;l=function(e,t){for(var r=t,n=0;n<I.length;n++)r=I[n].call(e,r);return r}}else{var w=l;l=function(e,t){return w.call(e,t)}}e.push(l)}0!==a&&(1===a?(u.get=p.get,u.set=p.set):2===a?u.value=p:3===a?u.get=p:4===a&&(u.set=p),s?1===a?(e.push((function(e,t){return p.get.call(e,t)})),e.push((function(e,t){return p.set.call(e,t)}))):2===a?e.push(p):e.push((function(e,t){return p.call(e,t)})):Object.defineProperty(t,n,u))}function applyMemberDecs(e,t,r){for(var n,a,i,s=[],o=new Map,c=new Map,u=0;u<t.length;u++){var l=t[u];if(Array.isArray(l)){var f,p,d=l[1],h=l[2],v=l.length>3,y=d>=5,g=r;if(y?(f=e,0!=(d-=5)&&(p=a=a||[]),v&&!i&&(i=function(t){return checkInRHS(t)===e}),g=i):(f=e.prototype,0!==d&&(p=n=n||[])),0!==d&&!v){var m=y?c:o,b=m.get(h)||0;if(!0===b||3===b&&4!==d||4===b&&3!==d)throw Error("Attempted to decorate a public method/accessor that has the same name as a previously decorated public method/accessor. This is not currently supported by the decorators plugin. Property name was: "+h);!b&&d>2?m.set(h,d):m.set(h,!0)}applyMemberDec(s,f,l,h,d,y,v,p,g)}}return pushInitializers(s,n),pushInitializers(s,a),s}function pushInitializers(e,t){t&&e.push((function(e){for(var r=0;r<t.length;r++)t[r].call(e);return e}))}return function(e,t,r,n){return{e:applyMemberDecs(e,t,n),get c(){return function(e,t){if(t.length>0){for(var r=[],n=e,a=e.name,i=t.length-1;i>=0;i--){var s={v:!1};try{var o=t[i](n,{kind:"class",name:a,addInitializer:createAddInitializerMethod(r,s)})}finally{s.v=!0}void 0!==o&&(assertValidReturnValue(10,o),n=o)}return[n,function(){for(var e=0;e<r.length;e++)r[e].call(n)}]}}(e,r)}}}}function applyDecs2301(e,t,r,n){return(applyDecs2301=applyDecs2301Factory())(e,t,r,n)}',
      {
        globals: ["Error", "TypeError", "Object", "Map", "Array"],
        locals: {
          applyDecs2301Factory: [
            "body.0.id",
            "body.1.body.body.0.argument.callee.right.callee",
          ],
          applyDecs2301: [
            "body.1.id",
            "body.1.body.body.0.argument.callee.left",
          ],
        },
        exportBindingAssignments: ["body.1.body.body.0.argument.callee"],
        exportName: "applyDecs2301",
        dependencies: {
          checkInRHS: [
            "body.0.body.body.7.body.body.0.body.body.1.consequent.body.1.test.expressions.0.consequent.expressions.2.right.right.body.body.0.argument.left.callee",
          ],
          setFunctionName: [
            "body.0.body.body.6.body.body.1.test.expressions.0.consequent.expressions.1.right.expressions.0.right.callee",
            "body.0.body.body.6.body.body.1.test.expressions.0.consequent.expressions.1.right.expressions.1.callee",
          ],
          toPropertyKey: [
            "body.0.body.body.2.body.body.2.declarations.2.init.properties.1.value.alternate.callee",
          ],
        },
        internal: false,
      },
    ),
    // size: 3109, gzip size: 1569
    applyDecs2305: helper(
      "7.21.0",
      'function applyDecs2305(e,t,r,n,o,a){function i(e,t,r){return function(n,o){return r&&r(n),e[t].call(n,o)}}function c(e,t){for(var r=0;r<e.length;r++)e[r].call(t);return t}function s(e,t,r,n){if("function"!=typeof e&&(n||void 0!==e))throw new TypeError(t+" must "+(r||"be")+" a function"+(n?"":" or undefined"));return e}function applyDec(e,t,r,n,o,a,c,u,l,f,p,d,h){function m(e){if(!h(e))throw new TypeError("Attempted to access private element on non-instance")}var y,v=t[0],g=t[3],b=!u;if(!b){r||Array.isArray(v)||(v=[v]);var w={},S=[],A=3===o?"get":4===o||d?"set":"value";f?(p||d?w={get:setFunctionName((function(){return g(this)}),n,"get"),set:function(e){t[4](this,e)}}:w[A]=g,p||setFunctionName(w[A],n,2===o?"":A)):p||(w=Object.getOwnPropertyDescriptor(e,n))}for(var P=e,j=v.length-1;j>=0;j-=r?2:1){var D=v[j],E=r?v[j-1]:void 0,I={},O={kind:["field","accessor","method","getter","setter","class"][o],name:n,metadata:a,addInitializer:function(e,t){if(e.v)throw Error("attempted to call addInitializer after decoration was finished");s(t,"An initializer","be",!0),c.push(t)}.bind(null,I)};try{if(b)(y=s(D.call(E,P,O),"class decorators","return"))&&(P=y);else{var k,F;O.static=l,O.private=f,f?2===o?k=function(e){return m(e),w.value}:(o<4&&(k=i(w,"get",m)),3!==o&&(F=i(w,"set",m))):(k=function(e){return e[n]},(o<2||4===o)&&(F=function(e,t){e[n]=t}));var N=O.access={has:f?h.bind():function(e){return n in e}};if(k&&(N.get=k),F&&(N.set=F),P=D.call(E,d?{get:w.get,set:w.set}:w[A],O),d){if("object"==typeof P&&P)(y=s(P.get,"accessor.get"))&&(w.get=y),(y=s(P.set,"accessor.set"))&&(w.set=y),(y=s(P.init,"accessor.init"))&&S.push(y);else if(void 0!==P)throw new TypeError("accessor decorators must return an object with get, set, or init properties or void 0")}else s(P,(p?"field":"method")+" decorators","return")&&(p?S.push(P):w[A]=P)}}finally{I.v=!0}}return(p||d)&&u.push((function(e,t){for(var r=S.length-1;r>=0;r--)t=S[r].call(e,t);return t})),p||b||(f?d?u.push(i(w,"get"),i(w,"set")):u.push(2===o?w[A]:i.call.bind(w[A])):Object.defineProperty(e,n,w)),P}function u(e,t){return Object.defineProperty(e,Symbol.metadata||Symbol.for("Symbol.metadata"),{configurable:!0,enumerable:!0,value:t})}if(arguments.length>=6)var l=a[Symbol.metadata||Symbol.for("Symbol.metadata")];var f=Object.create(null==l?null:l),p=function(e,t,r,n){var o,a,i=[],s=function(t){return checkInRHS(t)===e},u=new Map;function l(e){e&&i.push(c.bind(null,e))}for(var f=0;f<t.length;f++){var p=t[f];if(Array.isArray(p)){var d=p[1],h=p[2],m=p.length>3,y=16&d,v=!!(8&d),g=0==(d&=7),b=h+"/"+v;if(!g&&!m){var w=u.get(b);if(!0===w||3===w&&4!==d||4===w&&3!==d)throw Error("Attempted to decorate a public method/accessor that has the same name as a previously decorated public method/accessor. This is not currently supported by the decorators plugin. Property name was: "+h);u.set(b,!(d>2)||d)}applyDec(v?e:e.prototype,p,y,m?"#"+h:toPropertyKey(h),d,n,v?a=a||[]:o=o||[],i,v,m,g,1===d,v&&m?s:r)}}return l(o),l(a),i}(e,t,o,f);return r.length||u(e,f),{e:p,get c(){var t=[];return r.length&&[u(applyDec(e,[r],n,e.name,5,f,t),f),c.bind(null,t,e)]}}}',
      {
        globals: ["TypeError", "Array", "Object", "Error", "Symbol", "Map"],
        locals: { applyDecs2305: ["body.0.id"] },
        exportBindingAssignments: [],
        exportName: "applyDecs2305",
        dependencies: {
          checkInRHS: [
            "body.0.body.body.6.declarations.1.init.callee.body.body.0.declarations.3.init.body.body.0.argument.left.callee",
          ],
          setFunctionName: [
            "body.0.body.body.3.body.body.2.consequent.body.2.expression.consequent.expressions.0.consequent.right.properties.0.value.callee",
            "body.0.body.body.3.body.body.2.consequent.body.2.expression.consequent.expressions.1.right.callee",
          ],
          toPropertyKey: [
            "body.0.body.body.6.declarations.1.init.callee.body.body.2.body.body.1.consequent.body.2.expression.arguments.3.alternate.callee",
          ],
        },
        internal: false,
      },
    ),
    // size: 231, gzip size: 189
    classApplyDescriptorDestructureSet: helper(
      "7.13.10",
      'function _classApplyDescriptorDestructureSet(e,t){if(t.set)return"__destrObj"in t||(t.__destrObj={set value(r){t.set.call(e,r)}}),t.__destrObj;if(!t.writable)throw new TypeError("attempted to set read only private field");return t}',
      {
        globals: ["TypeError"],
        locals: { _classApplyDescriptorDestructureSet: ["body.0.id"] },
        exportBindingAssignments: [],
        exportName: "_classApplyDescriptorDestructureSet",
        dependencies: {},
        internal: false,
      },
    ),
    // size: 74, gzip size: 90
    classApplyDescriptorGet: helper(
      "7.13.10",
      "function _classApplyDescriptorGet(e,t){return t.get?t.get.call(e):t.value}",
      {
        globals: [],
        locals: { _classApplyDescriptorGet: ["body.0.id"] },
        exportBindingAssignments: [],
        exportName: "_classApplyDescriptorGet",
        dependencies: {},
        internal: false,
      },
    ),
    // size: 161, gzip size: 149
    classApplyDescriptorSet: helper(
      "7.13.10",
      'function _classApplyDescriptorSet(e,t,l){if(t.set)t.set.call(e,l);else{if(!t.writable)throw new TypeError("attempted to set read only private field");t.value=l}}',
      {
        globals: ["TypeError"],
        locals: { _classApplyDescriptorSet: ["body.0.id"] },
        exportBindingAssignments: [],
        exportName: "_classApplyDescriptorSet",
        dependencies: {},
        internal: false,
      },
    ),
    // size: 78, gzip size: 93
    classCheckPrivateStaticAccess: helper(
      "7.13.10",
      "function _classCheckPrivateStaticAccess(s,a,r){return assertClassBrand(a,s,r)}",
      {
        globals: [],
        locals: { _classCheckPrivateStaticAccess: ["body.0.id"] },
        exportBindingAssignments: [],
        exportName: "_classCheckPrivateStaticAccess",
        dependencies: {
          assertClassBrand: ["body.0.body.body.0.argument.callee"],
        },
        internal: false,
      },
    ),
    // size: 154, gzip size: 145
    classCheckPrivateStaticFieldDescriptor: helper(
      "7.13.10",
      'function _classCheckPrivateStaticFieldDescriptor(t,e){if(void 0===t)throw new TypeError("attempted to "+e+" private static field before its declaration")}',
      {
        globals: ["TypeError"],
        locals: { _classCheckPrivateStaticFieldDescriptor: ["body.0.id"] },
        exportBindingAssignments: [],
        exportName: "_classCheckPrivateStaticFieldDescriptor",
        dependencies: {},
        internal: false,
      },
    ),
    // size: 77, gzip size: 91
    classExtractFieldDescriptor: helper(
      "7.13.10",
      "function _classExtractFieldDescriptor(e,t){return classPrivateFieldGet2(t,e)}",
      {
        globals: [],
        locals: { _classExtractFieldDescriptor: ["body.0.id"] },
        exportBindingAssignments: [],
        exportName: "_classExtractFieldDescriptor",
        dependencies: {
          classPrivateFieldGet2: ["body.0.body.body.0.argument.callee"],
        },
        internal: false,
      },
    ),
    // size: 127, gzip size: 111
    classPrivateFieldDestructureSet: helper(
      "7.4.4",
      "function _classPrivateFieldDestructureSet(e,t){var r=classPrivateFieldGet2(t,e);return classApplyDescriptorDestructureSet(e,r)}",
      {
        globals: [],
        locals: { _classPrivateFieldDestructureSet: ["body.0.id"] },
        exportBindingAssignments: [],
        exportName: "_classPrivateFieldDestructureSet",
        dependencies: {
          classApplyDescriptorDestructureSet: [
            "body.0.body.body.1.argument.callee",
          ],
          classPrivateFieldGet2: [
            "body.0.body.body.0.declarations.0.init.callee",
          ],
        },
        internal: false,
      },
    ),
    // size: 105, gzip size: 100
    classPrivateFieldGet: helper(
      "7.0.0-beta.0",
      "function _classPrivateFieldGet(e,t){var r=classPrivateFieldGet2(t,e);return classApplyDescriptorGet(e,r)}",
      {
        globals: [],
        locals: { _classPrivateFieldGet: ["body.0.id"] },
        exportBindingAssignments: [],
        exportName: "_classPrivateFieldGet",
        dependencies: {
          classApplyDescriptorGet: ["body.0.body.body.1.argument.callee"],
          classPrivateFieldGet2: [
            "body.0.body.body.0.declarations.0.init.callee",
          ],
        },
        internal: false,
      },
    ),
    // size: 111, gzip size: 109
    classPrivateFieldSet: helper(
      "7.0.0-beta.0",
      "function _classPrivateFieldSet(e,t,r){var s=classPrivateFieldGet2(t,e);return classApplyDescriptorSet(e,s,r),r}",
      {
        globals: [],
        locals: { _classPrivateFieldSet: ["body.0.id"] },
        exportBindingAssignments: [],
        exportName: "_classPrivateFieldSet",
        dependencies: {
          classApplyDescriptorSet: [
            "body.0.body.body.1.argument.expressions.0.callee",
          ],
          classPrivateFieldGet2: [
            "body.0.body.body.0.declarations.0.init.callee",
          ],
        },
        internal: false,
      },
    ),
    // size: 70, gzip size: 88
    classPrivateMethodGet: helper(
      "7.1.6",
      "function _classPrivateMethodGet(s,a,r){return assertClassBrand(a,s),r}",
      {
        globals: [],
        locals: { _classPrivateMethodGet: ["body.0.id"] },
        exportBindingAssignments: [],
        exportName: "_classPrivateMethodGet",
        dependencies: {
          assertClassBrand: [
            "body.0.body.body.0.argument.expressions.0.callee",
          ],
        },
        internal: false,
      },
    ),
    // size: 94, gzip size: 102
    classPrivateMethodSet: helper(
      "7.1.6",
      'function _classPrivateMethodSet(){throw new TypeError("attempted to reassign private method")}',
      {
        globals: ["TypeError"],
        locals: { _classPrivateMethodSet: ["body.0.id"] },
        exportBindingAssignments: [],
        exportName: "_classPrivateMethodSet",
        dependencies: {},
        internal: false,
      },
    ),
    // size: 172, gzip size: 135
    classStaticPrivateFieldDestructureSet: helper(
      "7.13.10",
      'function _classStaticPrivateFieldDestructureSet(t,r,s){return assertClassBrand(r,t),classCheckPrivateStaticFieldDescriptor(s,"set"),classApplyDescriptorDestructureSet(t,s)}',
      {
        globals: [],
        locals: { _classStaticPrivateFieldDestructureSet: ["body.0.id"] },
        exportBindingAssignments: [],
        exportName: "_classStaticPrivateFieldDestructureSet",
        dependencies: {
          classApplyDescriptorDestructureSet: [
            "body.0.body.body.0.argument.expressions.2.callee",
          ],
          assertClassBrand: [
            "body.0.body.body.0.argument.expressions.0.callee",
          ],
          classCheckPrivateStaticFieldDescriptor: [
            "body.0.body.body.0.argument.expressions.1.callee",
          ],
        },
        internal: false,
      },
    ),
    // size: 154, gzip size: 133
    classStaticPrivateFieldSpecGet: helper(
      "7.0.2",
      'function _classStaticPrivateFieldSpecGet(t,s,r){return assertClassBrand(s,t),classCheckPrivateStaticFieldDescriptor(r,"get"),classApplyDescriptorGet(t,r)}',
      {
        globals: [],
        locals: { _classStaticPrivateFieldSpecGet: ["body.0.id"] },
        exportBindingAssignments: [],
        exportName: "_classStaticPrivateFieldSpecGet",
        dependencies: {
          classApplyDescriptorGet: [
            "body.0.body.body.0.argument.expressions.2.callee",
          ],
          assertClassBrand: [
            "body.0.body.body.0.argument.expressions.0.callee",
          ],
          classCheckPrivateStaticFieldDescriptor: [
            "body.0.body.body.0.argument.expressions.1.callee",
          ],
        },
        internal: false,
      },
    ),
    // size: 160, gzip size: 134
    classStaticPrivateFieldSpecSet: helper(
      "7.0.2",
      'function _classStaticPrivateFieldSpecSet(s,t,r,e){return assertClassBrand(t,s),classCheckPrivateStaticFieldDescriptor(r,"set"),classApplyDescriptorSet(s,r,e),e}',
      {
        globals: [],
        locals: { _classStaticPrivateFieldSpecSet: ["body.0.id"] },
        exportBindingAssignments: [],
        exportName: "_classStaticPrivateFieldSpecSet",
        dependencies: {
          classApplyDescriptorSet: [
            "body.0.body.body.0.argument.expressions.2.callee",
          ],
          assertClassBrand: [
            "body.0.body.body.0.argument.expressions.0.callee",
          ],
          classCheckPrivateStaticFieldDescriptor: [
            "body.0.body.body.0.argument.expressions.1.callee",
          ],
        },
        internal: false,
      },
    ),
    // size: 111, gzip size: 114
    classStaticPrivateMethodSet: helper(
      "7.3.2",
      'function _classStaticPrivateMethodSet(){throw new TypeError("attempted to set read only static private field")}',
      {
        globals: ["TypeError"],
        locals: { _classStaticPrivateMethodSet: ["body.0.id"] },
        exportBindingAssignments: [],
        exportName: "_classStaticPrivateMethodSet",
        dependencies: {},
        internal: false,
      },
    ),
    // size: 368, gzip size: 204
    defineEnumerableProperties: helper(
      "7.0.0-beta.0",
      'function _defineEnumerableProperties(e,r){for(var t in r){var n=r[t];n.configurable=n.enumerable=!0,"value"in n&&(n.writable=!0),Object.defineProperty(e,t,n)}if(Object.getOwnPropertySymbols)for(var a=Object.getOwnPropertySymbols(r),b=0;b<a.length;b++){var i=a[b];(n=r[i]).configurable=n.enumerable=!0,"value"in n&&(n.writable=!0),Object.defineProperty(e,i,n)}return e}',
      {
        globals: ["Object"],
        locals: { _defineEnumerableProperties: ["body.0.id"] },
        exportBindingAssignments: [],
        exportName: "_defineEnumerableProperties",
        dependencies: {},
        internal: false,
      },
    ),
    // size: 653, gzip size: 319
    dispose: helper(
      "7.22.0",
      'function dispose_SuppressedError(r,e){return"undefined"!=typeof SuppressedError?dispose_SuppressedError=SuppressedError:(dispose_SuppressedError=function(r,e){this.suppressed=e,this.error=r,this.stack=Error().stack},dispose_SuppressedError.prototype=Object.create(Error.prototype,{constructor:{value:dispose_SuppressedError,writable:!0,configurable:!0}})),new dispose_SuppressedError(r,e)}function _dispose(r,e,s){function next(){for(;r.length>0;)try{var o=r.pop(),p=o.d.call(o.v);if(o.a)return Promise.resolve(p).then(next,err)}catch(r){return err(r)}if(s)throw e}function err(r){return e=s?new dispose_SuppressedError(e,r):r,s=!0,next()}return next()}',
      {
        globals: ["SuppressedError", "Error", "Object", "Promise"],
        locals: {
          dispose_SuppressedError: [
            "body.0.id",
            "body.0.body.body.0.argument.expressions.0.alternate.expressions.1.left.object",
            "body.0.body.body.0.argument.expressions.0.alternate.expressions.1.right.arguments.1.properties.0.value.properties.0.value",
            "body.0.body.body.0.argument.expressions.1.callee",
            "body.1.body.body.1.body.body.0.argument.expressions.0.right.consequent.callee",
            "body.0.body.body.0.argument.expressions.0.consequent.left",
            "body.0.body.body.0.argument.expressions.0.alternate.expressions.0.left",
          ],
          _dispose: ["body.1.id"],
        },
        exportBindingAssignments: [],
        exportName: "_dispose",
        dependencies: {},
        internal: false,
      },
    ),
    // size: 363, gzip size: 237
    objectSpread: helper(
      "7.0.0-beta.0",
      'function _objectSpread(e){for(var r=1;r<arguments.length;r++){var t=null!=arguments[r]?Object(arguments[r]):{},o=Object.keys(t);"function"==typeof Object.getOwnPropertySymbols&&o.push.apply(o,Object.getOwnPropertySymbols(t).filter((function(e){return Object.getOwnPropertyDescriptor(t,e).enumerable}))),o.forEach((function(r){defineProperty(e,r,t[r])}))}return e}',
      {
        globals: ["Object"],
        locals: { _objectSpread: ["body.0.id"] },
        exportBindingAssignments: [],
        exportName: "_objectSpread",
        dependencies: {
          defineProperty: [
            "body.0.body.body.0.body.body.1.expression.expressions.1.arguments.0.body.body.0.expression.callee",
          ],
        },
        internal: false,
<<<<<<< HEAD
=======
      },
    ),
    // size: 1115, gzip size: 534
    regeneratorRuntime: helper(
      "7.18.0",
      'function _regeneratorRuntime(){"use strict";var r=regenerator(),e=r.m(_regeneratorRuntime),t=(Object.getPrototypeOf?Object.getPrototypeOf(e):e.__proto__).constructor;function n(r){var e="function"==typeof r&&r.constructor;return!!e&&(e===t||"GeneratorFunction"===(e.displayName||e.name))}var o={throw:1,return:2,break:3,continue:3};function a(r){var e,t;return function(n){e||(e={stop:function(){return t(n.a,2)},catch:function(){return n.v},abrupt:function(r,e){return t(n.a,o[r],e)},delegateYield:function(r,o,a){return e.resultName=o,t(n.d,r,a)},finish:function(r){return t(n.f,r)}},t=function(r,t,o){n.p=e.prev,n.n=e.next;try{return r(t,o)}finally{e.next=n.n}}),e.resultName&&(e[e.resultName]=n.v,e.resultName=void 0),e.sent=n.v,e.next=n.n;try{return r.call(this,e)}finally{n.p=e.prev,n.n=e.next}}}return(_regeneratorRuntime=function(){return{wrap:function(e,t,n,o){return r.w(a(e),t,n,o&&o.reverse())},isGeneratorFunction:n,mark:r.m,awrap:function(r,e){return new OverloadYield(r,e)},AsyncIterator:AsyncIterator,async:function(r,e,t,o,u){return(n(e)?asyncGen:async)(a(r),e,t,o,u)},keys:keys,values:values}})()}',
      {
        globals: ["Object"],
        locals: {
          _regeneratorRuntime: [
            "body.0.id",
            "body.0.body.body.0.declarations.1.init.arguments.0",
            "body.0.body.body.4.argument.callee.left",
          ],
        },
        exportBindingAssignments: ["body.0.body.body.4.argument.callee"],
        exportName: "_regeneratorRuntime",
        dependencies: {
          OverloadYield: [
            "body.0.body.body.4.argument.callee.right.body.body.0.argument.properties.3.value.body.body.0.argument.callee",
          ],
          regenerator: ["body.0.body.body.0.declarations.0.init.callee"],
          regeneratorAsync: [
            "body.0.body.body.4.argument.callee.right.body.body.0.argument.properties.5.value.body.body.0.argument.callee.alternate",
          ],
          regeneratorAsyncGen: [
            "body.0.body.body.4.argument.callee.right.body.body.0.argument.properties.5.value.body.body.0.argument.callee.consequent",
          ],
          regeneratorAsyncIterator: [
            "body.0.body.body.4.argument.callee.right.body.body.0.argument.properties.4.value",
          ],
          regeneratorKeys: [
            "body.0.body.body.4.argument.callee.right.body.body.0.argument.properties.6.value",
          ],
          regeneratorValues: [
            "body.0.body.body.4.argument.callee.right.body.body.0.argument.properties.7.value",
          ],
        },
        internal: false,
>>>>>>> b88c6306
      },
    ),
    // size: 417, gzip size: 252
    using: helper(
      "7.22.0",
      'function _using(o,n,e){if(null==n)return n;if(Object(n)!==n)throw new TypeError("using declarations can only be used with objects, functions, null, or undefined.");if(e)var r=n[Symbol.asyncDispose||Symbol.for("Symbol.asyncDispose")];if(null==r&&(r=n[Symbol.dispose||Symbol.for("Symbol.dispose")]),"function"!=typeof r)throw new TypeError("Property [Symbol.dispose] is not a function.");return o.push({v:n,d:r,a:e}),n}',
      {
        globals: ["Object", "TypeError", "Symbol"],
        locals: { _using: ["body.0.id"] },
        exportBindingAssignments: [],
        exportName: "_using",
        dependencies: {},
        internal: false,
      },
    ),
  });
}<|MERGE_RESOLUTION|>--- conflicted
+++ resolved
@@ -1075,7 +1075,6 @@
       internal: false,
     },
   ),
-<<<<<<< HEAD
   // size: 2320, gzip size: 1097
   regenerator: helper(
     "7.27.0",
@@ -1090,28 +1089,11 @@
       },
       exportBindingAssignments: [
         "body.0.body.body.9.argument.expressions.9.callee",
-=======
-  // size: 2406, gzip size: 1137
-  regenerator: helper(
-    "7.27.0",
-    'function _regenerator(){\n/*! regenerator-runtime -- Copyright (c) 2014-present, Facebook, Inc. -- license (MIT): https://github.com/babel/babel/blob/main/packages/babel-helpers/LICENSE */\nvar e,t,r=Object.prototype,n=r.hasOwnProperty,o="function"==typeof Symbol?Symbol:{},i=o.iterator||"@@iterator",a=o.toStringTag||"@@toStringTag";function u(r,n,o,i){var a=n&&n.prototype instanceof Generator?n:Generator,u=Object.create(a.prototype);return define(u,"_invoke",function(r,n,o){var i,a,u,f=0,p=o||[],y=!1,d={p:0,n:0,v:e,a:l,f:l.bind(e,4),d:function(t,r){return i=values(t),a=0,u=e,d.n=r,c}};function l(r,n){for(a=r,u=n,t=0;!y&&f&&!o&&t<p.length;t++){var o,i=p[t],l=d.p,G=i[2];r>3?(o=G===n)&&(a=i[4]||3,u=i[5]===e?i[3]:i[5],i[4]=3,i[5]=e):i[0]<=l&&((o=r<2&&l<i[1])?(a=0,d.v=n,d.n=i[1]):l<G&&(o=r<3||i[0]>n||n>G)&&(i[4]=r,i[5]=n,d.n=G,a=0))}if(o||r>1)return c;throw y=!0,n}return function(o,p,G){if(2===f)throw TypeError("Generator is already running");for(y&&1===p&&l(p,G),a=p,u=G;!y||(t=e);){i||(a?a<3?(a>1&&(d.n=-1),l(a,u)):d.n=u:d.v=u);try{if(i){if(a||(o="next"),t=i[o]){if(!(t=t.call(i,u)))throw TypeError("iterator result is not an object");if(!t.done)return t;u=t.value,a<2&&(a=0)}else 1===a&&(t=i.return)&&t.call(i),a<2&&(u=TypeError("The iterator does not provide a \'"+o+"\' method"),a=1);i=e}else if(f=2,t=(y=d.n<0)?u:r.call(n,d),f=y?3:1,t!==c)break}catch(t){f=3,i=e,a=1,u=t}}return{value:t,done:y}}}(r,o,i),!0),u}var c={};function Generator(){}function GeneratorFunction(){}function GeneratorFunctionPrototype(){}var f={};define(f,i,(function(){return this}));var p=Object.getPrototypeOf,y=p&&p(p(values([])));y&&y!==r&&n.call(y,i)&&(f=y);var d=GeneratorFunctionPrototype.prototype=Generator.prototype=Object.create(f);function l(e){return Object.setPrototypeOf?Object.setPrototypeOf(e,GeneratorFunctionPrototype):(e.__proto__=GeneratorFunctionPrototype,define(e,a,"GeneratorFunction")),e.prototype=Object.create(d),e}return GeneratorFunction.prototype=GeneratorFunctionPrototype,define(d,"constructor",GeneratorFunctionPrototype),define(GeneratorFunctionPrototype,"constructor",GeneratorFunction),GeneratorFunction.displayName="GeneratorFunction",define(GeneratorFunctionPrototype,a,"GeneratorFunction"),defineIteratorMethods(d),define(d,a,"Generator"),define(d,i,(function(){return this})),define(d,"toString",(function(){return"[object Generator]"})),(_regenerator=function(){return{w:u,m:l}})()}',
-    {
-      globals: ["Object", "Symbol", "TypeError"],
-      locals: {
-        _regenerator: [
-          "body.0.id",
-          "body.0.body.body.12.argument.expressions.9.callee.left",
-        ],
-      },
-      exportBindingAssignments: [
-        "body.0.body.body.12.argument.expressions.9.callee",
->>>>>>> b88c6306
       ],
       exportName: "_regenerator",
       dependencies: {
         regeneratorDefine: [
           "body.0.body.body.1.body.body.1.argument.expressions.0.callee",
-<<<<<<< HEAD
           "body.0.body.body.6.expression.expressions.0.callee",
           "body.0.body.body.8.body.body.0.argument.expressions.0.alternate.expressions.1.callee",
           "body.0.body.body.9.argument.expressions.1.callee",
@@ -1124,23 +1106,6 @@
         ],
         regeneratorValues: [
           "body.0.body.body.1.body.body.1.argument.expressions.0.arguments.2.callee.body.body.0.declarations.6.init.properties.5.value.body.body.0.argument.expressions.0.right.callee",
-=======
-          "body.0.body.body.7.expression.callee",
-          "body.0.body.body.11.body.body.0.argument.expressions.0.alternate.expressions.1.callee",
-          "body.0.body.body.12.argument.expressions.1.callee",
-          "body.0.body.body.12.argument.expressions.2.callee",
-          "body.0.body.body.12.argument.expressions.4.callee",
-          "body.0.body.body.12.argument.expressions.6.callee",
-          "body.0.body.body.12.argument.expressions.7.callee",
-          "body.0.body.body.12.argument.expressions.8.callee",
-        ],
-        regeneratorDefineIM: [
-          "body.0.body.body.12.argument.expressions.5.callee",
-        ],
-        regeneratorValues: [
-          "body.0.body.body.1.body.body.1.argument.expressions.0.arguments.2.callee.body.body.0.declarations.6.init.properties.5.value.body.body.0.argument.expressions.0.right.callee",
-          "body.0.body.body.8.declarations.1.init.right.arguments.0.arguments.0.callee",
->>>>>>> b88c6306
         ],
       },
       internal: false,
@@ -1161,48 +1126,52 @@
       internal: false,
     },
   ),
-<<<<<<< HEAD
-  // size: 653, gzip size: 343
+  // size: 114, gzip size: 101
   regeneratorAsyncGen: helper(
     "7.27.0",
-    'function _regeneratorAsyncGen(e,n,r,t,o){return new function e(n,r){function t(e,o,i,f){try{var u=n[e](o),a=u.value;return a instanceof OverloadYield?r.resolve(a.v).then((function(e){t("next",e,i,f)}),(function(e){t("throw",e,i,f)})):r.resolve(a).then((function(e){u.value=e,i(u)}),(function(e){return t("throw",e,i,f)}))}catch(e){f(e)}}var o;this.next||(define(e.prototype),define(e.prototype,"function"==typeof Symbol&&Symbol.asyncIterator||"@asyncIterator",(function(){return this}))),define(this,"_invoke",(function(e,n,i){function f(){return new r((function(n,r){t(e,i,n,r)}))}return o=o?o.then(f,f):f()}),!0)}(regenerator().w(e,n,r,t),o||Promise)}',
-    {
-      globals: ["Symbol", "Promise"],
-=======
-  // size: 103, gzip size: 101
-  regeneratorAsyncGen: helper(
-    "7.27.0",
-    "function _regeneratorAsyncGen(r,e,t,o,n){return new AsyncIterator(regenerator().w(r,e,t,o),n||Promise)}",
+    "function _regeneratorAsyncGen(r,e,t,o,n){return new regeneratorAsyncIterator(regenerator().w(r,e,t,o),n||Promise)}",
     {
       globals: ["Promise"],
->>>>>>> b88c6306
       locals: { _regeneratorAsyncGen: ["body.0.id"] },
       exportBindingAssignments: [],
       exportName: "_regeneratorAsyncGen",
       dependencies: {
-<<<<<<< HEAD
         regenerator: [
           "body.0.body.body.0.argument.arguments.0.callee.object.callee",
         ],
+        regeneratorAsyncIterator: ["body.0.body.body.0.argument.callee"],
+      },
+      internal: false,
+    },
+  ),
+  // size: 599, gzip size: 306
+  regeneratorAsyncIterator: helper(
+    "7.27.0",
+    'function AsyncIterator(t,e){function n(r,o,i,f){try{var c=t[r](o),u=c.value;return u instanceof OverloadYield?e.resolve(u.v).then((function(t){n("next",t,i,f)}),(function(t){n("throw",t,i,f)})):e.resolve(u).then((function(t){c.value=t,i(c)}),(function(t){return n("throw",t,i,f)}))}catch(t){f(t)}}var r;this.next||(define(AsyncIterator.prototype),define(AsyncIterator.prototype,"function"==typeof Symbol&&Symbol.asyncIterator||"@asyncIterator",(function(){return this}))),define(this,"_invoke",(function(t,o,i){function f(){return new e((function(e,r){n(t,i,e,r)}))}return r=r?r.then(f,f):f()}),!0)}',
+    {
+      globals: ["Symbol"],
+      locals: {
+        AsyncIterator: [
+          "body.0.id",
+          "body.0.body.body.2.expression.expressions.0.right.expressions.0.arguments.0.object",
+          "body.0.body.body.2.expression.expressions.0.right.expressions.1.arguments.0.object",
+        ],
+      },
+      exportBindingAssignments: [],
+      exportName: "AsyncIterator",
+      dependencies: {
         OverloadYield: [
-          "body.0.body.body.0.argument.callee.body.body.0.body.body.0.block.body.1.argument.test.right",
+          "body.0.body.body.0.body.body.0.block.body.1.argument.test.right",
         ],
         regeneratorDefine: [
-          "body.0.body.body.0.argument.callee.body.body.2.expression.expressions.0.right.expressions.0.callee",
-          "body.0.body.body.0.argument.callee.body.body.2.expression.expressions.0.right.expressions.1.callee",
-          "body.0.body.body.0.argument.callee.body.body.2.expression.expressions.1.callee",
-        ],
-=======
-        regeneratorAsyncIterator: ["body.0.body.body.0.argument.callee"],
-        regenerator: [
-          "body.0.body.body.0.argument.arguments.0.callee.object.callee",
-        ],
->>>>>>> b88c6306
-      },
-      internal: false,
-    },
-  ),
-<<<<<<< HEAD
+          "body.0.body.body.2.expression.expressions.0.right.expressions.0.callee",
+          "body.0.body.body.2.expression.expressions.0.right.expressions.1.callee",
+          "body.0.body.body.2.expression.expressions.1.callee",
+        ],
+      },
+      internal: true,
+    },
+  ),
   // size: 356, gzip size: 227
   regeneratorDefine: helper(
     "7.27.0",
@@ -1236,153 +1205,10 @@
       internal: false,
     },
   ),
-  // size: 5440, gzip size: 2089
-  regeneratorRuntime: helper(
-    "7.18.0",
-    'function _regeneratorRuntime(){"use strict";\n/*! regenerator-runtime -- Copyright (c) 2014-present, Facebook, Inc. -- license (MIT): https://github.com/babel/babel/blob/main/packages/babel-helpers/LICENSE */var t,e=Object.prototype,r=e.hasOwnProperty,n="function"==typeof Symbol?Symbol:{},o=n.iterator||"@@iterator",i=n.toStringTag||"@@toStringTag";function a(e,r,n,o){var i=r&&r.prototype instanceof Generator?r:Generator,a=Object.create(i.prototype),c=new Context(o||[]);return define(a,"_invoke",function(e,r,n){var o=1;return function(i,a){if(3===o)throw Error("Generator is already running");if(4===o){if("throw"===i)throw a;return{value:t,done:!0}}for(n.method=i,n.arg=a;;){var c=n.delegate;if(c){var s=y(c,n);if(s){if(s===u)continue;return s}}if("next"===n.method)n.sent=n._sent=n.arg;else if("throw"===n.method){if(1===o)throw o=4,n.arg;n.dispatchException(n.arg)}else"return"===n.method&&n.abrupt("return",n.arg);o=3;var h=p(e,r,n);if(!h.e){if(o=n.done?4:2,h.v===u)continue;return{value:h.v,done:n.done}}o=4,n.method="throw",n.arg=h.v}}}(e,n,c),!0),a}var u={};function Generator(){}function GeneratorFunction(){}function GeneratorFunctionPrototype(){}var c={};define(c,o,(function(){return this}));var s=Object.getPrototypeOf,h=s&&s(s(values([])));h&&h!==e&&r.call(h,o)&&(c=h);var f=GeneratorFunctionPrototype.prototype=Generator.prototype=Object.create(c);function l(t){return Object.setPrototypeOf?Object.setPrototypeOf(t,GeneratorFunctionPrototype):(t.__proto__=GeneratorFunctionPrototype,define(t,i,"GeneratorFunction")),t.prototype=Object.create(f),t}function p(t,e,r){try{return{e:0,v:t.call(e,r)}}catch(t){return{e:1,v:t}}}function y(e,r){var n=r.method,o=e.i[n];if(o===t)return r.delegate=null,"throw"===n&&e.i.return&&(r.method="return",r.arg=t,y(e,r),"throw"===r.method)||"return"!==n&&(r.method="throw",r.arg=new TypeError("The iterator does not provide a \'"+n+"\' method")),u;var i=p(o,e.i,r.arg);if(i.e)return r.method="throw",r.arg=i.v,r.delegate=null,u;var a=i.v;return a?a.done?(r[e.r]=a.value,r.next=e.n,"return"!==r.method&&(r.method="next",r.arg=t),r.delegate=null,u):a:(r.method="throw",r.arg=new TypeError("iterator result is not an object"),r.delegate=null,u)}function d(e){var r=e[4]||{};r.type="normal",r.arg=t,e[4]=r}function Context(t){this.tryEntries=[[-1]].concat(t),this.reset(!0)}function v(t){var e="function"==typeof t&&t.constructor;return!!e&&(e===GeneratorFunction||"GeneratorFunction"===(e.displayName||e.name))}function g(t,e){function r(n,o,i,a){try{var u=t[n](o),c=u.value;return c instanceof OverloadYield?e.resolve(c.v).then((function(t){r("next",t,i,a)}),(function(t){r("throw",t,i,a)})):e.resolve(c).then((function(t){u.value=t,i(u)}),(function(t){return r("throw",t,i,a)}))}catch(t){a(t)}}var n;this.next||(define(g.prototype),define(g.prototype,"function"==typeof Symbol&&Symbol.asyncIterator||"@asyncIterator",(function(){return this}))),define(this,"_invoke",(function(t,o,i){function a(){return new e((function(e,n){r(t,i,e,n)}))}return n=n?n.then(a,a):a()}),!0)}return GeneratorFunction.prototype=GeneratorFunctionPrototype,define(f,"constructor",GeneratorFunctionPrototype),define(GeneratorFunctionPrototype,"constructor",GeneratorFunction),GeneratorFunction.displayName="GeneratorFunction",define(GeneratorFunctionPrototype,i,"GeneratorFunction"),define(f),define(f,i,"Generator"),define(f,o,(function(){return this})),define(f,"toString",(function(){return"[object Generator]"})),Context.prototype={constructor:Context,reset:function(e){if(this.prev=this.next=0,this.sent=this._sent=t,this.done=!1,this.delegate=null,this.method="next",this.arg=t,this.tryEntries.forEach(d),!e)for(var n in this)"t"===n.charAt(0)&&r.call(this,n)&&!isNaN(+n.slice(1))&&(this[n]=t)},stop:function(){this.done=!0;var t=this.tryEntries[0][4];if("throw"===t.type)throw t.arg;return this.rval},dispatchException:function(e){if(this.done)throw e;var r=this;function n(t){a.type="throw",a.arg=e,r.next=t}for(var o=r.tryEntries.length-1;o>=0;--o){var i=this.tryEntries[o],a=i[4],u=this.prev,c=i[1],s=i[2];if(-1===i[0])return n("end"),!1;if(!c&&!s)throw Error("try statement without catch or finally");if(null!=i[0]&&i[0]<=u){if(u<c)return this.method="next",this.arg=t,n(c),!0;if(u<s)return n(s),!1}}},abrupt:function(t,e){for(var r=this.tryEntries.length-1;r>=0;--r){var n=this.tryEntries[r];if(n[0]>-1&&n[0]<=this.prev&&this.prev<n[2]){var o=n;break}}o&&("break"===t||"continue"===t)&&o[0]<=e&&e<=o[2]&&(o=null);var i=o?o[4]:{};return i.type=t,i.arg=e,o?(this.method="next",this.next=o[2],u):this.complete(i)},complete:function(t,e){if("throw"===t.type)throw t.arg;return"break"===t.type||"continue"===t.type?this.next=t.arg:"return"===t.type?(this.rval=this.arg=t.arg,this.method="return",this.next="end"):"normal"===t.type&&e&&(this.next=e),u},finish:function(t){for(var e=this.tryEntries.length-1;e>=0;--e){var r=this.tryEntries[e];if(r[2]===t)return this.complete(r[4],r[3]),d(r),u}},catch:function(t){for(var e=this.tryEntries.length-1;e>=0;--e){var r=this.tryEntries[e];if(r[0]===t){var n=r[4];if("throw"===n.type){var o=n.arg;d(r)}return o}}throw Error("illegal catch attempt")},delegateYield:function(e,r,n){return this.delegate={i:values(e),r:r,n:n},"next"===this.method&&(this.arg=t),u}},(_regeneratorRuntime=function(){return{wrap:a,isGeneratorFunction:v,mark:l,awrap:OverloadYield,AsyncIterator:g,async:function(t,e,r,n,o){return(v(e)?asyncGen:async)(t,e,r,n,o)},keys:keys,values:values}})()}',
-    {
-      globals: ["Object", "Symbol", "Error", "TypeError", "isNaN"],
-=======
-  // size: 635, gzip size: 330
-  regeneratorAsyncIterator: helper(
-    "7.27.0",
-    'function AsyncIterator(t,e){function r(n,o,i,f){var a=tryCatch(t[n],t,o);if(!a.e){var c=a.v,u=c.value;return u&&u instanceof OverloadYield?e.resolve(u.v).then((function(t){r("next",t,i,f)}),(function(t){r("throw",t,i,f)})):e.resolve(u).then((function(t){c.value=t,i(c)}),(function(t){return r("throw",t,i,f)}))}f(a.v)}var n;this.next||(defineIteratorMethods(AsyncIterator.prototype),define(AsyncIterator.prototype,"function"==typeof Symbol&&Symbol.asyncIterator||"@asyncIterator",(function(){return this}))),define(this,"_invoke",(function(t,o,i){function f(){return new e((function(e,n){r(t,i,e,n)}))}return n=n?n.then(f,f):f()}),!0)}',
-    {
-      globals: ["Symbol"],
-      locals: {
-        AsyncIterator: [
-          "body.0.id",
-          "body.0.body.body.2.expression.expressions.0.right.expressions.0.arguments.0.object",
-          "body.0.body.body.2.expression.expressions.0.right.expressions.1.arguments.0.object",
-        ],
-      },
-      exportBindingAssignments: [],
-      exportName: "AsyncIterator",
-      dependencies: {
-        OverloadYield: [
-          "body.0.body.body.0.body.body.1.consequent.body.1.argument.test.right.right",
-        ],
-        regeneratorDefine: [
-          "body.0.body.body.2.expression.expressions.0.right.expressions.1.callee",
-          "body.0.body.body.2.expression.expressions.1.callee",
-        ],
-        tryCatch: ["body.0.body.body.0.body.body.0.declarations.0.init.callee"],
-        regeneratorDefineIM: [
-          "body.0.body.body.2.expression.expressions.0.right.expressions.0.callee",
-        ],
-      },
-      internal: true,
-    },
-  ),
-  // size: 280, gzip size: 159
-  regeneratorDefine: helper(
-    "7.27.0",
-    'function regeneratorDefine(e,r,n,t){regeneratorDefine=function(e,r,n,t){return Object.defineProperty(e,r,{value:n,enumerable:!t,configurable:!t,writable:!t})};try{regeneratorDefine({},"")}catch(e){regeneratorDefine=function(e,r,n){return e[r]=n}}return regeneratorDefine(e,r,n,t)}',
-    {
-      globals: ["Object"],
->>>>>>> b88c6306
-      locals: {
-        regeneratorDefine: [
-          "body.0.id",
-<<<<<<< HEAD
-          "body.0.body.body.18.argument.expressions.10.callee.left",
-        ],
-      },
-      exportBindingAssignments: [
-        "body.0.body.body.18.argument.expressions.10.callee",
-      ],
-      exportName: "_regeneratorRuntime",
-      dependencies: {
-        OverloadYield: [
-          "body.0.body.body.17.body.body.0.body.body.0.block.body.1.argument.test.right",
-          "body.0.body.body.18.argument.expressions.10.callee.right.body.body.0.argument.properties.3.value",
-        ],
-        regeneratorAsync: [
-          "body.0.body.body.18.argument.expressions.10.callee.right.body.body.0.argument.properties.5.value.body.body.0.argument.callee.alternate",
-        ],
-        regeneratorAsyncGen: [
-          "body.0.body.body.18.argument.expressions.10.callee.right.body.body.0.argument.properties.5.value.body.body.0.argument.callee.consequent",
-        ],
-        regeneratorKeys: [
-          "body.0.body.body.18.argument.expressions.10.callee.right.body.body.0.argument.properties.6.value",
-        ],
-        regeneratorValues: [
-          "body.0.body.body.8.declarations.1.init.right.arguments.0.arguments.0.callee",
-          "body.0.body.body.18.argument.expressions.9.right.properties.8.value.body.body.0.argument.expressions.0.right.properties.0.value.callee",
-          "body.0.body.body.18.argument.expressions.10.callee.right.body.body.0.argument.properties.7.value",
-        ],
-        regeneratorDefine: [
-          "body.0.body.body.1.body.body.1.argument.expressions.0.callee",
-          "body.0.body.body.7.expression.callee",
-          "body.0.body.body.11.body.body.0.argument.expressions.0.alternate.expressions.1.callee",
-          "body.0.body.body.17.body.body.2.expression.expressions.0.right.expressions.0.callee",
-          "body.0.body.body.17.body.body.2.expression.expressions.0.right.expressions.1.callee",
-          "body.0.body.body.17.body.body.2.expression.expressions.1.callee",
-          "body.0.body.body.18.argument.expressions.1.callee",
-          "body.0.body.body.18.argument.expressions.2.callee",
-          "body.0.body.body.18.argument.expressions.4.callee",
-          "body.0.body.body.18.argument.expressions.5.callee",
-          "body.0.body.body.18.argument.expressions.6.callee",
-          "body.0.body.body.18.argument.expressions.7.callee",
-          "body.0.body.body.18.argument.expressions.8.callee",
-        ],
-      },
-      internal: false,
-    },
-  ),
   // size: 321, gzip size: 229
   regeneratorValues: helper(
     "7.18.0",
     'function _regeneratorValues(e){if(null!=e){var t=e["function"==typeof Symbol&&Symbol.iterator||"@iterator"],r=0;if(t)return t.call(e);if("function"==typeof e.next)return e;if(!isNaN(e.length))return{next:function(){return e&&r>=e.length&&(e=0),{value:e&&e[r++],done:!e}}}}throw new TypeError(typeof e+" is not iterable")}',
-=======
-          "body.0.body.body.1.block.body.0.expression.callee",
-          "body.0.body.body.2.argument.callee",
-          "body.0.body.body.0.expression.left",
-          "body.0.body.body.1.handler.body.body.0.expression.left",
-        ],
-      },
-      exportBindingAssignments: [
-        "body.0.body.body.1.handler.body.body.0.expression",
-        "body.0.body.body.0.expression",
-      ],
-      exportName: "regeneratorDefine",
-      dependencies: {},
-      internal: true,
-    },
-  ),
-  // size: 143, gzip size: 125
-  regeneratorDefineIM: helper(
-    "7.27.0",
-    'function defineIteratorMethods(e){function n(n,t){define(e,n,(function(e){return this._invoke(n,t,e)}))}n("next",0),n("throw",1),n("return",2)}',
-    {
-      globals: [],
-      locals: { defineIteratorMethods: ["body.0.id"] },
-      exportBindingAssignments: [],
-      exportName: "defineIteratorMethods",
-      dependencies: {
-        regeneratorDefine: ["body.0.body.body.0.body.body.0.expression.callee"],
-      },
-      internal: true,
-    },
-  ),
-  // size: 181, gzip size: 152
-  regeneratorKeys: helper(
-    "7.27.0",
-    "function _regeneratorKeys(e){var n=Object(e),r=[];for(var t in n)r.unshift(t);return function e(){for(;r.length;)if((t=r.pop())in n)return e.value=t,e.done=!1,e;return e.done=!0,e}}",
-    {
-      globals: ["Object"],
-      locals: { _regeneratorKeys: ["body.0.id"] },
-      exportBindingAssignments: [],
-      exportName: "_regeneratorKeys",
-      dependencies: {},
-      internal: false,
-    },
-  ),
-  // size: 397, gzip size: 264
-  regeneratorValues: helper(
-    "7.18.0",
-    'function _regeneratorValues(e){if(null!=e){var r=e["function"==typeof Symbol&&Symbol.iterator||"@@iterator"];if(r)return r.call(e);if("function"==typeof e.next)return e;if(!isNaN(e.length)){var t=-1,n=function r(){for(;++t<e.length;)if({}.hasOwnProperty.call(e,t))return r.value=e[t],r.done=!1,r;return r.value=void 0,r.done=!0,r};return n.next=n}}throw new TypeError(typeof e+" is not iterable")}',
->>>>>>> b88c6306
     {
       globals: ["Symbol", "isNaN", "TypeError"],
       locals: { _regeneratorValues: ["body.0.id"] },
@@ -1681,22 +1507,6 @@
       exportName: "_toSetter",
       dependencies: {},
       internal: false,
-<<<<<<< HEAD
-=======
-    },
-  ),
-  // size: 82, gzip size: 86
-  tryCatch: helper(
-    "7.27.0",
-    "function _tryCatch(t,r,e){try{return{e:0,v:t.call(r,e)}}catch(t){return{e:1,v:t}}}",
-    {
-      globals: [],
-      locals: { _tryCatch: ["body.0.id"] },
-      exportBindingAssignments: [],
-      exportName: "_tryCatch",
-      dependencies: {},
-      internal: true,
->>>>>>> b88c6306
     },
   ),
   // size: 243, gzip size: 210
@@ -2395,8 +2205,6 @@
           ],
         },
         internal: false,
-<<<<<<< HEAD
-=======
       },
     ),
     // size: 1115, gzip size: 534
@@ -2436,7 +2244,6 @@
           ],
         },
         internal: false,
->>>>>>> b88c6306
       },
     ),
     // size: 417, gzip size: 252
