--- conflicted
+++ resolved
@@ -611,21 +611,22 @@
   });
 `);
 
-<<<<<<< HEAD
 helpers.skipFirstGeneratorNext = template(`
   (function (fn) {
     return function () {
       var it = fn.apply(this, arguments);
       it.next();
       return it;
-=======
+    }
+  });
+`);
+
 helpers.toPropertyKey = template(`
   (function (key) {
     if (typeof key === "symbol") {
       return key;
     } else {
       return String(key);
->>>>>>> 4a352431
     }
   });
 `);