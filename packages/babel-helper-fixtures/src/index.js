<<<<<<< HEAD
import cloneDeep from "lodash.clonedeep";
import clone from "lodash.clone";
=======
import cloneDeep from "lodash/cloneDeep";
>>>>>>> 55ce749f
import semver from "semver";
import path from "path";
import fs from "fs";

const nodeVersion = semver.clean(process.version.slice(1));

function humanize(val, noext) {
  if (noext) val = path.basename(val, path.extname(val));
  return val.replace(/-/g, " ");
}

type TestFile = {
  loc: string,
  code: string,
  filename: string,
};

type Test = {
  title: string,
  disabled: boolean,
  options: Object,
  exec: TestFile,
  actual: TestFile,
  expected: TestFile,
};

type Suite = {
  options: Object,
  tests: Array<Test>,
  title: string,
  filename: string,
};

function tryResolve(module) {
  try {
    return require.resolve(module);
  } catch (e) {
    return null;
  }
}
function assertDirectory(loc) {
  if (!fs.statSync(loc).isDirectory()) {
    throw new Error(`Expected ${loc} to be a directory.`);
  }
}

function shouldIgnore(name, ignore?: Array<string>) {
  if (ignore && ignore.indexOf(name) >= 0) {
    return true;
  }

  const ext = path.extname(name);
  const base = path.basename(name, ext);

  return (
    name[0] === "." || ext === ".md" || base === "LICENSE" || base === "options"
  );
}

const EXTENSIONS = [".js", ".mjs", ".ts", ".tsx"];

function findFile(filepath: string, allowJSON: boolean) {
  const matches = [];

  for (const ext of EXTENSIONS.concat(allowJSON ? ".json" : [])) {
    const name = filepath + ext;

    if (fs.existsSync(name)) matches.push(name);
  }

  if (matches.length > 1) {
    throw new Error(`Found conflicting file matches: ${matches.join(", ")}`);
  }

  return matches[0];
}

function pushTask(taskName, taskDir, suite, suiteName) {
  const taskDirStats = fs.statSync(taskDir);
  let actualLoc = findFile(taskDir + "/input");
  let execLoc = findFile(taskDir + "/exec");

  // If neither input nor exec is present it is not a real testcase
  if (taskDirStats.isDirectory() && !actualLoc && !execLoc) {
    if (fs.readdirSync(taskDir).length > 0) {
      console.warn(`Skipped test folder with invalid layout: ${taskDir}`);
    }
    return;
  } else if (!actualLoc) {
    actualLoc = taskDir + "/input.js";
  } else if (!execLoc) {
    execLoc = taskDir + "/exec.js";
  }

  const expectLoc =
    findFile(taskDir + "/output", true /* allowJSON */) ||
    taskDir + "/output.js";
  const stdoutLoc = taskDir + "/stdout.txt";
  const stderrLoc = taskDir + "/stderr.txt";

  const actualLocAlias =
    suiteName + "/" + taskName + "/" + path.basename(actualLoc);
  const expectLocAlias =
    suiteName + "/" + taskName + "/" + path.basename(actualLoc);
  let execLocAlias =
    suiteName + "/" + taskName + "/" + path.basename(actualLoc);

  if (taskDirStats.isFile()) {
    const ext = path.extname(taskDir);
    if (EXTENSIONS.indexOf(ext) === -1) return;

    execLoc = taskDir;
    execLocAlias = suiteName + "/" + taskName;
  }

  const taskOpts = cloneDeep(suite.options);

  const taskOptsLoc = tryResolve(taskDir + "/options");
  if (taskOptsLoc) Object.assign(taskOpts, require(taskOptsLoc));

  const test = {
    optionsDir: taskOptsLoc ? path.dirname(taskOptsLoc) : null,
    title: humanize(taskName, true),
    disabled: taskName[0] === ".",
    options: taskOpts,
    validateLogs: taskOpts.validateLogs,
    ignoreOutput: taskOpts.ignoreOutput,
    stdout: { loc: stdoutLoc, code: readFile(stdoutLoc) },
    stderr: { loc: stderrLoc, code: readFile(stderrLoc) },
    exec: {
      loc: execLoc,
      code: readFile(execLoc),
      filename: execLocAlias,
    },
    actual: {
      loc: actualLoc,
      code: readFile(actualLoc),
      filename: actualLocAlias,
    },
    expect: {
      loc: expectLoc,
      code: readFile(expectLoc),
      filename: expectLocAlias,
    },
  };

  // If there's node requirement, check it before pushing task
  if (taskOpts.minNodeVersion) {
    const minimumVersion = semver.clean(taskOpts.minNodeVersion);

    if (minimumVersion == null) {
      throw new Error(
        `'minNodeVersion' has invalid semver format: ${taskOpts.minNodeVersion}`,
      );
    }

    if (semver.lt(nodeVersion, minimumVersion)) {
      return;
    }

    // Delete to avoid option validation error
    delete taskOpts.minNodeVersion;
  }

  if (taskOpts.os) {
    let os = taskOpts.os;

    if (!Array.isArray(os) && typeof os !== "string") {
      throw new Error(
        `'os' should be either string or string array: ${taskOpts.os}`,
      );
    }

    if (typeof os === "string") {
      os = [os];
    }

    if (!os.includes(process.platform)) {
      return;
    }

    delete taskOpts.os;
  }

  // traceur checks

  if (test.exec.code.indexOf("// Async.") >= 0) {
    return;
  }

  suite.tests.push(test);

  const sourceMappingsLoc = taskDir + "/source-mappings.json";
  if (fs.existsSync(sourceMappingsLoc)) {
    test.sourceMappings = JSON.parse(readFile(sourceMappingsLoc));
  }

  const sourceMapLoc = taskDir + "/source-map.json";
  if (fs.existsSync(sourceMapLoc)) {
    test.sourceMap = JSON.parse(readFile(sourceMapLoc));
  }

  const inputMapLoc = taskDir + "/input-source-map.json";
  if (fs.existsSync(inputMapLoc)) {
    test.inputSourceMap = JSON.parse(readFile(inputMapLoc));
  }

  if (taskOpts.throws) {
    if (test.expect.code) {
      throw new Error(
        "Test cannot throw and also return output code: " + expectLoc,
      );
    }
    if (test.sourceMappings) {
      throw new Error(
        "Test cannot throw and also return sourcemappings: " +
          sourceMappingsLoc,
      );
    }
    if (test.sourceMap) {
      throw new Error(
        "Test cannot throw and also return sourcemaps: " + sourceMapLoc,
      );
    }
  }

  if (!test.validateLogs && (test.stdout.code || test.stderr.code)) {
    throw new Error(
      "stdout.txt and stderr.txt are only allowed when the 'validateLogs' option is enabled: " +
        (test.stdout.code ? stdoutLoc : stderrLoc),
    );
  }
  if (test.options.ignoreOutput) {
    if (test.expect.code) {
      throw new Error(
        "Test cannot ignore its output and also validate it: " + expectLoc,
      );
    }
    if (!test.validateLogs) {
      throw new Error(
        "ignoreOutput can only be used when validateLogs is true: " +
          taskOptsLoc,
      );
    }
  }

  // Delete to avoid option validation error
  delete test.options.validateLogs;
  delete test.options.ignoreOutput;
}

export default function get(entryLoc): Array<Suite> {
  const suites = [];

  let rootOpts = {};
  const rootOptsLoc = tryResolve(entryLoc + "/options");
  if (rootOptsLoc) rootOpts = require(rootOptsLoc);

  for (const suiteName of fs.readdirSync(entryLoc)) {
    if (shouldIgnore(suiteName)) continue;

    const suite = {
      options: { ...rootOpts },
      tests: [],
      title: humanize(suiteName),
      filename: entryLoc + "/" + suiteName,
    };

    assertDirectory(suite.filename);
    suites.push(suite);

    const suiteOptsLoc = tryResolve(suite.filename + "/options");
    if (suiteOptsLoc) suite.options = require(suiteOptsLoc);

    for (const taskName of fs.readdirSync(suite.filename)) {
      pushTask(taskName, suite.filename + "/" + taskName, suite, suiteName);
    }
  }

  return suites;
}

export function multiple(entryLoc, ignore?: Array<string>) {
  const categories = {};

  for (const name of fs.readdirSync(entryLoc)) {
    if (shouldIgnore(name, ignore)) continue;

    const loc = path.join(entryLoc, name);
    assertDirectory(loc);

    categories[name] = get(loc);
  }

  return categories;
}

export function readFile(filename) {
  if (fs.existsSync(filename)) {
    let file = fs.readFileSync(filename, "utf8").trimRight();
    file = file.replace(/\r\n/g, "\n");
    return file;
  } else {
    return "";
  }
}<|MERGE_RESOLUTION|>--- conflicted
+++ resolved
@@ -1,9 +1,4 @@
-<<<<<<< HEAD
 import cloneDeep from "lodash.clonedeep";
-import clone from "lodash.clone";
-=======
-import cloneDeep from "lodash/cloneDeep";
->>>>>>> 55ce749f
 import semver from "semver";
 import path from "path";
 import fs from "fs";
