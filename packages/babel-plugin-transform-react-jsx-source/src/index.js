--- conflicted
+++ resolved
@@ -50,14 +50,7 @@
           : null;
 
         const fileNameIdentifier = path.scope.generateUidIdentifier(FILE_NAME_VAR);
-<<<<<<< HEAD
-        const scope = path.hub.getScope();
-        if (scope) {
-          scope.push({id: fileNameIdentifier, init: t.stringLiteral(fileName)});
-        }
-=======
         path.hub.file.scope.push({ id: fileNameIdentifier, init: t.stringLiteral(fileName) });
->>>>>>> 283d9cbb
         state.fileNameIdentifier = fileNameIdentifier;
       }
 
