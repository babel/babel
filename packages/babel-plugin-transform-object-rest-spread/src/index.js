import syntaxObjectRestSpread from "babel-plugin-syntax-object-rest-spread";

export default function({ types: t }) {
  function hasRestElement(path) {
    let foundRestElement = false;
    path.traverse({
      RestElement() {
        foundRestElement = true;
        path.stop();
      },
    });
    return foundRestElement;
  }

  function hasSpread(node) {
    for (const prop of node.properties) {
      if (t.isSpreadElement(prop)) {
        return true;
      }
    }
    return false;
  }

  // normalizes identifier keys to string literals and extracts all keys
  // e.g. extracts ["a", "b", 3, ++x] from {a: "foo", b, 3: "bar", [++x]: "baz"}
  function extractNormalizedKeys(path) {
    const propPaths = path.get("properties");
    const keys = [];
    for (const propPath of propPaths) {
      const key = propPath.get("key").node;
      if (t.isIdentifier(key) && !propPath.node.computed) {
        keys.push(t.stringLiteral(key.name));
      } else {
        keys.push(key);
      }
    }
    return keys;
  }

  // replaces impure computed keys with new identifiers
  // and returns variable declarators of these new identifiers
  function replaceImpureComputedKeys(path) {
    const impureComputedPropertyDeclarators = [];
    for (const propPath of path.get("properties")) {
      const key = propPath.get("key");
      if (propPath.node.computed && !key.isPure()) {
        const identifier = path.scope.generateUidIdentifierBasedOnNode(key.node);
        const declarator = t.variableDeclarator(identifier, key.node);
        impureComputedPropertyDeclarators.push(declarator);
        key.replaceWith(identifier);
      }
    }
    return impureComputedPropertyDeclarators;
  }

  //expects path to an object pattern
  function createObjectSpread(path, file, objRef) {
    const last = path.get("properties").pop(); // note: popping does not mean removal from path
    const restElement = t.clone(last.node);
    last.remove(); // remove restElement

    const impureComputedPropertyDeclarators = replaceImpureComputedKeys(path);
    const keys = extractNormalizedKeys(path);

    const someComputed = path.get("properties").some((prop) => prop.node.computed);
    let keyExpression;
    if (someComputed) {
      // map to toPropertyKey to handle the possible non-string values of the computed props
      keyExpression = t.callExpression(
        t.memberExpression(t.arrayExpression(keys), t.identifier("map")),
        [file.addHelper("toPropertyKey")]
      );
    } else {
      keyExpression = t.arrayExpression(keys);
    }

    return [
      impureComputedPropertyDeclarators,
      restElement.argument,
<<<<<<< HEAD
      t.callExpression(
        file.addHelper("objectWithoutProperties"), [
          objRef,
          keyExpression,
        ]
      ),
=======
      t.callExpression(file.addHelper("objectWithoutProperties"), [
        objRef,
        t.arrayExpression(keys),
      ]),
>>>>>>> aa684d1b
    ];
  }

  function replaceRestElement(parentPath, paramPath, i, numParams) {
    if (paramPath.isAssignmentPattern()) {
      replaceRestElement(parentPath, paramPath.get("left"), i, numParams);
      return;
    }

    if (paramPath.isArrayPattern() && hasRestElement(paramPath)) {
      const elements = paramPath.get("elements");

      for (let i = 0; i < elements.length; i++) {
        replaceRestElement(parentPath, elements[i], i, elements.length);
      }
    }

    if (paramPath.isObjectPattern() && hasRestElement(paramPath)) {
      const uid = parentPath.scope.generateUidIdentifier("ref");

      const declar = t.variableDeclaration("let", [
        t.variableDeclarator(paramPath.node, uid),
      ]);
      declar._blockHoist = i ? numParams - i : 1;

      parentPath.ensureBlock();
      parentPath.get("body").unshiftContainer("body", declar);
      paramPath.replaceWith(uid);
    }
  }

  return {
    inherits: syntaxObjectRestSpread,

    visitor: {
      // taken from transform-es2015-parameters/src/destructuring.js
      // function a({ b, ...c }) {}
      Function(path) {
        const params = path.get("params");
        for (let i = 0; i < params.length; i++) {
          replaceRestElement(params[i].parentPath, params[i], i, params.length);
        }
      },
      // adapted from transform-es2015-destructuring/src/index.js#pushObjectRest
      // const { a, ...b } = c;
      VariableDeclarator(path, file) {
        if (!path.get("id").isObjectPattern()) {
          return;
        }

        let insertionPath = path;

        path.get("id").traverse(
          {
            RestElement(path) {
              if (
                // skip single-property case, e.g.
                // const { ...x } = foo();
                // since the RHS will not be duplicated
                this.originalPath.node.id.properties.length > 1 &&
                !t.isIdentifier(this.originalPath.node.init)
              ) {
                // const { a, ...b } = foo();
                // to avoid calling foo() twice, as a first step convert it to:
                // const _foo = foo(),
                //       { a, ...b } = _foo;
                const initRef = path.scope.generateUidIdentifierBasedOnNode(
                  this.originalPath.node.init,
                  "ref",
                );
                // insert _foo = foo()
                this.originalPath.insertBefore(
                  t.variableDeclarator(initRef, this.originalPath.node.init),
                );
                // replace foo() with _foo
                this.originalPath.replaceWith(
                  t.variableDeclarator(this.originalPath.node.id, initRef),
                );

                return;
              }

<<<<<<< HEAD
            const objectPatternPath = path.findParent((path) => path.isObjectPattern());
            const [
              impureComputedPropertyDeclarators,
              argument,
              callExpression ] = createObjectSpread(objectPatternPath, file, ref);

            insertionPath.insertBefore(impureComputedPropertyDeclarators);
=======
              let ref = this.originalPath.node.init;
              const refPropertyPath = [];
>>>>>>> aa684d1b

              path.findParent(path => {
                if (path.isObjectProperty()) {
                  refPropertyPath.unshift(path.node.key.name);
                } else if (path.isVariableDeclarator()) {
                  return true;
                }
              });

              if (refPropertyPath.length) {
                refPropertyPath.forEach(prop => {
                  ref = t.memberExpression(ref, t.identifier(prop));
                });
              }

              const [argument, callExpression] = createObjectSpread(
                file,
                path.parentPath.node.properties,
                ref,
              );

              insertionPath.insertAfter(
                t.variableDeclarator(argument, callExpression),
              );

              insertionPath = insertionPath.getSibling(insertionPath.key + 1);

              if (path.parentPath.node.properties.length === 0) {
                path
                  .findParent(
                    path =>
                      path.isObjectProperty() || path.isVariableDeclarator(),
                  )
                  .remove();
              }
            },
          },
          {
            originalPath: path,
          },
        );
      },
      // taken from transform-es2015-destructuring/src/index.js#visitor
      // export var { a, ...b } = c;
      ExportNamedDeclaration(path) {
        const declaration = path.get("declaration");
        if (!declaration.isVariableDeclaration()) return;
        if (!hasRestElement(declaration)) return;

        const specifiers = [];

        for (const name in path.getOuterBindingIdentifiers(path)) {
          const id = t.identifier(name);
          specifiers.push(t.exportSpecifier(id, id));
        }

        // Split the declaration and export list into two declarations so that the variable
        // declaration can be split up later without needing to worry about not being a
        // top-level statement.
        path.replaceWith(declaration.node);
        path.insertAfter(t.exportNamedDeclaration(null, specifiers));
      },
      // try {} catch ({a, ...b}) {}
      CatchClause(path) {
        const paramPath = path.get("param");
        replaceRestElement(paramPath.parentPath, paramPath);
      },
      // ({a, ...b} = c);
      AssignmentExpression(path, file) {
        const leftPath = path.get("left");
        if (leftPath.isObjectPattern() && hasRestElement(leftPath)) {
          const nodes = [];

          let ref;
          if (
            path.isCompletionRecord() ||
            path.parentPath.isExpressionStatement()
          ) {
            ref = path.scope.generateUidIdentifierBasedOnNode(
              path.node.right,
              "ref",
            );

            nodes.push(
              t.variableDeclaration("var", [
                t.variableDeclarator(ref, path.node.right),
              ]),
            );
          }

<<<<<<< HEAD
          const [
            impureComputedPropertyDeclarators,
            argument,
            callExpression ] = createObjectSpread(leftPath, file, ref);

          if (impureComputedPropertyDeclarators.length > 0) {
            nodes.push(t.variableDeclaration("var", impureComputedPropertyDeclarators));
          }
=======
          const [argument, callExpression] = createObjectSpread(
            file,
            path.node.left.properties,
            ref,
          );
>>>>>>> aa684d1b

          const nodeWithoutSpread = t.clone(path.node);
          nodeWithoutSpread.right = ref; //todo: shouldn't the if statement always execute for this to work
          nodes.push(t.expressionStatement(nodeWithoutSpread));
          nodes.push(
            t.toStatement(
              t.assignmentExpression("=", argument, callExpression),
            ),
          );

          if (ref) {
            nodes.push(t.expressionStatement(ref));
          }

          path.replaceWithMultiple(nodes);
        }
      },
      // taken from transform-es2015-destructuring/src/index.js#visitor
      ForXStatement(path) {
        const { node, scope } = path;
        const leftPath = path.get("left");
        const left = node.left;

        // for ({a, ...b} of []) {}
        if (t.isObjectPattern(left) && hasRestElement(leftPath)) {
          const temp = scope.generateUidIdentifier("ref");

          node.left = t.variableDeclaration("var", [
            t.variableDeclarator(temp),
          ]);

          path.ensureBlock();

          node.body.body.unshift(
            t.variableDeclaration("var", [t.variableDeclarator(left, temp)]),
          );

          return;
        }

        if (!t.isVariableDeclaration(left)) return;

        const pattern = left.declarations[0].id;
        if (!t.isObjectPattern(pattern)) return;

        const key = scope.generateUidIdentifier("ref");
        node.left = t.variableDeclaration(left.kind, [
          t.variableDeclarator(key, null),
        ]);

        path.ensureBlock();

        node.body.body.unshift(
          t.variableDeclaration(node.left.kind, [
            t.variableDeclarator(pattern, key),
          ]),
        );
      },
      // var a = { ...b, ...c }
      ObjectExpression(path, file) {
        if (!hasSpread(path.node)) return;

        const useBuiltIns = file.opts.useBuiltIns || false;
        if (typeof useBuiltIns !== "boolean") {
          throw new Error(
            "transform-object-rest-spread currently only accepts a boolean " +
              "option for useBuiltIns (defaults to false)",
          );
        }

        const args = [];
        let props = [];

        function push() {
          if (!props.length) return;
          args.push(t.objectExpression(props));
          props = [];
        }

        for (const prop of (path.node.properties: Array)) {
          if (t.isSpreadElement(prop)) {
            push();
            args.push(prop.argument);
          } else {
            props.push(prop);
          }
        }

        push();

        if (!t.isObjectExpression(args[0])) {
          args.unshift(t.objectExpression([]));
        }

        const helper = useBuiltIns
          ? t.memberExpression(t.identifier("Object"), t.identifier("assign"))
          : file.addHelper("extends");

        path.replaceWith(t.callExpression(helper, args));
      },
    },
  };
}<|MERGE_RESOLUTION|>--- conflicted
+++ resolved
@@ -44,7 +44,9 @@
     for (const propPath of path.get("properties")) {
       const key = propPath.get("key");
       if (propPath.node.computed && !key.isPure()) {
-        const identifier = path.scope.generateUidIdentifierBasedOnNode(key.node);
+        const identifier = path.scope.generateUidIdentifierBasedOnNode(
+          key.node,
+        );
         const declarator = t.variableDeclarator(identifier, key.node);
         impureComputedPropertyDeclarators.push(declarator);
         key.replaceWith(identifier);
@@ -62,13 +64,15 @@
     const impureComputedPropertyDeclarators = replaceImpureComputedKeys(path);
     const keys = extractNormalizedKeys(path);
 
-    const someComputed = path.get("properties").some((prop) => prop.node.computed);
+    const someComputed = path
+      .get("properties")
+      .some(prop => prop.node.computed);
     let keyExpression;
     if (someComputed) {
       // map to toPropertyKey to handle the possible non-string values of the computed props
       keyExpression = t.callExpression(
         t.memberExpression(t.arrayExpression(keys), t.identifier("map")),
-        [file.addHelper("toPropertyKey")]
+        [file.addHelper("toPropertyKey")],
       );
     } else {
       keyExpression = t.arrayExpression(keys);
@@ -77,19 +81,10 @@
     return [
       impureComputedPropertyDeclarators,
       restElement.argument,
-<<<<<<< HEAD
-      t.callExpression(
-        file.addHelper("objectWithoutProperties"), [
-          objRef,
-          keyExpression,
-        ]
-      ),
-=======
       t.callExpression(file.addHelper("objectWithoutProperties"), [
         objRef,
-        t.arrayExpression(keys),
+        keyExpression,
       ]),
->>>>>>> aa684d1b
     ];
   }
 
@@ -172,18 +167,8 @@
                 return;
               }
 
-<<<<<<< HEAD
-            const objectPatternPath = path.findParent((path) => path.isObjectPattern());
-            const [
-              impureComputedPropertyDeclarators,
-              argument,
-              callExpression ] = createObjectSpread(objectPatternPath, file, ref);
-
-            insertionPath.insertBefore(impureComputedPropertyDeclarators);
-=======
               let ref = this.originalPath.node.init;
               const refPropertyPath = [];
->>>>>>> aa684d1b
 
               path.findParent(path => {
                 if (path.isObjectProperty()) {
@@ -199,11 +184,16 @@
                 });
               }
 
-              const [argument, callExpression] = createObjectSpread(
-                file,
-                path.parentPath.node.properties,
-                ref,
+              const objectPatternPath = path.findParent(path =>
+                path.isObjectPattern(),
               );
+              const [
+                impureComputedPropertyDeclarators,
+                argument,
+                callExpression,
+              ] = createObjectSpread(objectPatternPath, file, ref);
+
+              insertionPath.insertBefore(impureComputedPropertyDeclarators);
 
               insertionPath.insertAfter(
                 t.variableDeclarator(argument, callExpression),
@@ -274,22 +264,17 @@
             );
           }
 
-<<<<<<< HEAD
           const [
             impureComputedPropertyDeclarators,
             argument,
-            callExpression ] = createObjectSpread(leftPath, file, ref);
+            callExpression,
+          ] = createObjectSpread(leftPath, file, ref);
 
           if (impureComputedPropertyDeclarators.length > 0) {
-            nodes.push(t.variableDeclaration("var", impureComputedPropertyDeclarators));
+            nodes.push(
+              t.variableDeclaration("var", impureComputedPropertyDeclarators),
+            );
           }
-=======
-          const [argument, callExpression] = createObjectSpread(
-            file,
-            path.node.left.properties,
-            ref,
-          );
->>>>>>> aa684d1b
 
           const nodeWithoutSpread = t.clone(path.node);
           nodeWithoutSpread.right = ref; //todo: shouldn't the if statement always execute for this to work
