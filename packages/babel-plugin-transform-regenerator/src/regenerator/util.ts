import type { PluginPass } from "@babel/core";

let currentTypes: any = null;

export function wrapWithTypes<This, Args extends unknown[]>(
  types: any,
  fn: (this: This, ...args: Args) => unknown,
) {
  return function (this: This, ...args: Args) {
    const oldTypes = currentTypes;
    currentTypes = types;
    try {
      return fn.apply(this, args);
    } finally {
      currentTypes = oldTypes;
    }
  };
}

export function getTypes() {
  return currentTypes;
}

export let newHelpersAvailable: (file: PluginPass) => boolean;
if (!process.env.BABEL_8_BREAKING) {
  newHelpersAvailable = (file: PluginPass) => {
<<<<<<< HEAD
=======
    if (!process.env.IS_PUBLISH && process.env.FORCE_OLD_REGENERATOR) {
      // Only for testing purposes.
      return false;
    }
>>>>>>> b88c6306
    return (
      file.availableHelper("regenerator") &&
      // At this point, we can safely try to inject the `regenerator` helper.
      // If this plugin tries to inject any helper, than we are sure that
      // `regenerator` is one of them.
      !getTypes().isIdentifier(file.addHelper("regenerator"), {
        // This is a special marker returned by transform-runtime, which means
        // "the version of `@babel/runtime` does not have the helper".
        // Normally transform-runtime will fallback to just injecting the
        // helper inline, but we special handle this case to instead be able
        // to fallback to the old `regeneratorRuntime` helper
        name: "__interal_marker_fallback_regenerator__",
      })
    );
  };
}

export let runtimeProperty: (file: PluginPass, name: any) => any;
if (!process.env.BABEL_8_BREAKING) {
  runtimeProperty = function (file, name) {
    const t = getTypes();
    const helper = file.addHelper("regeneratorRuntime");
    return t.memberExpression(
      // In some cases, `helper` will be (() => regeneratorRuntime).
      // Se the implementation in transform-runtime for more details.
      t.isArrowFunctionExpression(helper) &&
        t.isIdentifier((helper as any).body)
        ? (helper as any).body
        : t.callExpression(helper, []),
      t.identifier(name),
      false,
    );
  };
}

export function isReference(path: any) {
  return (
    path.isReferenced() ||
    path.parentPath.isAssignmentExpression({ left: path.node })
  );
}

export function replaceWithOrRemove(path: any, replacement: any) {
  if (replacement) {
    path.replaceWith(replacement);
  } else {
    path.remove();
  }
}<|MERGE_RESOLUTION|>--- conflicted
+++ resolved
@@ -24,13 +24,10 @@
 export let newHelpersAvailable: (file: PluginPass) => boolean;
 if (!process.env.BABEL_8_BREAKING) {
   newHelpersAvailable = (file: PluginPass) => {
-<<<<<<< HEAD
-=======
     if (!process.env.IS_PUBLISH && process.env.FORCE_OLD_REGENERATOR) {
       // Only for testing purposes.
       return false;
     }
->>>>>>> b88c6306
     return (
       file.availableHelper("regenerator") &&
       // At this point, we can safely try to inject the `regenerator` helper.
