/* eslint-disable no-case-declarations */
import assert from "node:assert";
import * as leap from "./leap.ts";
import * as meta from "./meta.ts";
import * as util from "./util.ts";

import type { NodePath, PluginPass, Visitor, Scope } from "@babel/core";
import { types as t } from "@babel/core";

// From packages/babel-helpers/src/helpers/regenerator.ts
const enum OperatorType {
  Return = 2,
  Jump,
}

type AbruptCompletion =
  | {
      type: OperatorType.Jump;
      target: t.NumericLiteral;
    }
  | {
      type: OperatorType.Return;
      value: t.Expression | null;
    };

// Offsets into this.listing that could be used as targets for branches or
// jumps are represented as numeric Literal nodes. This representation has
// the amazingly convenient benefit of allowing the exact value of the
// location to be determined at any time, even after generating code that
// refers to the location.
// We use 'Number.MAX_VALUE' to mark uninitialized location. We can safely do
// so because no code can realistically have about 1.8e+308 locations before
// hitting memory limit of the machine it's running on. For comparison, the
// estimated number of atoms in the observable universe is around 1e+80.
const PENDING_LOCATION = Number.MAX_VALUE;

function getDeclError(node: t.Node) {
  return new Error(
    "all declarations should have been transformed into " +
      "assignments before the Exploder began its work: " +
      JSON.stringify(node),
  );
}

const catchParamVisitor: Visitor = {
  Identifier: function (path, state: any) {
    if (path.node.name === state.catchParamName && util.isReference(path)) {
      util.replaceWithOrRemove(path, state.getSafeParam());
    }
  },

  Scope: function (path, state: any) {
    if (path.scope.hasOwnBinding(state.catchParamName)) {
      // Don't descend into nested scopes that shadow the catch
      // parameter with their own declarations.
      path.skip();
    }
  },
};

export class Emitter {
  nextTempId: number;
  contextId: t.Identifier;
  index: number;
  indexMap: Map<number, number>;
  listing: t.Statement[];
  returns: Set<number>;
  lastDefaultIndex: number;
  marked: boolean[];
  insertedLocs: Set<t.NumericLiteral>;
  finalLoc: t.NumericLiteral;
  tryEntries: leap.TryEntry[];
  leapManager: leap.LeapManager;
  scope: Scope;
  vars: t.VariableDeclarator[];

  pluginPass: PluginPass;

  constructor(
    contextId: t.Identifier,
    scope: Scope,
    vars: t.VariableDeclarator[],
    pluginPass: PluginPass,
  ) {
    this.pluginPass = pluginPass;
    this.scope = scope;
    this.vars = vars;

    // Used to generate unique temporary names.
    this.nextTempId = 0;

    // In order to make sure the context object does not collide with
    // anything in the local scope, we might have to rename it, so we
    // refer to it symbolically instead of just assuming that it will be
    // called "context".
    this.contextId = contextId;

    // An append-only list of Statements that grows each time this.emit is
    // called.
    this.listing = [];

    this.index = 0;
    this.indexMap = new Map([[0, 0]]);
    this.returns = new Set();

    // A sparse array whose keys correspond to locations in this.listing
    // that have been marked as branch/jump targets.
    this.marked = [true];

    this.insertedLocs = new Set();

    // The last location will be marked when this.getDispatchLoop is
    // called.
    this.finalLoc = this.loc();

    // A list of all leap.TryEntry statements emitted.
    this.tryEntries = [];

    // Each time we evaluate the body of a loop, we tell this.leapManager
    // to enter a nested loop context that determines the meaning of break
    // and continue statements therein.
    this.leapManager = new leap.LeapManager(this);
  }

  loc() {
    const l = t.numericLiteral(PENDING_LOCATION);
    this.insertedLocs.add(l);
    return l;
  }

  getInsertedLocs() {
    return this.insertedLocs;
  }

  getContextId() {
    return t.cloneNode(this.contextId);
  }

  getIndex() {
    if (!this.indexMap.has(this.listing.length)) {
      this.indexMap.set(this.listing.length, ++this.index);
    }
    return this.index;
  }

  // Sets the exact value of the given location to the offset of the next
  // Statement emitted.
  mark(loc: t.NumericLiteral) {
    if (loc.value === PENDING_LOCATION) {
      loc.value = this.getIndex();
    } else {
      // Locations can be marked redundantly, but their values cannot change
      // once set the first time.
      assert.strictEqual(loc.value, this.index);
    }
    this.marked[this.listing.length] = true;
    return loc;
  }

  emit(node: t.Node) {
    if (t.isExpression(node)) {
      node = t.expressionStatement(node);
    }
    t.assertStatement(node);
    this.listing.push(node);
  }

  // Shorthand for emitting assignment statements. This will come in handy
  // for assignments to temporary variables.
  emitAssign<T extends t.AssignmentExpression["left"]>(
    lhs: T,
    rhs: t.Expression,
  ) {
    this.emit(this.assign(lhs, rhs));
    return lhs;
  }

  // Shorthand for an assignment statement.
  assign(lhs: t.AssignmentExpression["left"], rhs: t.Expression) {
    return t.expressionStatement(
      t.assignmentExpression("=", t.cloneNode(lhs), rhs),
    );
  }

  // Convenience function for generating expressions like context.next,
  // context.sent, and context.rval.
  contextProperty(name: string) {
<<<<<<< HEAD
    if (
      process.env.BABEL_8_BREAKING ||
      util.newHelpersAvailable(this.pluginPass)
    ) {
      if (name === "sent") name = "v";
      if (
        ["prev", "next", "abrupt", "finish", "delegateYield"].includes(name)
      ) {
        name = name.slice(0, 1);
      }
    }

=======
>>>>>>> b88c6306
    const computed = name === "catch";
    return t.memberExpression(
      this.getContextId(),
      computed ? t.stringLiteral(name) : t.identifier(name),
      !!computed,
    );
  }

  clearPendingException(
    tryLoc: t.NumericLiteral,
    assignee: t.AssignmentExpression["left"],
  ) {
    const catchCall = t.callExpression(this.contextProperty("catch"), [
      t.cloneNode(tryLoc),
    ]);

    if (assignee) {
      this.emitAssign(assignee, catchCall);
    } else {
      this.emit(catchCall);
    }
  }

  // Emits code for an unconditional jump to the given location, even if the
  // exact value of the location is not yet known.
  jump(toLoc: t.Expression) {
    this.emitAssign(
      this.contextProperty(
        process.env.BABEL_8_BREAKING ||
          util.newHelpersAvailable(this.pluginPass)
          ? "n"
          : "next",
      ),
      toLoc,
    );
    this.emit(t.breakStatement());
  }

  // Conditional jump.
  jumpIf(test: t.Expression, toLoc: t.NumericLiteral) {
    this.emit(
      t.ifStatement(
        test,
        t.blockStatement([
          this.assign(
            this.contextProperty(
              process.env.BABEL_8_BREAKING ||
                util.newHelpersAvailable(this.pluginPass)
                ? "n"
                : "next",
            ),
            toLoc,
          ),
          t.breakStatement(),
        ]),
      ),
    );
  }

  // Conditional jump, with the condition negated.
  jumpIfNot(test: t.Expression, toLoc: t.NumericLiteral) {
    let negatedTest;
    if (t.isUnaryExpression(test) && test.operator === "!") {
      // Avoid double negation.
      negatedTest = test.argument;
    } else {
      negatedTest = t.unaryExpression("!", test);
    }

    this.emit(
      t.ifStatement(
        negatedTest,
        t.blockStatement([
          this.assign(
            this.contextProperty(
              process.env.BABEL_8_BREAKING ||
                util.newHelpersAvailable(this.pluginPass)
                ? "n"
                : "next",
            ),
            toLoc,
          ),
          t.breakStatement(),
        ]),
      ),
    );
  }

  // Returns a unique MemberExpression that can be used to store and
  // retrieve temporary values. Since the object of the member expression is
  // the context object, which is presumed to coexist peacefully with all
  // other local variables, and since we just increment `nextTempId`
  // monotonically, uniqueness is assured.
  makeContextTempVar() {
    return this.contextProperty("t" + this.nextTempId++);
  }

  makeTempVar() {
    const id = this.scope.generateUidIdentifier("t");
    this.vars.push(t.variableDeclarator(id));
    return t.cloneNode(id);
  }

  getContextFunction() {
    return t.functionExpression(
      null /*Anonymous*/,
      [this.getContextId()],
      t.blockStatement([this.getDispatchLoop()]),
      false, // Not a generator anymore!
      false, // Nor an expression.
    );
  }

  // Turns this.listing into a loop of the form
  //
  //   while (1) switch (context.next) {
  //   case 0:
  //   ...
  //   case n:
  //     return context.stop();
  //   }
  //
  // Each marked location in this.listing will correspond to one generated
  // case statement.
  getDispatchLoop() {
    const self = this;
    const cases: t.SwitchCase[] = [];
    let current;

    // If we encounter a break, continue, or return statement in a switch
    // case, we can skip the rest of the statements until the next case.
    let alreadyEnded = false;

    self.listing.forEach(function (stmt, i) {
      if (self.marked[i]) {
<<<<<<< HEAD
        cases.push(
          t.switchCase(t.numericLiteral(self.indexMap.get(i)), (current = [])),
        );
=======
        cases.push(t.switchCase(t.numericLiteral(i), (current = [])));
>>>>>>> b88c6306
        alreadyEnded = false;
      }

      if (!alreadyEnded) {
        current.push(stmt);
        if (t.isCompletionStatement(stmt)) alreadyEnded = true;
      }
    });

    // Now that we know how many statements there will be in this.listing,
    // we can finally resolve this.finalLoc.value.
<<<<<<< HEAD
    this.finalLoc.value = this.getIndex();
=======
    this.finalLoc.value = this.listing.length;
>>>>>>> b88c6306

    if (
      process.env.BABEL_8_BREAKING ||
      util.newHelpersAvailable(this.pluginPass)
    ) {
<<<<<<< HEAD
      if (
        this.lastDefaultIndex === this.index ||
        !this.returns.has(this.listing.length)
      ) {
        cases.push(
          t.switchCase(this.finalLoc, [
            t.returnStatement(
              t.callExpression(this.contextProperty("abrupt"), [
                t.numericLiteral(OperatorType.Return),
              ]),
            ),
          ]),
        );
      }
=======
      cases.push(
        t.switchCase(this.finalLoc, [
          t.returnStatement(
            t.callExpression(this.contextProperty("a"), [
              t.numericLiteral(OperatorType.Return),
            ]),
          ),
        ]),
      );
>>>>>>> b88c6306
    } else {
      cases.push(
        t.switchCase(this.finalLoc, [
          // Intentionally fall through to the "end" case...
        ]),

        // So that the runtime can jump to the final location without having
        // to know its offset, we provide the "end" case as a synonym.
        t.switchCase(t.stringLiteral("end"), [
          // This will check/clear both context.thrown and context.rval.
          t.returnStatement(t.callExpression(this.contextProperty("stop"), [])),
        ]),
      );
    }

    return t.whileStatement(
      t.numericLiteral(1),
      t.switchStatement(
<<<<<<< HEAD
        process.env.BABEL_8_BREAKING ||
          util.newHelpersAvailable(this.pluginPass)
          ? this.contextProperty("next")
          : t.assignmentExpression(
              "=",
              this.contextProperty("prev"),
              this.contextProperty("next"),
            ),
=======
        t.assignmentExpression(
          "=",
          this.contextProperty(
            process.env.BABEL_8_BREAKING ||
              util.newHelpersAvailable(this.pluginPass)
              ? "p"
              : "prev",
          ),
          this.contextProperty(
            process.env.BABEL_8_BREAKING ||
              util.newHelpersAvailable(this.pluginPass)
              ? "n"
              : "next",
          ),
        ),
>>>>>>> b88c6306
        cases,
      ),
    );
  }

  getTryLocsList() {
    if (this.tryEntries.length === 0) {
      // To avoid adding a needless [] to the majority of runtime.wrap
      // argument lists, force the caller to handle this case specially.
      return null;
    }

    let lastLocValue = 0;

    const arrayExpression = t.arrayExpression(
      this.tryEntries.map(function (tryEntry) {
        const thisLocValue = tryEntry.firstLoc.value;
        assert.ok(thisLocValue >= lastLocValue, "try entries out of order");
        lastLocValue = thisLocValue;

        const ce = tryEntry.catchEntry;
        const fe = tryEntry.finallyEntry;

        const locs = [
          tryEntry.firstLoc,
          // The null here makes a hole in the array.
          ce ? ce.firstLoc : null,
        ];

        if (fe) {
          locs[2] = fe.firstLoc;
          locs[3] = fe.afterLoc;
        }

        return t.arrayExpression(locs.map(loc => loc && t.cloneNode(loc)));
      }),
    );
    if (
      process.env.BABEL_8_BREAKING ||
      util.newHelpersAvailable(this.pluginPass)
    ) {
      arrayExpression.elements.reverse();
    }
    return arrayExpression;
  }

  // All side effects must be realized in order.

  // If any subexpression harbors a leap, all subexpressions must be
  // neutered of side effects.

  // No destructive modification of AST nodes.
  explode(path: NodePath, ignoreResult?: boolean) {
    const node = path.node;
    const self = this;

    if (t.isDeclaration(node)) throw getDeclError(node);

    if (path.isStatement()) return self.explodeStatement(path);

    if (path.isExpression()) return self.explodeExpression(path, ignoreResult);

    switch (node.type) {
      case "VariableDeclarator":
        throw getDeclError(node);

      // These node types should be handled by their parent nodes
      // (ObjectExpression, SwitchStatement, and TryStatement, respectively).
      case "ObjectProperty":
      case "SwitchCase":
      case "CatchClause":
        throw new Error(
          node.type + " nodes should be handled by their parents",
        );

      default:
        throw new Error("unknown Node of type " + JSON.stringify(node.type));
    }
  }

  explodeStatement(path: NodePath<t.Statement>, labelId: t.Identifier = null) {
    const stmt = path.node;
    const self = this;
    let before: t.NumericLiteral,
      after: t.NumericLiteral,
      head: t.NumericLiteral;

    // Explode BlockStatement nodes even if they do not contain a yield,
    // because we don't want or need the curly braces.
    if (path.isBlockStatement()) {
      path.get("body").forEach(function (path) {
        self.explodeStatement(path);
      });
      return;
    }

    if (!meta.containsLeap(stmt)) {
      // Technically we should be able to avoid emitting the statement
      // altogether if !meta.hasSideEffects(stmt), but that leads to
      // confusing generated code (for instance, `while (true) {}` just
      // disappears) and is probably a more appropriate job for a dedicated
      // dead code elimination pass.
      self.emit(stmt);
      return;
    }

    switch (path.type) {
      case "ExpressionStatement":
        self.explodeExpression(path.get("expression"), true);
        break;

      case "LabeledStatement":
        after = this.loc();

        // Did you know you can break from any labeled block statement or
        // control structure? Well, you can! Note: when a labeled loop is
        // encountered, the leap.LabeledEntry created here will immediately
        // enclose a leap.LoopEntry on the leap manager's stack, and both
        // entries will have the same label. Though this works just fine, it
        // may seem a bit redundant. In theory, we could check here to
        // determine if stmt knows how to handle its own label; for example,
        // stmt happens to be a WhileStatement and so we know it's going to
        // establish its own LoopEntry when we explode it (below). Then this
        // LabeledEntry would be unnecessary. Alternatively, we might be
        // tempted not to pass stmt.label down into self.explodeStatement,
        // because we've handled the label here, but that's a mistake because
        // labeled loops may contain labeled continue statements, which is not
        // something we can handle in this generic case. All in all, I think a
        // little redundancy greatly simplifies the logic of this case, since
        // it's clear that we handle all possible LabeledStatements correctly
        // here, regardless of whether they interact with the leap manager
        // themselves. Also remember that labels and break/continue-to-label
        // statements are rare, and all of this logic happens at transform
        // time, so it has no additional runtime cost.
        self.leapManager.withEntry(
          new leap.LabeledEntry(after, path.node.label),
          function () {
            self.explodeStatement(path.get("body"), path.node.label);
          },
        );

        self.mark(after);

        break;

      case "WhileStatement":
        before = this.loc();
        after = this.loc();

        self.mark(before);
        self.jumpIfNot(self.explodeExpression(path.get("test")), after);
        self.leapManager.withEntry(
          new leap.LoopEntry(after, before, labelId),
          function () {
            self.explodeStatement(path.get("body"));
          },
        );
        self.jump(before);
        self.mark(after);

        break;

      case "DoWhileStatement":
        const first = this.loc();
        const test = this.loc();
        after = this.loc();

        self.mark(first);
        self.leapManager.withEntry(
          new leap.LoopEntry(after, test, labelId),
          function () {
            self.explode(path.get("body"));
          },
        );
        self.mark(test);
        self.jumpIf(self.explodeExpression(path.get("test")), first);
        self.mark(after);

        break;

      case "ForStatement":
        head = this.loc();
        const update = this.loc();
        after = this.loc();

        if (path.node.init) {
          // We pass true here to indicate that if stmt.init is an expression
          // then we do not care about its result.
          self.explode(path.get("init"), true);
        }

        self.mark(head);

        if (path.node.test) {
          self.jumpIfNot(self.explodeExpression(path.get("test")), after);
        } else {
          // No test means continue unconditionally.
        }

        self.leapManager.withEntry(
          new leap.LoopEntry(after, update, labelId),
          function () {
            self.explodeStatement(path.get("body"));
          },
        );

        self.mark(update);

        if (path.node.update) {
          // We pass true here to indicate that if stmt.update is an
          // expression then we do not care about its result.
          self.explode(path.get("update"), true);
        }

        self.jump(head);

        self.mark(after);

        break;

      // @ts-expect-error flow type
      case "TypeCastExpression":
        return self.explodeExpression((path as any).get("expression"));

      case "ForInStatement":
        head = this.loc();
        after = this.loc();

        const keyIterNextFn = self.makeTempVar();

        const helper =
          process.env.BABEL_8_BREAKING ||
          util.newHelpersAvailable(this.pluginPass)
            ? this.pluginPass.addHelper("regeneratorKeys")
            : util.runtimeProperty(this.pluginPass, "keys");

        self.emitAssign(
          keyIterNextFn,
          t.callExpression(helper, [self.explodeExpression(path.get("right"))]),
        );

        self.mark(head);

        const keyInfoTmpVar = self.makeTempVar();
        self.jumpIf(
          t.memberExpression(
            t.assignmentExpression(
              "=",
              keyInfoTmpVar,
              t.callExpression(t.cloneNode(keyIterNextFn), []),
            ),
            t.identifier("done"),
            false,
          ),
          after,
        );

        self.emitAssign(
          path.node.left as t.AssignmentExpression["left"],
          t.memberExpression(
            t.cloneNode(keyInfoTmpVar),
            t.identifier("value"),
            false,
          ),
        );

        self.leapManager.withEntry(
          new leap.LoopEntry(after, head, labelId),
          function () {
            self.explodeStatement(path.get("body"));
          },
        );

        self.jump(head);

        self.mark(after);

        break;

      case "BreakStatement":
        self.emitAbruptCompletion({
          type: OperatorType.Jump,
          target: self.leapManager.getBreakLoc(path.node.label),
        });

        break;

      case "ContinueStatement":
        self.emitAbruptCompletion({
          type: OperatorType.Jump,
          target: self.leapManager.getContinueLoc(path.node.label),
        });

        break;

      case "SwitchStatement":
        // Always save the discriminant into a temporary variable in case the
        // test expressions overwrite values like context.sent.
        const disc = self.emitAssign(
          self.makeTempVar(),
          self.explodeExpression(path.get("discriminant")),
        );

        after = this.loc();
        const defaultLoc = this.loc();
        let condition: t.Expression = defaultLoc;
        const caseLocs: t.NumericLiteral[] = [];

        // If there are no cases, .cases might be undefined.
        const cases = path.node.cases || [];

        for (let i = cases.length - 1; i >= 0; --i) {
          const c = cases[i];

          if (c.test) {
            condition = t.conditionalExpression(
              t.binaryExpression("===", t.cloneNode(disc), c.test),
              (caseLocs[i] = this.loc()),
              condition,
            );
          } else {
            caseLocs[i] = defaultLoc;
          }
        }

        const discriminant = path.get("discriminant");
        util.replaceWithOrRemove(discriminant, condition);
        self.jump(self.explodeExpression(discriminant));

        self.leapManager.withEntry(new leap.SwitchEntry(after), function () {
          path.get("cases").forEach(function (casePath) {
            const i = casePath.key as number;
            self.mark(caseLocs[i]);

            casePath.get("consequent").forEach(function (path) {
              self.explodeStatement(path);
            });
          });
        });

        self.mark(after);
        if (defaultLoc.value === PENDING_LOCATION) {
          self.mark(defaultLoc);
          assert.strictEqual(after.value, defaultLoc.value);

          this.lastDefaultIndex = this.index;
        }

        break;

      case "IfStatement":
        const elseLoc = path.node.alternate && this.loc();
        after = this.loc();

        self.jumpIfNot(
          self.explodeExpression(path.get("test")),
          elseLoc || after,
        );

        self.explodeStatement(path.get("consequent"));

        if (elseLoc) {
          self.jump(after);
          self.mark(elseLoc);
          self.explodeStatement(path.get("alternate"));
        }

        self.mark(after);

        break;

      case "ReturnStatement":
        self.emitAbruptCompletion({
          type: OperatorType.Return,
          value: self.explodeExpression(path.get("argument")),
        });

        break;

      case "WithStatement":
        throw new Error("WithStatement not supported in generator functions.");

      case "TryStatement":
        after = this.loc();

        const handler = path.node.handler;

        const catchLoc = handler && this.loc();
        const catchEntry =
          catchLoc && new leap.CatchEntry(catchLoc, handler.param as any);

        const finallyLoc = path.node.finalizer && this.loc();
        const finallyEntry =
          finallyLoc && new leap.FinallyEntry(finallyLoc, after);

        const tryEntry = new leap.TryEntry(
          self.getUnmarkedCurrentLoc(),
          catchEntry,
          finallyEntry,
        );

        self.tryEntries.push(tryEntry);
        self.updateContextPrevLoc(tryEntry.firstLoc);

        self.leapManager.withEntry(tryEntry, () => {
          self.explodeStatement(path.get("block"));

          if (catchLoc) {
            if (finallyLoc) {
              // If we have both a catch block and a finally block, then
              // because we emit the catch block first, we need to jump over
              // it to the finally block.
              self.jump(finallyLoc);
            } else {
              // If there is no finally block, then we need to jump over the
              // catch block to the fall-through location.
              self.jump(after);
            }

            self.updateContextPrevLoc(self.mark(catchLoc));

            const bodyPath = path.get("handler.body");
            const safeParam = self.makeTempVar();
            if (
              process.env.BABEL_8_BREAKING ||
              util.newHelpersAvailable(this.pluginPass)
            ) {
<<<<<<< HEAD
              this.emitAssign(safeParam, self.contextProperty("sent"));
=======
              this.emitAssign(safeParam, self.contextProperty("v"));
>>>>>>> b88c6306
            } else {
              self.clearPendingException(tryEntry.firstLoc, safeParam);
            }

            bodyPath.traverse(catchParamVisitor, {
              getSafeParam: () => t.cloneNode(safeParam),
              catchParamName:
                // @ts-expect-error Assuming `handler.param` is `t.Identifier`
                handler.param.name,
            });

            self.leapManager.withEntry(catchEntry, function () {
              self.explodeStatement(bodyPath);
            });
          }

          if (finallyLoc) {
            self.updateContextPrevLoc(self.mark(finallyLoc));

            self.leapManager.withEntry(finallyEntry, function () {
              self.explodeStatement(path.get("finalizer"));
            });

            self.emit(
              t.returnStatement(
                t.callExpression(
                  self.contextProperty(
                    process.env.BABEL_8_BREAKING ||
                      util.newHelpersAvailable(this.pluginPass)
                      ? "f"
                      : "finish",
                  ),
                  [finallyEntry.firstLoc],
                ),
              ),
            );
          }
        });

        self.mark(after);

        break;

      case "ThrowStatement":
        self.emit(
          t.throwStatement(self.explodeExpression(path.get("argument"))),
        );

        break;

      case "ClassDeclaration":
        self.emit(self.explodeClass(path));
        break;

      default:
        throw new Error(
          "unknown Statement of type " + JSON.stringify(stmt.type),
        );
    }
  }

  emitAbruptCompletion(record: AbruptCompletion) {
<<<<<<< HEAD
=======
    assert.notStrictEqual(
      record.type,
      "normal",
      "normal completions are not abrupt",
    );

>>>>>>> b88c6306
    const abruptArgs: [t.NumericLiteral | t.StringLiteral, t.Expression?] = [
      process.env.BABEL_8_BREAKING || util.newHelpersAvailable(this.pluginPass)
        ? t.numericLiteral(record.type)
        : t.stringLiteral(
            record.type === OperatorType.Jump ? "continue" : "return",
          ),
    ];

    if (record.type === OperatorType.Jump) {
      abruptArgs[1] = this.insertedLocs.has(record.target)
        ? record.target
        : t.cloneNode(record.target);
    } else if (record.type === OperatorType.Return) {
      if (record.value) {
        abruptArgs[1] = t.cloneNode(record.value);
      }
    }

    this.emit(
      t.returnStatement(
        t.callExpression(
          this.contextProperty(
            process.env.BABEL_8_BREAKING ||
              util.newHelpersAvailable(this.pluginPass)
              ? "a"
              : "abrupt",
          ),
          abruptArgs,
        ),
      ),
    );

    if (record.type === OperatorType.Return) {
      this.returns.add(this.listing.length);
    }
  }

  // Not all offsets into emitter.listing are potential jump targets. For
  // example, execution typically falls into the beginning of a try block
  // without jumping directly there. This method returns the current offset
  // without marking it, so that a switch case will not necessarily be
  // generated for this offset (I say "not necessarily" because the same
  // location might end up being marked in the process of emitting other
  // statements). There's no logical harm in marking such locations as jump
  // targets, but minimizing the number of switch cases keeps the generated
  // code shorter.
  getUnmarkedCurrentLoc() {
    return t.numericLiteral(this.getIndex());
  }

  // The context.prev property takes the value of context.next whenever we
  // evaluate the switch statement discriminant, which is generally good
  // enough for tracking the last location we jumped to, but sometimes
  // context.prev needs to be more precise, such as when we fall
  // successfully out of a try block and into a finally block without
  // jumping. This method exists to update context.prev to the freshest
  // available location. If we were implementing a full interpreter, we
  // would know the location of the current instruction with complete
  // precision at all times, but we don't have that luxury here, as it would
  // be costly and verbose to set context.prev before every statement.
  updateContextPrevLoc(loc: t.NumericLiteral) {
    if (loc) {
      if (loc.value === PENDING_LOCATION) {
        // If an uninitialized location literal was passed in, set its value
        // to the current this.listing.length.
        loc.value = this.getIndex();
      } else {
        // Otherwise assert that the location matches the current offset.
        assert.strictEqual(loc.value, this.index);
      }
    } else {
      loc = this.getUnmarkedCurrentLoc();
    }

    // Make sure context.prev is up to date in case we fell into this try
    // statement without jumping to it. TODO Consider avoiding this
    // assignment when we know control must have jumped here.
    this.emitAssign(
      this.contextProperty(
        process.env.BABEL_8_BREAKING ||
          util.newHelpersAvailable(this.pluginPass)
          ? "p"
          : "prev",
      ),
      loc,
    );
  }

  // In order to save the rest of explodeExpression from a combinatorial
  // trainwreck of special cases, explodeViaTempVar is responsible for
  // deciding when a subexpression needs to be "exploded," which is my
  // very technical term for emitting the subexpression as an assignment
  // to a temporary variable and the substituting the temporary variable
  // for the original subexpression. Think of exploded view diagrams, not
  // Michael Bay movies. The point of exploding subexpressions is to
  // control the precise order in which the generated code realizes the
  // side effects of those subexpressions.
  explodeViaTempVar(
    tempVar: t.MemberExpression | t.Identifier,
    childPath: NodePath<t.Expression>,
    hasLeapingChildren: boolean,
    ignoreChildResult?: boolean,
  ) {
    assert.ok(
      !ignoreChildResult || !tempVar,
      "Ignoring the result of a child expression but forcing it to " +
        "be assigned to a temporary variable?",
    );

    let result = this.explodeExpression(childPath, ignoreChildResult);

    if (ignoreChildResult) {
      // Side effects already emitted above.
    } else if (tempVar || (hasLeapingChildren && !t.isLiteral(result))) {
      // If tempVar was provided, then the result will always be assigned
      // to it, even if the result does not otherwise need to be assigned
      // to a temporary variable.  When no tempVar is provided, we have
      // the flexibility to decide whether a temporary variable is really
      // necessary.  Unfortunately, in general, a temporary variable is
      // required whenever any child contains a yield expression, since it
      // is difficult to prove (at all, let alone efficiently) whether
      // this result would evaluate to the same value before and after the
      // yield (see #206).  One narrow case where we can prove it doesn't
      // matter (and thus we do not need a temporary variable) is when the
      // result in question is a Literal value.
      result = this.emitAssign(tempVar || this.makeTempVar(), result);
    }
    return result;
  }

  explodeExpression(
    path: NodePath<t.Expression>,
    ignoreResult?: boolean,
  ): t.Expression {
    const expr = path.node;
    if (!expr) {
      return expr;
    }

    const self = this;
    let result; // Used optionally by several cases below.
    let after;

    function finish(expr: t.Expression) {
      if (ignoreResult) {
        self.emit(expr);
      }
      return expr;
    }

    // If the expression does not contain a leap, then we either emit the
    // expression as a standalone statement or return it whole.
    if (!meta.containsLeap(expr)) {
      return finish(expr);
    }

    // If any child contains a leap (such as a yield or labeled continue or
    // break statement), then any sibling subexpressions will almost
    // certainly have to be exploded in order to maintain the order of their
    // side effects relative to the leaping child(ren).
    const hasLeapingChildren = meta.containsLeap.onlyChildren(expr);

    // If ignoreResult is true, then we must take full responsibility for
    // emitting the expression with all its side effects, and we should not
    // return a result.

    switch (path.type) {
      case "MemberExpression":
        return finish(
          t.memberExpression(
            self.explodeExpression(
              path.get("object") as NodePath<t.Expression>,
            ),
            path.node.computed
              ? self.explodeViaTempVar(
                  null,
                  path.get("property") as NodePath<t.Expression>,
                  hasLeapingChildren,
                )
              : path.node.property,
            path.node.computed,
          ),
        );

      case "CallExpression":
        const calleePath = path.get("callee");
        const argsPath = path.get("arguments");

        let newCallee;
        let newArgs;

        const hasLeapingArgs = argsPath.some(argPath =>
          meta.containsLeap(argPath.node),
        );

        let injectFirstArg = null;

        if (t.isMemberExpression(calleePath.node)) {
          if (hasLeapingArgs) {
            // If the arguments of the CallExpression contained any yield
            // expressions, then we need to be sure to evaluate the callee
            // before evaluating the arguments, but if the callee was a member
            // expression, then we must be careful that the object of the
            // member expression still gets bound to `this` for the call.

            const newObject = self.explodeViaTempVar(
              // Assign the exploded callee.object expression to a temporary
              // variable so that we can use it twice without reevaluating it.
              self.makeTempVar(),
              calleePath.get("object") as NodePath<t.Expression>,
              hasLeapingChildren,
            );

            const newProperty = calleePath.node.computed
              ? self.explodeViaTempVar(
                  null,
                  calleePath.get("property") as NodePath<t.Expression>,
                  hasLeapingChildren,
                )
              : calleePath.node.property;

            injectFirstArg = newObject;

            newCallee = t.memberExpression(
              t.memberExpression(
                t.cloneNode(newObject),
                newProperty,
                calleePath.node.computed,
              ),
              t.identifier("call"),
              false,
            );
          } else {
            newCallee = self.explodeExpression(
              calleePath as NodePath<t.Expression>,
            );
          }
        } else {
          newCallee = self.explodeViaTempVar(
            null,
            calleePath as NodePath<t.Expression>,
            hasLeapingChildren,
          );

          if (t.isMemberExpression(newCallee)) {
            // If the callee was not previously a MemberExpression, then the
            // CallExpression was "unqualified," meaning its `this` object
            // should be the global object. If the exploded expression has
            // become a MemberExpression (e.g. a context property, probably a
            // temporary variable), then we need to force it to be unqualified
            // by using the (0, object.property)(...) trick; otherwise, it
            // will receive the object of the MemberExpression as its `this`
            // object.
            newCallee = t.sequenceExpression([
              t.numericLiteral(0),
              t.cloneNode(newCallee),
            ]);
          }
        }

        if (hasLeapingArgs) {
          newArgs = argsPath.map(argPath =>
            self.explodeViaTempVar(
              null,
              argPath as NodePath<t.Expression>,
              hasLeapingChildren,
            ),
          );
          if (injectFirstArg) newArgs.unshift(injectFirstArg);

          newArgs = newArgs.map(arg => t.cloneNode(arg));
        } else {
          newArgs = path.node.arguments;
        }

        return finish(t.callExpression(newCallee, newArgs));

      case "NewExpression":
        return finish(
          t.newExpression(
            self.explodeViaTempVar(
              null,
              path.get("callee") as NodePath<t.Expression>,
              hasLeapingChildren,
            ),
            path.get("arguments").map(function (argPath: any) {
              return self.explodeViaTempVar(null, argPath, hasLeapingChildren);
            }),
          ),
        );

      case "ObjectExpression":
        return finish(
          t.objectExpression(
            path.get("properties").map(function (propPath) {
              if (propPath.isObjectProperty()) {
                return t.objectProperty(
                  propPath.node.key,
                  self.explodeViaTempVar(
                    null,
                    // @ts-expect-error `ArrayPattern` cannot cast to `ArrayExpression`
                    propPath.get("value"),
                    hasLeapingChildren,
                  ),
                  propPath.node.computed,
                );
              } else {
                return propPath.node;
              }
            }),
          ),
        );

      case "ArrayExpression":
        return finish(
          t.arrayExpression(
            path.get("elements").map(function (elemPath: any) {
              if (!elemPath.node) {
                return null;
              }
              if (elemPath.isSpreadElement()) {
                return t.spreadElement(
                  self.explodeViaTempVar(
                    null,
                    elemPath.get("argument"),
                    hasLeapingChildren,
                  ),
                );
              } else {
                return self.explodeViaTempVar(
                  null,
                  elemPath,
                  hasLeapingChildren,
                );
              }
            }),
          ),
        );

      case "SequenceExpression":
        const lastIndex = path.node.expressions.length - 1;

        path.get("expressions").forEach(function (exprPath: any) {
          if (exprPath.key === lastIndex) {
            result = self.explodeExpression(exprPath, ignoreResult);
          } else {
            self.explodeExpression(exprPath, true);
          }
        });

        return result;

      case "LogicalExpression":
        after = this.loc();

        if (!ignoreResult) {
          result = self.makeTempVar();
        }

        const left = self.explodeViaTempVar(
          result,
          path.get("left"),
          hasLeapingChildren,
        );

        if (path.node.operator === "&&") {
          self.jumpIfNot(left, after);
        } else {
          assert.strictEqual(path.node.operator, "||");
          self.jumpIf(left, after);
        }

        self.explodeViaTempVar(
          result,
          path.get("right"),
          hasLeapingChildren,
          ignoreResult,
        );

        self.mark(after);

        return result;

      case "ConditionalExpression":
        const elseLoc = this.loc();
        after = this.loc();
        const test = self.explodeExpression(path.get("test"));

        self.jumpIfNot(test, elseLoc);

        if (!ignoreResult) {
          result = self.makeTempVar();
        }

        self.explodeViaTempVar(
          result,
          path.get("consequent"),
          hasLeapingChildren,
          ignoreResult,
        );
        self.jump(after);

        self.mark(elseLoc);
        self.explodeViaTempVar(
          result,
          path.get("alternate"),
          hasLeapingChildren,
          ignoreResult,
        );

        self.mark(after);

        return result;

      case "UnaryExpression":
        return finish(
          t.unaryExpression(
            path.node.operator,
            // Can't (and don't need to) break up the syntax of the argument.
            // Think about delete a[b].
            self.explodeExpression(path.get("argument")),
            !!path.node.prefix,
          ),
        );

      case "BinaryExpression":
        return finish(
          t.binaryExpression(
            path.node.operator,
            self.explodeViaTempVar(
              null,
              path.get("left") as NodePath<t.Expression>,
              hasLeapingChildren,
            ),
            self.explodeViaTempVar(null, path.get("right"), hasLeapingChildren),
          ),
        );

      case "AssignmentExpression":
        if (path.node.operator === "=") {
          // If this is a simple assignment, the left hand side does not need
          // to be read before the right hand side is evaluated, so we can
          // avoid the more complicated logic below.
          return finish(
            t.assignmentExpression(
              path.node.operator,
              // @ts-expect-error `ArrayPattern` cannot cast to `ArrayExpression`
              self.explodeExpression(path.get("left")),
              self.explodeExpression(path.get("right")),
            ),
          );
        }

        // @ts-expect-error `ArrayPattern` cannot cast to `ArrayExpression`
        const lhs = self.explodeExpression(path.get("left"));
        const temp = self.emitAssign(self.makeTempVar(), lhs);

        // For example,
        //
        //   x += yield y
        //
        // becomes
        //
        //   context.t0 = x
        //   x = context.t0 += yield y
        //
        // so that the left-hand side expression is read before the yield.
        // Fixes https://github.com/facebook/regenerator/issues/345.

        return finish(
          t.assignmentExpression(
            "=",
            // @ts-expect-error `ArrayPattern` cannot cast to `ArrayExpression`
            t.cloneNode(lhs),
            t.assignmentExpression(
              path.node.operator,
              t.cloneNode(temp),
              self.explodeExpression(path.get("right")),
            ),
          ),
        );

      case "UpdateExpression":
        return finish(
          t.updateExpression(
            path.node.operator,
            self.explodeExpression(path.get("argument")) as
              | t.Identifier
              | t.MemberExpression,
            path.node.prefix,
          ),
        );

      case "YieldExpression":
        after = this.loc();
        const arg =
          path.node.argument && self.explodeExpression(path.get("argument"));

        if (arg && path.node.delegate) {
          if (
            process.env.BABEL_8_BREAKING ||
            util.newHelpersAvailable(this.pluginPass)
          ) {
            const ret = t.returnStatement(
<<<<<<< HEAD
              t.callExpression(self.contextProperty("delegateYield"), [
                arg,
                after,
              ]),
=======
              t.callExpression(self.contextProperty("d"), [arg, after]),
>>>>>>> b88c6306
            );
            ret.loc = expr.loc;

            self.emit(ret);
            self.mark(after);

<<<<<<< HEAD
            return self.contextProperty("sent");
=======
            return self.contextProperty("v");
>>>>>>> b88c6306
          } else {
            const result = self.makeContextTempVar();

            const ret = t.returnStatement(
              t.callExpression(self.contextProperty("delegateYield"), [
                arg,
                t.stringLiteral((result.property as t.Identifier).name),
                after,
              ]),
            );
            ret.loc = expr.loc;

            self.emit(ret);
            self.mark(after);

            return result;
          }
        }

        self.emitAssign(
          self.contextProperty(
            process.env.BABEL_8_BREAKING ||
              util.newHelpersAvailable(this.pluginPass)
              ? "n"
              : "next",
          ),
          after,
        );

        const ret = t.returnStatement(t.cloneNode(arg) || null);
        // Preserve the `yield` location so that source mappings for the statements
        // link back to the yield properly.
        ret.loc = expr.loc;
        self.emit(ret);
        self.mark(after);

        return self.contextProperty(
          process.env.BABEL_8_BREAKING ||
            util.newHelpersAvailable(self.pluginPass)
            ? "v"
            : "sent",
        );

      case "ClassExpression":
        return finish(self.explodeClass(path));

      default:
        throw new Error(
          "unknown Expression of type " + JSON.stringify(expr.type),
        );
    }
  }

  explodeClass<T extends t.Class>(path: NodePath<T>): T {
    const explodingChildren = [];

    if (path.node.superClass) {
      explodingChildren.push(path.get("superClass"));
    }

    path.get("body.body").forEach((member: any) => {
      if (member.node.computed) {
        explodingChildren.push(member.get("key"));
      }
    });

    const hasLeapingChildren = explodingChildren.some(child =>
      meta.containsLeap(child),
    );

    for (let i = 0; i < explodingChildren.length; i++) {
      const child = explodingChildren[i];
      const isLast = i === explodingChildren.length - 1;

      if (isLast) {
        child.replaceWith(this.explodeExpression(child));
      } else {
        child.replaceWith(
          this.explodeViaTempVar(null, child, hasLeapingChildren),
        );
      }
    }

    return path.node as T;
  }
}<|MERGE_RESOLUTION|>--- conflicted
+++ resolved
@@ -185,21 +185,6 @@
   // Convenience function for generating expressions like context.next,
   // context.sent, and context.rval.
   contextProperty(name: string) {
-<<<<<<< HEAD
-    if (
-      process.env.BABEL_8_BREAKING ||
-      util.newHelpersAvailable(this.pluginPass)
-    ) {
-      if (name === "sent") name = "v";
-      if (
-        ["prev", "next", "abrupt", "finish", "delegateYield"].includes(name)
-      ) {
-        name = name.slice(0, 1);
-      }
-    }
-
-=======
->>>>>>> b88c6306
     const computed = name === "catch";
     return t.memberExpression(
       this.getContextId(),
@@ -335,13 +320,9 @@
 
     self.listing.forEach(function (stmt, i) {
       if (self.marked[i]) {
-<<<<<<< HEAD
         cases.push(
           t.switchCase(t.numericLiteral(self.indexMap.get(i)), (current = [])),
         );
-=======
-        cases.push(t.switchCase(t.numericLiteral(i), (current = [])));
->>>>>>> b88c6306
         alreadyEnded = false;
       }
 
@@ -353,17 +334,12 @@
 
     // Now that we know how many statements there will be in this.listing,
     // we can finally resolve this.finalLoc.value.
-<<<<<<< HEAD
     this.finalLoc.value = this.getIndex();
-=======
-    this.finalLoc.value = this.listing.length;
->>>>>>> b88c6306
 
     if (
       process.env.BABEL_8_BREAKING ||
       util.newHelpersAvailable(this.pluginPass)
     ) {
-<<<<<<< HEAD
       if (
         this.lastDefaultIndex === this.index ||
         !this.returns.has(this.listing.length)
@@ -371,24 +347,13 @@
         cases.push(
           t.switchCase(this.finalLoc, [
             t.returnStatement(
-              t.callExpression(this.contextProperty("abrupt"), [
+              t.callExpression(this.contextProperty("a"), [
                 t.numericLiteral(OperatorType.Return),
               ]),
             ),
           ]),
         );
       }
-=======
-      cases.push(
-        t.switchCase(this.finalLoc, [
-          t.returnStatement(
-            t.callExpression(this.contextProperty("a"), [
-              t.numericLiteral(OperatorType.Return),
-            ]),
-          ),
-        ]),
-      );
->>>>>>> b88c6306
     } else {
       cases.push(
         t.switchCase(this.finalLoc, [
@@ -407,32 +372,14 @@
     return t.whileStatement(
       t.numericLiteral(1),
       t.switchStatement(
-<<<<<<< HEAD
         process.env.BABEL_8_BREAKING ||
           util.newHelpersAvailable(this.pluginPass)
-          ? this.contextProperty("next")
+          ? this.contextProperty("n")
           : t.assignmentExpression(
               "=",
               this.contextProperty("prev"),
               this.contextProperty("next"),
             ),
-=======
-        t.assignmentExpression(
-          "=",
-          this.contextProperty(
-            process.env.BABEL_8_BREAKING ||
-              util.newHelpersAvailable(this.pluginPass)
-              ? "p"
-              : "prev",
-          ),
-          this.contextProperty(
-            process.env.BABEL_8_BREAKING ||
-              util.newHelpersAvailable(this.pluginPass)
-              ? "n"
-              : "next",
-          ),
-        ),
->>>>>>> b88c6306
         cases,
       ),
     );
@@ -860,11 +807,7 @@
               process.env.BABEL_8_BREAKING ||
               util.newHelpersAvailable(this.pluginPass)
             ) {
-<<<<<<< HEAD
-              this.emitAssign(safeParam, self.contextProperty("sent"));
-=======
               this.emitAssign(safeParam, self.contextProperty("v"));
->>>>>>> b88c6306
             } else {
               self.clearPendingException(tryEntry.firstLoc, safeParam);
             }
@@ -927,15 +870,6 @@
   }
 
   emitAbruptCompletion(record: AbruptCompletion) {
-<<<<<<< HEAD
-=======
-    assert.notStrictEqual(
-      record.type,
-      "normal",
-      "normal completions are not abrupt",
-    );
-
->>>>>>> b88c6306
     const abruptArgs: [t.NumericLiteral | t.StringLiteral, t.Expression?] = [
       process.env.BABEL_8_BREAKING || util.newHelpersAvailable(this.pluginPass)
         ? t.numericLiteral(record.type)
@@ -1440,25 +1374,14 @@
             util.newHelpersAvailable(this.pluginPass)
           ) {
             const ret = t.returnStatement(
-<<<<<<< HEAD
-              t.callExpression(self.contextProperty("delegateYield"), [
-                arg,
-                after,
-              ]),
-=======
               t.callExpression(self.contextProperty("d"), [arg, after]),
->>>>>>> b88c6306
             );
             ret.loc = expr.loc;
 
             self.emit(ret);
             self.mark(after);
 
-<<<<<<< HEAD
-            return self.contextProperty("sent");
-=======
             return self.contextProperty("v");
->>>>>>> b88c6306
           } else {
             const result = self.makeContextTempVar();
 
