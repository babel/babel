var _regenerator = require("@babel/runtime-corejs3/helpers/regenerator").default;
void /*#__PURE__*/_regenerator().m(function _callee() {
  return _regenerator().w(function (_context) {
<<<<<<< HEAD
    while (1) switch (_context.prev = _context.next) {
      case 0:
        return _context.abrupt(2);
=======
    while (1) switch (_context.p = _context.n) {
      case 0:
        return _context.a(2);
>>>>>>> b88c6306
    }
  }, _callee);
});<|MERGE_RESOLUTION|>--- conflicted
+++ resolved
@@ -1,15 +1,9 @@
 var _regenerator = require("@babel/runtime-corejs3/helpers/regenerator").default;
 void /*#__PURE__*/_regenerator().m(function _callee() {
   return _regenerator().w(function (_context) {
-<<<<<<< HEAD
-    while (1) switch (_context.prev = _context.next) {
-      case 0:
-        return _context.abrupt(2);
-=======
-    while (1) switch (_context.p = _context.n) {
+    while (1) switch (_context.n) {
       case 0:
         return _context.a(2);
->>>>>>> b88c6306
     }
   }, _callee);
 });