"use strict";

const path = require("path");
const fs = require("fs");
const helpers = require("@babel/helpers");
const babel = require("@babel/core");
const template = require("@babel/template");
const t = require("@babel/types");

const transformRuntime = require("../");

const runtimeVersion = require("@babel/runtime/package.json").version;
const corejs2Definitions = require("../lib/runtime-corejs2-definitions").default();
const corejs3Definitions = require("../lib/runtime-corejs3-definitions").default();
const outputFileSync = function(filePath, data) {
  fs.mkdirSync(path.dirname(filePath), { recursive: true });
  fs.writeFileSync(filePath, data);
};

writeHelpers("@babel/runtime");
writeHelpers("@babel/runtime-corejs2", { corejs: 2 });
writeHelpers("@babel/runtime-corejs3", {
  corejs: { version: 3, proposals: true },
});

writeCoreJS({
  corejs: 2,
  proposals: true,
  definitions: corejs2Definitions,
  paths: [
    "is-iterable",
    "get-iterator",
    // This was previously in definitions, but was removed to work around
    // zloirock/core-js#262. We need to keep it in @babel/runtime-corejs2 to
    // avoid a breaking change there.
    "symbol/async-iterator",
  ],
  corejsRoot: "core-js/library/fn",
});
writeCoreJS({
  corejs: 3,
  proposals: false,
  definitions: corejs3Definitions,
  paths: [],
  corejsRoot: "core-js-pure/stable",
});
writeCoreJS({
  corejs: 3,
  proposals: true,
  definitions: corejs3Definitions,
  paths: ["is-iterable", "get-iterator", "get-iterator-method"],
  corejsRoot: "core-js-pure/features",
});

function writeCoreJS({
  corejs,
  proposals,
  definitions: { BuiltIns, StaticProperties, InstanceProperties },
  paths,
  corejsRoot,
}) {
  const pkgDirname = getRuntimeRoot(`@babel/runtime-corejs${corejs}`);

  Object.keys(BuiltIns).forEach(name => {
    const { stable, path } = BuiltIns[name];
    if (stable || proposals) paths.push(path);
  });

  Object.keys(StaticProperties).forEach(builtin => {
    const props = StaticProperties[builtin];
    Object.keys(props).forEach(name => {
      const { stable, path } = props[name];
      if (stable || proposals) paths.push(path);
    });
  });

  if (InstanceProperties) {
    Object.keys(InstanceProperties).forEach(name => {
      const { stable, path } = InstanceProperties[name];
      if (stable || proposals) paths.push(`instance/${path}`);
    });
  }

  const runtimeRoot = proposals ? "core-js" : "core-js-stable";
<<<<<<< HEAD
  paths.forEach(function(corejsPath) {
    outputFileSync(
=======
  paths.forEach(function (corejsPath) {
    outputFile(
>>>>>>> fd3c7694
      path.join(pkgDirname, runtimeRoot, `${corejsPath}.js`),
      `module.exports = require("${corejsRoot}/${corejsPath}");`
    );
  });
}

function writeHelpers(runtimeName, { corejs } = {}) {
  writeHelperFiles(runtimeName, { corejs, esm: false });
  writeHelperFiles(runtimeName, { corejs, esm: true });
}

function writeHelperFiles(runtimeName, { esm, corejs }) {
  const pkgDirname = getRuntimeRoot(runtimeName);

  for (const helperName of helpers.list) {
    const helperFilename = path.join(
      pkgDirname,
      "helpers",
      esm ? "esm" : "",
      `${helperName}.js`
    );

    outputFileSync(
      helperFilename,
      buildHelper(runtimeName, pkgDirname, helperFilename, helperName, {
        esm,
        corejs,
      })
    );
  }
}

function getRuntimeRoot(runtimeName) {
  return path.resolve(
    __dirname,
    "..",
    "..",
    runtimeName.replace(/^@babel\//, "babel-")
  );
}

function buildHelper(
  runtimeName,
  pkgDirname,
  helperFilename,
  helperName,
  { esm, corejs }
) {
  const tree = t.program([], [], esm ? "module" : "script");
  const dependencies = {};
  let bindings = null;

  if (!esm) {
    bindings = [];
    helpers.ensure(helperName, babel.File);
    for (const dep of helpers.getDependencies(helperName)) {
      const id = (dependencies[dep] = t.identifier(t.toIdentifier(dep)));
      tree.body.push(template.statement.ast`
        var ${id} = require("${`./${dep}`}");
      `);
      bindings.push(id.name);
    }
  }

  const helper = helpers.get(
    helperName,
    dep => dependencies[dep],
    esm ? null : template.expression.ast`module.exports`,
    bindings
  );
  tree.body.push(...helper.nodes);

  return babel.transformFromAst(tree, null, {
    filename: helperFilename,
    presets: [
      [
        "@babel/preset-env",
        { modules: false, exclude: ["@babel/plugin-transform-typeof-symbol"] },
      ],
    ],
    plugins: [
      [
        transformRuntime,
        { corejs, useESModules: esm, version: runtimeVersion },
      ],
      buildRuntimeRewritePlugin(
        runtimeName,
        path.relative(path.dirname(helperFilename), pkgDirname),
        helperName
      ),
    ],
    overrides: [
      {
        exclude: /typeof/,
        plugins: ["@babel/plugin-transform-typeof-symbol"],
      },
    ],
  }).code;
}

function buildRuntimeRewritePlugin(runtimeName, relativePath, helperName) {
  function adjustImportPath(node, relativePath) {
    node.value =
      helpers.list.indexOf(node.value) !== -1
        ? `./${node.value}`
        : node.value.replace(runtimeName + "/", relativePath + "/");
  }

  return {
    pre(file) {
      const original = file.get("helperGenerator");
      file.set("helperGenerator", name => {
        // make sure that helpers won't insert circular references to themselves
        if (name === helperName) return false;

        return original(name);
      });
    },
    visitor: {
      ImportDeclaration(path) {
        adjustImportPath(path.get("source").node, relativePath);
      },
      CallExpression(path) {
        if (
          !path.get("callee").isIdentifier({ name: "require" }) ||
          path.get("arguments").length !== 1 ||
          !path.get("arguments")[0].isStringLiteral()
        ) {
          return;
        }

        // replace any reference to @babel/runtime and other helpers
        // with a relative path
        adjustImportPath(path.get("arguments")[0].node, relativePath);
      },
    },
  };
}<|MERGE_RESOLUTION|>--- conflicted
+++ resolved
@@ -12,7 +12,7 @@
 const runtimeVersion = require("@babel/runtime/package.json").version;
 const corejs2Definitions = require("../lib/runtime-corejs2-definitions").default();
 const corejs3Definitions = require("../lib/runtime-corejs3-definitions").default();
-const outputFileSync = function(filePath, data) {
+const outputFileSync = function (filePath, data) {
   fs.mkdirSync(path.dirname(filePath), { recursive: true });
   fs.writeFileSync(filePath, data);
 };
@@ -82,13 +82,8 @@
   }
 
   const runtimeRoot = proposals ? "core-js" : "core-js-stable";
-<<<<<<< HEAD
-  paths.forEach(function(corejsPath) {
+  paths.forEach(function (corejsPath) {
     outputFileSync(
-=======
-  paths.forEach(function (corejsPath) {
-    outputFile(
->>>>>>> fd3c7694
       path.join(pkgDirname, runtimeRoot, `${corejsPath}.js`),
       `module.exports = require("${corejsRoot}/${corejsPath}");`
     );
