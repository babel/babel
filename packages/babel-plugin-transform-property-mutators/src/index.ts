import { declare } from "@babel/helper-plugin-utils";
import { type MutatorMap, pushAccessor, toDefineObject } from "./define-map";
import { types as t } from "@babel/core";

export default declare(api => {
  api.assertVersion(7);

  return {
    name: "transform-property-mutators",

    visitor: {
      ObjectExpression(path) {
        const { node } = path;
<<<<<<< HEAD
        const mutatorMap: defineMap.MutatorMap = {};

        let hasSideEffect = false;
        let hasMutators = false;

        const computedKeys = new Map<
          t.ObjectMethod | t.ObjectProperty,
          t.Identifier
        >();
        const computedKeysInits = [];

        for (const prop of node.properties) {
          if (t.isObjectMethod(prop) || t.isObjectProperty(prop)) {
            if (t.isObjectMethod(prop)) {
              if (prop.kind === "get" || prop.kind === "set") {
                hasMutators = true;
              }
            }
=======
        let mutatorMap: MutatorMap | undefined;
        const newProperties = node.properties.filter(function (prop) {
          if (
            t.isObjectMethod(prop) &&
            !prop.computed &&
            (prop.kind === "get" || prop.kind === "set")
          ) {
            pushAccessor(
              (mutatorMap ??= {}),
              prop as t.ObjectMethod & { kind: "get" | "set"; computed: false },
            );
            return false;
          }
          return true;
        });
>>>>>>> 0e86d38f

            if (prop.computed && !path.scope.isStatic(prop.key)) {
              hasSideEffect = true;

              const id =
                path.scope.generateDeclaredUidIdentifier("computedKey");
              computedKeys.set(prop, id);
              computedKeysInits.push(
                t.assignmentExpression("=", id, prop.key as t.Expression),
              );
            }
          }
        }

        if (!hasMutators) return;

        if (hasSideEffect) {
          for (const [propNode, id] of computedKeys) {
            propNode.key = t.cloneNode(id);
          }
          path.replaceWith(t.sequenceExpression([...computedKeysInits, node]));
        } else {
          const newProperties = node.properties.filter(function (prop) {
            if (t.isObjectMethod(prop)) {
              if (prop.kind === "get" || prop.kind === "set") {
                defineMap.push(mutatorMap, prop, null, file);
                return false;
              }
            }
            return true;
          });

          node.properties = newProperties;

          path.replaceWith(
            t.callExpression(
              t.memberExpression(
                t.identifier("Object"),
                t.identifier("defineProperties"),
              ),
              [node, defineMap.toDefineObject(mutatorMap)],
            ),
<<<<<<< HEAD
          );
        }
=======
            [node, toDefineObject(mutatorMap)],
          ),
        );
>>>>>>> 0e86d38f
      },
    },
  };
});<|MERGE_RESOLUTION|>--- conflicted
+++ resolved
@@ -11,8 +11,6 @@
     visitor: {
       ObjectExpression(path) {
         const { node } = path;
-<<<<<<< HEAD
-        const mutatorMap: defineMap.MutatorMap = {};
 
         let hasSideEffect = false;
         let hasMutators = false;
@@ -30,23 +28,6 @@
                 hasMutators = true;
               }
             }
-=======
-        let mutatorMap: MutatorMap | undefined;
-        const newProperties = node.properties.filter(function (prop) {
-          if (
-            t.isObjectMethod(prop) &&
-            !prop.computed &&
-            (prop.kind === "get" || prop.kind === "set")
-          ) {
-            pushAccessor(
-              (mutatorMap ??= {}),
-              prop as t.ObjectMethod & { kind: "get" | "set"; computed: false },
-            );
-            return false;
-          }
-          return true;
-        });
->>>>>>> 0e86d38f
 
             if (prop.computed && !path.scope.isStatic(prop.key)) {
               hasSideEffect = true;
@@ -69,12 +50,19 @@
           }
           path.replaceWith(t.sequenceExpression([...computedKeysInits, node]));
         } else {
+          let mutatorMap: MutatorMap | undefined;
           const newProperties = node.properties.filter(function (prop) {
-            if (t.isObjectMethod(prop)) {
-              if (prop.kind === "get" || prop.kind === "set") {
-                defineMap.push(mutatorMap, prop, null, file);
-                return false;
-              }
+            if (
+              t.isObjectMethod(prop) &&
+              (prop.kind === "get" || prop.kind === "set")
+            ) {
+              pushAccessor(
+                (mutatorMap ??= {}),
+                prop as t.ObjectMethod & {
+                  kind: "get" | "set";
+                },
+              );
+              return false;
             }
             return true;
           });
@@ -87,16 +75,10 @@
                 t.identifier("Object"),
                 t.identifier("defineProperties"),
               ),
-              [node, defineMap.toDefineObject(mutatorMap)],
+              [node, toDefineObject(mutatorMap)],
             ),
-<<<<<<< HEAD
           );
         }
-=======
-            [node, toDefineObject(mutatorMap)],
-          ),
-        );
->>>>>>> 0e86d38f
       },
     },
   };
