{
  "name": "@babel/preset-stage-1",
  "version": "7.0.0-beta.33",
  "description": "Babel preset for stage 1 plugins",
  "author": "Sebastian McKenzie <sebmck@gmail.com>",
  "homepage": "https://babeljs.io/",
  "license": "MIT",
  "repository": "https://github.com/babel/babel/tree/master/packages/babel-preset-stage-1",
  "main": "lib/index.js",
  "dependencies": {
<<<<<<< HEAD
    "@babel/plugin-proposal-decorators": "7.0.0-beta.32",
    "@babel/plugin-proposal-do-expressions": "^7.0.0-beta.32",
    "@babel/plugin-proposal-export-default": "7.0.0-beta.32",
    "@babel/plugin-proposal-nullish-coalescing-operator": "7.0.0-beta.32",
    "@babel/plugin-proposal-optional-chaining": "7.0.0-beta.32",
    "@babel/plugin-proposal-pipeline-operator": "7.0.0-beta.32",
    "@babel/preset-stage-2": "7.0.0-beta.32"
=======
    "@babel/plugin-proposal-decorators": "7.0.0-beta.33",
    "@babel/plugin-proposal-export-default-from": "7.0.0-beta.33",
    "@babel/plugin-proposal-nullish-coalescing-operator": "7.0.0-beta.33",
    "@babel/plugin-proposal-optional-chaining": "7.0.0-beta.33",
    "@babel/plugin-proposal-pipeline-operator": "7.0.0-beta.33",
    "@babel/preset-stage-2": "7.0.0-beta.33"
>>>>>>> 95fe7853
  },
  "peerDependencies": {
    "@babel/core": "7.0.0-beta.33"
  },
  "devDependencies": {
    "@babel/core": "7.0.0-beta.33"
  }
}<|MERGE_RESOLUTION|>--- conflicted
+++ resolved
@@ -8,22 +8,13 @@
   "repository": "https://github.com/babel/babel/tree/master/packages/babel-preset-stage-1",
   "main": "lib/index.js",
   "dependencies": {
-<<<<<<< HEAD
-    "@babel/plugin-proposal-decorators": "7.0.0-beta.32",
-    "@babel/plugin-proposal-do-expressions": "^7.0.0-beta.32",
-    "@babel/plugin-proposal-export-default": "7.0.0-beta.32",
-    "@babel/plugin-proposal-nullish-coalescing-operator": "7.0.0-beta.32",
-    "@babel/plugin-proposal-optional-chaining": "7.0.0-beta.32",
-    "@babel/plugin-proposal-pipeline-operator": "7.0.0-beta.32",
-    "@babel/preset-stage-2": "7.0.0-beta.32"
-=======
     "@babel/plugin-proposal-decorators": "7.0.0-beta.33",
+    "@babel/plugin-proposal-do-expressions": "^7.0.0-beta.33",
     "@babel/plugin-proposal-export-default-from": "7.0.0-beta.33",
     "@babel/plugin-proposal-nullish-coalescing-operator": "7.0.0-beta.33",
     "@babel/plugin-proposal-optional-chaining": "7.0.0-beta.33",
     "@babel/plugin-proposal-pipeline-operator": "7.0.0-beta.33",
     "@babel/preset-stage-2": "7.0.0-beta.33"
->>>>>>> 95fe7853
   },
   "peerDependencies": {
     "@babel/core": "7.0.0-beta.33"
