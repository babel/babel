--- conflicted
+++ resolved
@@ -45,7 +45,7 @@
   return `${name}/src/index.js`;
 }
 
-<<<<<<< HEAD
+
 function compilationLogger(name, rollup) {
   return through.obj(function(file, enc, callback) {
 
@@ -58,11 +58,11 @@
         rollup ? " with rollup " : ""
       }...`
     );
-=======
+
 function compilationLogger() {
   return through.obj(function(file, enc, callback) {
     fancyLog(`Compiling '${chalk.cyan(file.relative)}'...`);
->>>>>>> e93cd9ff
+
     callback(null, file);
   });
 }
@@ -106,7 +106,7 @@
 }
 let babelVersion = require("./packages/babel-core/package.json").version;
 function buildRollup(packages) {
-<<<<<<< HEAD
+
   return merge(
     packages.map(
       ({
@@ -304,7 +304,7 @@
     buildRollup(libBundles)
   );
 });
-=======
+
   return Promise.all(
     packages.map(pkg => {
       const input = getIndexFromPackage(pkg);
@@ -335,7 +335,7 @@
 gulp.task("build-rollup", () => buildRollup(bundles));
 gulp.task("build-babel", () => buildBabel(/* exclude */ bundles));
 gulp.task("build", gulp.parallel("build-rollup", "build-babel"));
->>>>>>> e93cd9ff
+
 
 gulp.task("bundle", function() {
   return buildRollup(bundles);
