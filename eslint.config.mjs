--- conflicted
+++ resolved
@@ -104,11 +104,7 @@
     plugins: {
       import: pluginImport,
       n: pluginN,
-<<<<<<< HEAD
-=======
-      prettier: pluginPrettier,
       unicorn: pluginUnicorn,
->>>>>>> 7722f23c
       "@babel/development": pluginBabelDevelopment,
       "@babel/development-internal": pluginBabelDevelopmentInternal,
     },
