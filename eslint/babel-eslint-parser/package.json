{
  "name": "babel-eslint",
  "version": "11.0.0-beta.0",
  "description": "Custom parser for ESLint",
  "author": "Sebastian McKenzie <sebmck@gmail.com>",
  "license": "MIT",
  "private": true,
  "repository": {
    "type": "git",
    "url": "https://github.com/babel/babel-eslint.git"
  },
  "bugs": {
    "url": "https://github.com/babel/babel-eslint/issues"
  },
  "homepage": "https://github.com/babel/babel-eslint",
  "scripts": {
<<<<<<< HEAD
=======
    "test": "cd test && mocha specs && cd -",
>>>>>>> bcd181f0
    "changelog": "git log `git describe --tags --abbrev=0`..HEAD --pretty=format:' * %s (%an)' | grep -v 'Merge pull request'"
  },
  "engines": {
    "node": ">=6"
  },
  "main": "lib/index.js",
  "files": [
    "lib"
  ],
  "peerDependencies": {
    "@babel/core": ">=7.2.0",
    "eslint": ">= 4.12.1"
  },
  "dependencies": {
    "eslint-scope": "3.7.1",
    "eslint-visitor-keys": "^1.0.0",
    "semver": "^6.3.0"
  },
  "devDependencies": {
    "@babel/core": "^7.2.0",
    "@babel/plugin-proposal-class-properties": "^7.1.0",
    "@babel/plugin-proposal-decorators": "^7.1.2",
    "@babel/plugin-proposal-nullish-coalescing-operator": "^7.0.0",
    "@babel/plugin-proposal-optional-chaining": "^7.0.0",
    "@babel/plugin-proposal-pipeline-operator": "^7.0.0",
    "@babel/plugin-syntax-dynamic-import": "^7.0.0",
    "@babel/plugin-syntax-export-default-from": "^7.0.0",
    "@babel/plugin-syntax-export-namespace-from": "^7.0.0",
    "@babel/plugin-syntax-import-meta": "^7.0.0",
    "@babel/plugin-syntax-numeric-separator": "^7.0.0",
    "@babel/preset-env": "^7.1.5",
    "@babel/preset-flow": "^7.0.0",
    "@babel/preset-react": "^7.0.0",
    "dedent": "^0.7.0",
    "eslint": "^6.0.1",
    "espree": "^6.0.0"
  }
}<|MERGE_RESOLUTION|>--- conflicted
+++ resolved
@@ -14,10 +14,6 @@
   },
   "homepage": "https://github.com/babel/babel-eslint",
   "scripts": {
-<<<<<<< HEAD
-=======
-    "test": "cd test && mocha specs && cd -",
->>>>>>> bcd181f0
     "changelog": "git log `git describe --tags --abbrev=0`..HEAD --pretty=format:' * %s (%an)' | grep -v 'Merge pull request'"
   },
   "engines": {
