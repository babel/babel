--- conflicted
+++ resolved
@@ -5,12 +5,6 @@
   "license": "MIT",
   "private": true,
   "devDependencies": {
-<<<<<<< HEAD
-    "@babel/eslint-parser": "workspace:*",
-    "@babel/eslint-plugin": "workspace:*",
-    "@babel/eslint-shared-fixtures": "workspace:*",
-=======
->>>>>>> 028a051c
     "dedent": "^0.7.0",
     "eslint": "^7.5.0",
     "eslint-plugin-import": "^2.22.0"
