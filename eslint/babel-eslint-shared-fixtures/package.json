{
  "name": "@babel/eslint-shared-fixtures",
  "version": "7.11.0",
  "description": "Shared fixtures for testing @babel/eslint-* packages",
  "license": "MIT",
  "private": true,
  "dependencies": {
<<<<<<< HEAD
    "@babel/core": "workspace:^7.10.4",
    "@babel/eslint-parser": "workspace:^7.10.4",
=======
    "@babel/core": "workspace:^7.11.0",
>>>>>>> 8d59ff65
    "@babel/plugin-proposal-class-properties": "workspace:^7.10.4",
    "@babel/plugin-proposal-decorators": "workspace:^7.10.4",
    "@babel/plugin-proposal-do-expressions": "workspace:^7.10.4",
    "@babel/plugin-proposal-nullish-coalescing-operator": "workspace:^7.10.4",
<<<<<<< HEAD
    "@babel/plugin-proposal-optional-chaining": "workspace:^7.10.4",
=======
    "@babel/plugin-proposal-optional-chaining": "workspace:^7.11.0",
>>>>>>> 8d59ff65
    "@babel/plugin-proposal-pipeline-operator": "workspace:^7.10.4",
    "@babel/plugin-proposal-private-methods": "workspace:^7.10.4",
    "@babel/plugin-syntax-bigint": "^7.7.4",
    "@babel/plugin-syntax-dynamic-import": "^7.0.0",
    "@babel/plugin-syntax-export-default-from": "workspace:^7.10.4",
    "@babel/plugin-syntax-export-namespace-from": "^7.0.0",
    "@babel/plugin-syntax-import-meta": "workspace:^7.10.4",
    "@babel/plugin-syntax-numeric-separator": "workspace:^7.10.4",
<<<<<<< HEAD
    "@babel/preset-env": "workspace:^7.10.4",
=======
    "@babel/preset-env": "workspace:^7.11.0",
>>>>>>> 8d59ff65
    "@babel/preset-flow": "workspace:^7.10.4",
    "@babel/preset-react": "workspace:^7.10.4"
  }
}<|MERGE_RESOLUTION|>--- conflicted
+++ resolved
@@ -5,21 +5,12 @@
   "license": "MIT",
   "private": true,
   "dependencies": {
-<<<<<<< HEAD
-    "@babel/core": "workspace:^7.10.4",
-    "@babel/eslint-parser": "workspace:^7.10.4",
-=======
     "@babel/core": "workspace:^7.11.0",
->>>>>>> 8d59ff65
     "@babel/plugin-proposal-class-properties": "workspace:^7.10.4",
     "@babel/plugin-proposal-decorators": "workspace:^7.10.4",
     "@babel/plugin-proposal-do-expressions": "workspace:^7.10.4",
     "@babel/plugin-proposal-nullish-coalescing-operator": "workspace:^7.10.4",
-<<<<<<< HEAD
-    "@babel/plugin-proposal-optional-chaining": "workspace:^7.10.4",
-=======
     "@babel/plugin-proposal-optional-chaining": "workspace:^7.11.0",
->>>>>>> 8d59ff65
     "@babel/plugin-proposal-pipeline-operator": "workspace:^7.10.4",
     "@babel/plugin-proposal-private-methods": "workspace:^7.10.4",
     "@babel/plugin-syntax-bigint": "^7.7.4",
@@ -28,11 +19,7 @@
     "@babel/plugin-syntax-export-namespace-from": "^7.0.0",
     "@babel/plugin-syntax-import-meta": "workspace:^7.10.4",
     "@babel/plugin-syntax-numeric-separator": "workspace:^7.10.4",
-<<<<<<< HEAD
-    "@babel/preset-env": "workspace:^7.10.4",
-=======
     "@babel/preset-env": "workspace:^7.11.0",
->>>>>>> 8d59ff65
     "@babel/preset-flow": "workspace:^7.10.4",
     "@babel/preset-react": "workspace:^7.10.4"
   }
