--- conflicted
+++ resolved
@@ -14,11 +14,8 @@
       "rules": {
         "@babel/development/no-undefined-identifier": "error",
         "@babel/development/no-deprecated-clone": "error",
-<<<<<<< HEAD
+        "import/no-extraneous-dependencies": "error",
         "guard-for-in": "error"
-=======
-        "import/no-extraneous-dependencies": "error"
->>>>>>> f1ab6120
       }
     },
     {
