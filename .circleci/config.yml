version: 2.1

aliases:
  - &restore-yarn-cache
    key: v2-yarn-cache-{{ checksum "yarn.lock" }}

  - &save-yarn-cache
    paths:
<<<<<<< HEAD
      - .yarn/cache
=======
      - ~/.yarn/berry/cache
>>>>>>> 8d59ff65
    key: v2-yarn-cache-{{ checksum "yarn.lock" }}

  - &artifact_babel
    path: ~/babel/packages/babel-standalone/babel.js

  - &artifact_babel_min
    path: ~/babel/packages/babel-standalone/babel.min.js

  - &test262_workdir
    working_directory: ~/babel/babel-test262-runner

  - &artifact_test262_tap
    path: ~/test262.tap

  - &artifact_test262_xunit
    path: ~/test-results

  - &artifact_test262_diff_tap
    path: ~/diff.tap

executors:
  node-executor:
    docker:
      - image: circleci/node:latest
    working_directory: ~/babel
  # e2e-vue-cli test requires chromium
  node-browsers-executor:
    docker:
      - image: circleci/node:latest-browsers
    working_directory: ~/babel

jobs:
  build-standalone:
    executor: node-executor
    steps:
      - checkout
      - restore_cache: *restore-yarn-cache
        # Builds babel-standalone with the regular Babel config
        # test-ci-coverage doesn't test babel-standalone, as trying to gather coverage
      - run: IS_PUBLISH=true make -j build-standalone-ci
        # data for a JS file that's several megabytes large is bound to fail. Here,
        # we just run the babel-standalone test separately.
      - run: yarn jest "\-standalone/test"
      - store_artifacts: *artifact_babel
      - store_artifacts: *artifact_babel_min
      - save_cache: *save-yarn-cache

  test262:
    executor: node-executor
    steps:
      - checkout
      - run:
          name: Sync with latest main branch (only on PRs)
          command: |
            if [ -n "$CIRCLE_PULL_REQUEST" ]
            then
              git fetch origin refs/pull/$CIRCLE_PR_NUMBER/merge
              git checkout -qf FETCH_HEAD
            fi
      - restore_cache: *restore-yarn-cache
      - run:
          name: Build Babel
          command: BABEL_ENV=test make bootstrap
      - run:
          name: Setup Test Runner
          command: |
            git clone --depth=1 --recurse-submodules https://github.com/babel/babel-test262-runner
            cd babel-test262-runner
            npm ci
            npm i tap-mocha-reporter --save-dev
            node lib/download-node
      - run:
          name: Download main branch Test262 artifact
          command: node lib/download-main-artifact ~/test262-main.tap
          <<: *test262_workdir
      - run:
          name: Run Test262
          command: BABEL_PATH=.. node lib/run-tests I_AM_SURE | tee ~/test262.tap
          <<: *test262_workdir
      - store_artifacts: *artifact_test262_tap
      - run:
          name: Output Test262 results
          command: |
            cat ~/test262.tap | $(npm bin)/tap-mocha-reporter spec || true
          <<: *test262_workdir
      - run:
          name: Compare previous main branch & current job results
          command: |
            mkdir -p ~/test-results/test262
            node lib/compare-results ~/test262-main.tap ~/test262.tap | tee ~/diff.tap
          <<: *test262_workdir
      - store_artifacts: *artifact_test262_diff_tap
      - run:
          name: Output comparison results and report to CircleCI
          command: |
            mkdir -p ~/test-results/test262
            cat ~/diff.tap | $(npm bin)/tap-merge | $(npm bin)/tap-mocha-reporter xunit | tee ~/test-results/test262/results.xml
          <<: *test262_workdir
      - store_test_results: *artifact_test262_xunit
      - save_cache: *save-yarn-cache

  publish-verdaccio:
    executor: node-executor
    steps:
      - checkout
      - restore_cache: *restore-yarn-cache
      - run: ./scripts/integration-tests/publish-local.sh
      - persist_to_workspace:
          root: /tmp/verdaccio-workspace
          paths:
            - storage
            - htpasswd
      - save_cache: *save-yarn-cache

  e2e-babel:
    executor: node-executor
    steps:
      - checkout
      - attach_workspace:
          at: /tmp/verdaccio-workspace
      - run: ./scripts/integration-tests/e2e-babel.sh

  e2e-babel-old-version:
    executor: node-executor
    steps:
      - checkout
      - attach_workspace:
          at: /tmp/verdaccio-workspace
      - run: ./scripts/integration-tests/e2e-babel-old-version.sh

  e2e-create-react-app:
    executor: node-executor
    steps:
      - checkout
      - attach_workspace:
          at: /tmp/verdaccio-workspace
      - run: ./scripts/integration-tests/e2e-create-react-app.sh

  e2e-vue-cli:
    executor: node-browsers-executor
    steps:
      - checkout
      - attach_workspace:
          at: /tmp/verdaccio-workspace
      - run: ./scripts/integration-tests/e2e-vue-cli.sh

workflows:
  version: 2
  build-standalone:
    jobs:
      - build-standalone
  test262:
    jobs:
      - test262:
          filters:
            branches:
              only:
                - main
                - next-8-dev
                - next-8-rebased
  test262-pr:
    jobs:
      - approve-test262-run:
          type: approval
          filters:
            branches:
              ignore:
                - main
                - master
                - next-8-dev
                - next-8-rebased
      - test262:
          requires:
            - approve-test262-run
          filters:
            branches:
              ignore:
                - main
                - master
                - next-8-dev
                - next-8-rebased
  e2e:
    jobs:
      - publish-verdaccio
      - e2e-babel:
          requires:
            - publish-verdaccio
      # - e2e-babel-old-version:
      #     requires:
      #       - publish-verdaccio
      - e2e-create-react-app:
          requires:
            - publish-verdaccio
      - e2e-vue-cli:
          requires:
            - publish-verdaccio<|MERGE_RESOLUTION|>--- conflicted
+++ resolved
@@ -6,11 +6,7 @@
 
   - &save-yarn-cache
     paths:
-<<<<<<< HEAD
-      - .yarn/cache
-=======
       - ~/.yarn/berry/cache
->>>>>>> 8d59ff65
     key: v2-yarn-cache-{{ checksum "yarn.lock" }}
 
   - &artifact_babel
