--- conflicted
+++ resolved
@@ -22,7 +22,9 @@
 
 startLocalRegistry "$PWD"/scripts/integration-tests/verdaccio-config.yml
 
-<<<<<<< HEAD
+# Install dependencies in individual packages so that we can link them at the top level.
+for package in eslint/*/; do yarn --cwd $package; done
+
 node "$PWD"/scripts/integration-tests/utils/bump-babel-dependencies.js
 (
   yarn why @babel/core | grep -o "@babel/core@npm:.* (via npm:.*)";
@@ -42,23 +44,6 @@
   });
 
   fs.writeFileSync('./package.json', JSON.stringify(pkg, null, 2));
-=======
-# Install dependencies in individual packages so that we can link them at the top level.
-# todo: remove `-- -- --ignore-engines` in Babel 8
-for package in eslint/*/; do yarn --ignore-engines --cwd $package; done
-
-yarn upgrade --scope @babel
-
-node -e "\
-  var pkg = require('./package.json');\
-  pkg.devDependencies['@babel/core'] = '7.0.0';\
-  Object.assign(pkg.resolutions, {\
-    '@babel/core': '7.0.0',\
-    '@babel/helpers': '7.0.0',\
-    '@babel/traverse': '7.0.0'\
-  });\
-  fs.writeFileSync('./package.json', JSON.stringify(pkg, null, 2));\
->>>>>>> 028a051c
 "
 
 rm yarn.lock
