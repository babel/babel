--- conflicted
+++ resolved
@@ -13,11 +13,10 @@
 
   let convertESM = true;
   let ignoreLib = true;
-<<<<<<< HEAD
-=======
+
   let includeRuntime = false;
   const nodeVersion = "6.9";
->>>>>>> b2b96e0b
+
 
   switch (env) {
     // Configs used during bundling builds.
@@ -118,15 +117,13 @@
         exclude: [
           "packages/babel-runtime",
           /[\\/]node_modules[\\/](?:@babel\/runtime|babel-runtime|core-js)[\\/]/,
-        ],
-<<<<<<< HEAD
-=======
+
         plugins: [
           includeRuntime
             ? ["@babel/transform-runtime", { version: "7.3.4" }]
             : null,
         ].filter(Boolean),
->>>>>>> b2b96e0b
+
       },
     ].filter(Boolean),
   };
