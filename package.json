--- conflicted
+++ resolved
@@ -28,12 +28,7 @@
     "@babel/register": "^7.10.5",
     "@babel/runtime": "^7.11.0",
     "@rollup/plugin-json": "4.0.1",
-<<<<<<< HEAD
-    "babel-eslint": "^11.0.0-beta.2",
     "babel-jest": "^25.1.0",
-=======
-    "babel-jest": "^24.9.0",
->>>>>>> 028a051c
     "babel-plugin-transform-charcodes": "^0.2.0",
     "browserify": "^16.2.3",
     "bundle-collapser": "^1.2.1",
