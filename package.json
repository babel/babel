{
  "name": "babel",
  "private": true,
  "license": "MIT",
  "scripts": {
    "build": "make build",
    "fix": "make fix",
    "lint": "make lint",
    "precommit": "lint-staged",
    "test": "make test"
  },
  "devDependencies": {
    "@babel/cli": "7.0.0-beta.52",
    "@babel/core": "7.0.0-beta.52",
    "@babel/plugin-transform-modules-commonjs": "7.0.0-beta.52",
    "@babel/preset-env": "7.0.0-beta.52",
    "@babel/preset-flow": "7.0.0-beta.52",
    "@babel/preset-stage-0": "7.0.0-beta.52",
    "@babel/register": "7.0.0-beta.52",
    "babel-core": "^7.0.0-0",
<<<<<<< HEAD
    "babel-eslint": "^8.2.5",
    "babel-jest": "^23.4.0",
=======
    "babel-eslint": "^8.2.6",
    "babel-jest": "^22.4.1",
>>>>>>> 30ea328e
    "babel-loader": "8.0.0-beta.0",
    "babel-plugin-transform-charcodes": "^0.1.0",
    "browserify": "^13.1.1",
    "bundle-collapser": "^1.2.1",
    "chalk": "^2.3.2",
    "charcodes": "^0.1.0",
    "derequire": "^2.0.2",
    "enhanced-resolve": "^3.0.0",
    "eslint": "^5.1.0",
    "eslint-config-babel": "^7.0.2",
    "eslint-plugin-flowtype": "^2.50.0",
    "eslint-plugin-prettier": "^2.6.2",
    "flow-bin": "^0.76.0",
    "graceful-fs": "^4.1.11",
    "gulp": "^4.0.0",
    "gulp-babel": "^8.0.0-beta.2",
    "gulp-filter": "^5.1.0",
    "gulp-newer": "^1.0.0",
    "gulp-plumber": "^1.0.1",
    "gulp-rename": "^1.2.2",
    "gulp-uglify": "^3.0.0",
    "gulp-util": "^3.0.7",
    "gulp-watch": "^5.0.0",
    "husky": "^0.14.3",
    "jest": "^23.4.1",
    "lerna": "^2.11.0",
    "lerna-changelog": "^0.5.0",
    "lint-staged": "^6.0.1",
    "lodash": "^4.17.5",
    "merge-stream": "^1.0.1",
    "output-file-sync": "^2.0.0",
    "prettier": "1.13.2",
    "pump": "^1.0.2",
    "rimraf": "^2.4.3",
    "rollup-plugin-babel": "^4.0.0-beta.0",
    "rollup-plugin-node-resolve": "^3.0.2",
    "rollup-stream": "^1.24.1",
    "test262-stream": "^1.2.0",
    "through2": "^2.0.0",
    "uglify-js": "^2.4.16",
    "vinyl-buffer": "^1.0.1",
    "vinyl-source-stream": "^2.0.0",
    "webpack": "^3.4.1",
    "webpack-dependency-suite": "^2.4.4",
    "webpack-stream": "^4.0.0"
  },
  "engines": {
    "node": ">= 6.9.0 <= 11.0.0-0",
    "npm": ">= 2.x <= 5.x",
    "yarn": ">=0.27.5 || >=1.0.0-20170811"
  },
  "lint-staged": {
    "*.js": [
      "eslint --format=codeframe --rulesdir='./scripts/eslint_rules'"
    ]
  },
  "jest": {
    "collectCoverageFrom": [
      "packages/*/src/**/*.mjs",
      "packages/*/src/**/*.js",
      "codemods/*/src/**/*.mjs",
      "codemods/*/src/**/*.js"
    ],
    "testRegex": "./(packages|codemods)/[^/]+/test/.+\\.m?js$",
    "testPathIgnorePatterns": [
      "/node_modules/",
      "/test/fixtures/",
      "/test/debug-fixtures/",
      "/babel-parser/test/expressions/",
      "/test/tmp/",
      "/test/__data__/",
      "/test/helpers/",
      "<rootDir>/test/warning\\.js",
      "<rootDir>/build/",
      "_browser\\.js"
    ],
    "testEnvironment": "node",
    "setupTestFrameworkScriptFile": "<rootDir>/test/testSetupFile.js",
    "transformIgnorePatterns": [
      "/node_modules/",
      "<rootDir>/packages/babel-standalone/babel(\\.min)?\\.js",
      "<rootDir>/packages/babel-preset-env-standalone/babel-preset-env(\\.min)?\\.js",
      "/test/(fixtures|tmp|__data__)/",
      "<rootDir>/(packages|codemods)/[^/]+/lib/"
    ],
    "coveragePathIgnorePatterns": [
      "/node_modules/",
      "<rootDir>/packages/babel-standalone/babel(\\.min)?\\.js",
      "<rootDir>/packages/babel-preset-env-standalone/babel-preset-env(\\.min)?\\.js",
      "/test/(fixtures|tmp|__data__)/"
    ],
    "modulePathIgnorePatterns": [
      "/test/fixtures/",
      "/test/tmp/",
      "/test/__data__/",
      "<rootDir>/build/"
    ]
  }
}<|MERGE_RESOLUTION|>--- conflicted
+++ resolved
@@ -18,13 +18,8 @@
     "@babel/preset-stage-0": "7.0.0-beta.52",
     "@babel/register": "7.0.0-beta.52",
     "babel-core": "^7.0.0-0",
-<<<<<<< HEAD
-    "babel-eslint": "^8.2.5",
+    "babel-eslint": "^8.2.6",
     "babel-jest": "^23.4.0",
-=======
-    "babel-eslint": "^8.2.6",
-    "babel-jest": "^22.4.1",
->>>>>>> 30ea328e
     "babel-loader": "8.0.0-beta.0",
     "babel-plugin-transform-charcodes": "^0.1.0",
     "browserify": "^13.1.1",
