--- conflicted
+++ resolved
@@ -73,13 +73,8 @@
     "@lerna/collect-updates": "https://github.com/babel/lerna.git#babel-collect-updates"
   },
   "engines": {
-<<<<<<< HEAD
-    "node": ">= 10.13.0 < 14.0.0",
-    "npm": ">= 3.x <= 6.x",
-=======
-    "node": ">= 6.9.0",
+    "node": ">= 10.13.0",
     "npm": ">= 3.x",
->>>>>>> d4c8db51
     "yarn": ">=0.27.5 || >=1.0.0-20170811"
   },
   "lint-staged": {
