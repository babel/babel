{
  "name": "babel",
  "private": true,
  "license": "MIT",
  "scripts": {
    "build": "make build",
    "fix": "make fix",
    "lint": "make lint",
    "precommit": "lint-staged",
    "test": "make test"
  },
  "devDependencies": {
    "async": "^1.5.0",
    "babel-cli": "7.0.0-alpha.12",
    "babel-core": "7.0.0-alpha.12",
    "babel-eslint": "8.0.0-alpha.12",
    "babel-plugin-istanbul": "^4.1.4",
    "babel-preset-env": "2.0.0-alpha.12",
    "babel-preset-flow": "7.0.0-alpha.12",
    "babel-preset-stage-0": "7.0.0-alpha.12",
    "babel-register": "7.0.0-alpha.12",
    "browserify": "^13.1.1",
    "bundle-collapser": "^1.2.1",
<<<<<<< HEAD
    "chai": "^4.1.0",
    "chalk": "^1.1.1",
=======
    "chai": "^3.5.0",
    "chalk": "^2.0.0",
>>>>>>> 67716038
    "derequire": "^2.0.2",
    "eslint": "^3.14.1",
    "eslint-config-babel": "^7.0.1",
    "eslint-plugin-flowtype": "^2.20.0",
    "eslint-plugin-prettier": "^2.1.2",
    "flow-bin": "^0.41.0",
    "gulp": "^3.9.0",
    "gulp-babel": "babel/gulp-babel#b7-alpha",
    "gulp-newer": "^1.0.0",
    "gulp-plumber": "^1.0.1",
    "gulp-util": "^3.0.7",
    "gulp-watch": "^4.3.5",
    "husky": "^0.13.2",
    "lerna": "2.0.0-rc.4",
    "lerna-changelog": "^0.2.0",
    "lint-staged": "^3.6.1",
    "lodash": "^4.2.0",
    "mocha": "^3.0.0",
    "nyc": "^11.0.3",
    "output-file-sync": "^2.0.0",
    "prettier": "^1.5.0",
    "rimraf": "^2.4.3",
    "semver": "^5.0.0",
    "through2": "^2.0.0",
    "uglify-js": "^2.4.16"
  },
  "engines": {
    "node": ">= 4.x <= 8.x",
    "npm": ">= 2.x <= 5.x"
  },
  "nyc": {
    "all": true,
    "exclude": [
      "scripts/*.js",
      "packages/*/test/**"
    ],
    "sourceMap": false,
    "instrument": false
  },
  "lint-staged": {
    "*.js": [
      "eslint --format=codeframe --fix",
      "git add"
    ]
  }
}<|MERGE_RESOLUTION|>--- conflicted
+++ resolved
@@ -21,13 +21,8 @@
     "babel-register": "7.0.0-alpha.12",
     "browserify": "^13.1.1",
     "bundle-collapser": "^1.2.1",
-<<<<<<< HEAD
     "chai": "^4.1.0",
-    "chalk": "^1.1.1",
-=======
-    "chai": "^3.5.0",
     "chalk": "^2.0.0",
->>>>>>> 67716038
     "derequire": "^2.0.2",
     "eslint": "^3.14.1",
     "eslint-config-babel": "^7.0.1",
