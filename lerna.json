--- conflicted
+++ resolved
@@ -1,11 +1,6 @@
 {
-<<<<<<< HEAD
-  "lerna": "2.0.0-beta.38",
+  "lerna": "2.0.0-beta.23",
   "version": "6.26.4",
-=======
-  "lerna": "2.0.0-beta.23",
-  "version": "6.26.3",
->>>>>>> f5124f5f
   "changelog": {
     "repo": "babel/babel",
     "labels": {
